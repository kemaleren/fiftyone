--- conflicted
+++ resolved
@@ -1010,16 +1010,10 @@
             a :class:`fiftyone.core.labels.ImageLabels` instance
         """
         labels = sample[1]
-<<<<<<< HEAD
 
         if etau.is_str(labels):
             labels = etai.ImageLabels.from_dict(labels)
 
-        if isinstance(labels, etai.ImageLabels):
-            labels = labels.serialize()
-
-=======
->>>>>>> f4a33691
         return fol.ImageLabels(labels=labels)
 
 
