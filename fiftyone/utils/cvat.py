--- conflicted
+++ resolved
@@ -133,27 +133,18 @@
         task_ids = list(task_ids)
 
     # Build mapping from CVAT filenames to local filepaths
-<<<<<<< HEAD
-    only_existing = data_path is None
     data_dir = None
-=======
->>>>>>> 944b2137
     existing_filepaths = sample_collection.values("filepath")
     if data_path is None:
         data_map = {os.path.basename(f): f for f in existing_filepaths}
     elif etau.is_str(data_path) and data_path.endswith(".json"):
         data_map = etas.read_json(data_path)
     elif etau.is_str(data_path):
-        if data_path.endswith(".json"):
-            data_map = etas.read_json(data_path)
-        else:
-            data_map = {
-                os.path.basename(f): f
-                for f in etau.list_files(
-                    data_path, abs_paths=True, recursive=True
-                )
-            }
-            data_dir = data_path
+        data_map = {
+            os.path.basename(f): f
+            for f in etau.list_files(data_path, abs_paths=True, recursive=True)
+        }
+        data_dir = data_path
     else:
         data_map = data_path
 
@@ -162,18 +153,14 @@
     task_filepaths = []
     ignored_filenames = []
     for task_id in task_ids:
-<<<<<<< HEAD
-        filepaths_map[task_id] = _get_task_filepaths(
+        cvat_id_map[task_id] = _parse_task_metadata(
             api,
             task_id,
             data_map,
+            task_filepaths,
             ignored_filenames,
             data_dir=data_dir,
             download_media=download_media,
-=======
-        cvat_id_map[task_id] = _parse_task_metadata(
-            api, task_id, data_map, task_filepaths, ignored_filenames
->>>>>>> 944b2137
         )
 
     if ignored_filenames:
@@ -254,11 +241,11 @@
         anno_backend.delete_run(dataset, anno_key)
 
 
-<<<<<<< HEAD
-def _get_task_filepaths(
+def _parse_task_metadata(
     api,
     task_id,
     data_map,
+    task_filepaths,
     ignored_filenames,
     data_dir=None,
     download_media=False,
@@ -267,10 +254,10 @@
     start_frame = resp.get("start_frame", None)
     stop_frame = resp.get("stop_frame", None)
     chunk_size = resp.get("chunk_size", None)
-    filenames = [frame["name"] for frame in resp["frames"]]
-
-    filepaths = []
-    for frame_id, filename in enumerate(filenames):
+
+    cvat_id_map = {}
+    for frame_id, frame in enumerate(resp["frames"]):
+        filename = frame["name"]
         filepath = data_map.get(filename, None)
         if download_media:
             if filepath is None and data_dir:
@@ -286,17 +273,6 @@
                     stop_frame,
                     chunk_size,
                 )
-=======
-def _parse_task_metadata(
-    api, task_id, data_map, task_filepaths, ignored_filenames
-):
-    resp = api.get(api.task_data_meta_url(task_id)).json()
-
-    cvat_id_map = {}
-    for frame_id, frame in enumerate(resp["frames"]):
-        filename = frame["name"]
-        filepath = data_map.get(filename, None)
->>>>>>> 944b2137
 
         if filepath is not None:
             cvat_id_map[filepath] = frame_id
