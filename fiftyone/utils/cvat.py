--- conflicted
+++ resolved
@@ -2447,15 +2447,9 @@
             assigned
         project_name (None): an optional project name in which to store the
             annotation tasks. By default, no project is created
-<<<<<<< HEAD
         project_id (None): an optional integer id of an existing CVAT project to
             which to upload the annotation tasks. By default, no project is
             used
-        task_per_field (False): whether to upload all label fields and classes
-            into one CVAT task (False) or to create a new CVAT task for every
-            label field being annotated (True)
-=======
->>>>>>> 93efed74
     """
 
     def __init__(
@@ -2475,11 +2469,7 @@
         job_assignees=None,
         job_reviewers=None,
         project_name=None,
-<<<<<<< HEAD
         project_id=None,
-        task_per_field=False,
-=======
->>>>>>> 93efed74
         **kwargs,
     ):
         super().__init__(name, label_schema, media_field=media_field, **kwargs)
@@ -2493,11 +2483,7 @@
         self.job_assignees = job_assignees
         self.job_reviewers = job_reviewers
         self.project_name = project_name
-<<<<<<< HEAD
         self.project_id = project_id
-        self.task_per_field = task_per_field
-=======
->>>>>>> 93efed74
 
         # store privately so these aren't serialized
         self._username = username
@@ -3254,6 +3240,290 @@
 
         return job_ids
 
+    def upload_samples(self, samples, backend):
+        """Uploads the given samples to CVAT according to the given backend's
+        annotation and server configuration.
+
+        Args:
+            samples: a :class:`fiftyone.core.collections.SampleCollection` to
+                upload to CVAT
+            backend: a :class:`CVATBackend` to use to perform the upload
+
+        Returns:
+            a :class:`CVATAnnotationResults`
+        """
+        config = backend.config
+
+        # Create one task for all label fields
+        label_schema = config.label_schema
+        project_name = config.project_name
+        existing_project_id = config.project_id
+
+        id_map = {}
+        project_ids = []
+        task_ids = []
+        job_ids = {}
+        frame_id_map = {}
+        labels_task_map = {}
+
+        num_samples = len(samples)
+        batch_size = self._setup_batches(samples)
+
+        (
+            cvat_schema,
+            assign_scalar_attrs,
+            occluded_attrs,
+            _,
+        ) = self._get_cvat_schema(
+            label_schema=label_schema, project_id=existing_project_id,
+        )
+
+        if existing_project_id is not None:
+            project_id = existing_project_id
+        else:
+            project_id = None
+            if project_name is not None:
+                project_id = self.create_project(project_name, cvat_schema)
+                project_ids.append(project_id)
+
+        # Create a new task for every video sample
+        for idx, offset in enumerate(range(0, num_samples, batch_size)):
+            samples_batch = samples[offset : (offset + batch_size)]
+            anno_tags = []
+            anno_shapes = []
+            anno_tracks = []
+
+            for label_field, label_info in label_schema.items():
+                _tags = []
+                _shapes = []
+                _tracks = []
+
+                if label_field not in id_map:
+                    id_map[label_field] = {}
+
+                if label_field not in labels_task_map:
+                    labels_task_map[label_field] = []
+
+                label_type = label_info["type"]
+                is_existing_field = label_info["existing_field"]
+                only_keyframes = label_info.get("only_keyframes", False)
+
+                if is_existing_field:
+                    self._update_shapes_tags_tracks(
+                        _tags,
+                        _shapes,
+                        _tracks,
+                        id_map,
+                        label_type,
+                        samples_batch,
+                        label_field,
+                        label_info,
+                        cvat_schema,
+                        assign_scalar_attrs,
+                        only_keyframes,
+                        occluded_attrs,
+                    )
+                anno_tags.extend(_tags)
+                anno_shapes.extend(_shapes)
+                anno_tracks.extend(_tracks)
+
+            task_name = (
+                "FiftyOne_%s"
+                % samples_batch._root_dataset.name.replace(" ", "_")
+            )
+            task_id, class_id_map, attr_id_map = self._create_task_upload_data(
+                config,
+                idx,
+                task_name,
+                cvat_schema,
+                project_id,
+                samples_batch,
+                task_ids,
+                job_ids,
+                frame_id_map,
+            )
+
+            for label_field in label_schema.keys():
+                labels_task_map[label_field].append(task_id)
+
+            self._remap_upload_annotations(
+                anno_shapes,
+                anno_tags,
+                anno_tracks,
+                class_id_map,
+                attr_id_map,
+                task_id,
+            )
+
+        return CVATAnnotationResults(
+            samples,
+            config,
+            id_map,
+            project_ids,
+            task_ids,
+            job_ids,
+            frame_id_map,
+            labels_task_map,
+            backend=backend,
+        )
+
+    def download_annotations(self, results):
+        """Download the annotations from the CVAT server for the given results
+        instance and parses them into the appropriate FiftyOne types.
+
+        Args:
+            results: a :class:`CVATAnnotationResults`
+
+        Returns:
+            the annotations dict
+        """
+        label_schema = results.config.label_schema
+        existing_project_id = results.config.project_id
+        id_map = results.id_map
+        task_ids = results.task_ids
+        frame_id_map = results.frame_id_map
+        labels_task_map = results.labels_task_map
+
+        (
+            _,
+            assigned_scalar_attrs,
+            occluded_attrs,
+            label_field_classes,
+        ) = self._get_cvat_schema(
+            label_schema=label_schema, project_id=existing_project_id,
+        )
+
+        labels_task_map_rev = defaultdict(list)
+        for lf, tasks in labels_task_map.items():
+            for task in tasks:
+                labels_task_map_rev[task].append(lf)
+
+        annotations = {}
+
+        for task_id in task_ids:
+            # Download task data
+            task_json = self.get(self.task_url(task_id)).json()
+            attr_id_map = {}
+            _class_map = {}
+            labels = task_json["labels"]
+            for label in labels:
+                _class_map[label["id"]] = label["name"]
+                attr_id_map[label["id"]] = {
+                    i["name"]: i["id"] for i in label["attributes"]
+                }
+            _class_map_rev = {n: i for i, n in _class_map.items()}
+
+            task_resp = self.get(self.task_annotation_url(task_id)).json()
+            all_shapes = task_resp["shapes"]
+            all_tags = task_resp["tags"]
+            all_tracks = task_resp["tracks"]
+
+            data_resp = self.get(self.task_data_meta_url(task_id)).json()
+            frames = data_resp["frames"]
+
+            label_fields = labels_task_map_rev[task_id]
+            for label_field in label_fields:
+                label_info = label_schema[label_field]
+                label_type = label_info["type"]
+                scalar_attrs = assigned_scalar_attrs.get(label_field, False)
+                occ_attrs = occluded_attrs.get(label_field, {})
+                _id_map = id_map.get(label_field, {})
+
+                label_field_results = {}
+
+                # Dict mapping class to class_label_field classes that
+                # appear in multiple fields, otherwise just class to class
+                # mapping
+                _classes = label_field_classes[label_field]
+
+                # Map ids back to original class names from FiftyOne
+                class_map = {
+                    _class_map_rev[name_lf]: name
+                    for name, name_lf in _classes.items()
+                }
+                _cvat_classes = class_map.keys()
+                tags, shapes, tracks = self._filter_field_classes(
+                    all_tags, all_shapes, all_tracks, _cvat_classes
+                )
+
+                tag_results = self._parse_shapes_tags(
+                    "tags",
+                    tags,
+                    frame_id_map[task_id],
+                    label_type,
+                    _id_map,
+                    class_map,
+                    attr_id_map,
+                    frames,
+                    assigned_scalar_attrs=scalar_attrs,
+                )
+                label_field_results = self._merge_results(
+                    label_field_results, tag_results
+                )
+
+                shape_results = self._parse_shapes_tags(
+                    "shapes",
+                    shapes,
+                    frame_id_map[task_id],
+                    label_type,
+                    _id_map,
+                    class_map,
+                    attr_id_map,
+                    frames,
+                    assigned_scalar_attrs=scalar_attrs,
+                    occluded_attrs=occ_attrs,
+                )
+                label_field_results = self._merge_results(
+                    label_field_results, shape_results
+                )
+
+                for track_index, track in enumerate(tracks, 1):
+                    label_id = track["label_id"]
+                    shapes = track["shapes"]
+                    for shape in shapes:
+                        shape["label_id"] = label_id
+
+                    immutable_attrs = track["attributes"]
+
+                    track_shape_results = self._parse_shapes_tags(
+                        "track",
+                        shapes,
+                        frame_id_map[task_id],
+                        label_type,
+                        _id_map,
+                        class_map,
+                        attr_id_map,
+                        frames,
+                        assigned_scalar_attrs=scalar_attrs,
+                        track_index=track_index,
+                        immutable_attrs=immutable_attrs,
+                        occluded_attrs=occ_attrs,
+                    )
+                    label_field_results = self._merge_results(
+                        label_field_results, track_shape_results
+                    )
+
+                frames_metadata = {}
+                for cvat_frame_id, frame_data in frame_id_map[task_id].items():
+                    sample_id = frame_data["sample_id"]
+                    if "frame_id" in frame_data and len(frames) == 1:
+                        frames_metadata[sample_id] = frames[0]
+                        break
+
+                    frames_metadata[sample_id] = frames[cvat_frame_id]
+
+                # Polyline(s) corresponding to instance/semantic masks need to be
+                # converted to their final format
+                self._convert_polylines_to_masks(
+                    label_field_results, label_info, frames_metadata
+                )
+
+                annotations = self._merge_results(
+                    annotations, {label_field: label_field_results}
+                )
+
+        return annotations
+
     def verify_existing_project(self, project_id):
         """Verifies that the project with the given ID exists in CVAT.
 
@@ -3310,66 +3580,6 @@
             config.label_schema = {label_field: label_schema[label_field]}
 
         return config
-
-    def upload_samples(self, samples, backend):
-        """Uploads the given samples to CVAT according to the given backend's
-        annotation and server configuration.
-
-        Args:
-            samples: a :class:`fiftyone.core.collections.SampleCollection` to
-                upload to CVAT
-            backend: a :class:`CVATBackend` to use to perform the upload
-
-        Returns:
-            a :class:`CVATAnnotationResults`
-        """
-        config = backend.config
-<<<<<<< HEAD
-        task_per_field = config.task_per_field
-        project_id = config.project_id
-        if project_id is not None:
-            config = self._update_project_config(project_id, config)
-
-        if task_per_field:
-            upload_method = self._upload_task_per_field
-        else:
-            upload_method = self._upload_fields_together
-
-        (
-            id_map,
-            project_ids,
-            task_ids,
-            job_ids,
-            frame_id_map,
-            labels_task_map,
-        ) = upload_method(samples, config)
-
-        return CVATAnnotationResults(
-            samples,
-            config,
-            id_map,
-            project_ids,
-            task_ids,
-            job_ids,
-            frame_id_map,
-            labels_task_map,
-            backend=backend,
-        )
-
-    def _setup_batches(self, samples):
-        num_samples = len(samples)
-        is_video = samples.media_type == fom.VIDEO
-        if is_video:
-            # CVAT only allows for one video per task
-            batch_size = 1
-
-            # The current implementation (both upload and download) requires
-            # frame IDs for all frames that might get labels
-            samples.ensure_frames()
-        else:
-            batch_size = num_samples
-            samples.compute_metadata()
-        return batch_size
 
     def _get_cvat_schema(self, label_schema, project_id):
         if project_id is None:
@@ -3429,391 +3639,6 @@
             self._add_project_label_ids(project_id, labels_to_update)
 
         return cvat_schema, label_field_classes
-
-    def _upload_task_per_field(self, samples, config):
-        label_schema = config.label_schema
-        project_name = config.project_name
-        existing_project_id = config.project_id
-
-        id_map = {}
-        project_ids = []
-        task_ids = []
-        job_ids = {}
-        frame_id_map = {}
-        labels_task_map = {}
-
-        num_samples = len(samples)
-        batch_size = self._setup_batches(samples)
-
-        # Create a new task for every label field to annotate
-        for label_field, label_info in label_schema.items():
-            label_type = label_info["type"]
-            is_existing_field = label_info["existing_field"]
-            only_keyframes = label_info.get("only_keyframes", False)
-
-            (
-                cvat_schema,
-                assign_scalar_attrs,
-                occluded_attrs,
-                _,
-            ) = self._get_cvat_schema(
-                label_schema={label_field: label_info},
-                project_id=existing_project_id,
-            )
-            assign_scalar_attrs = assign_scalar_attrs[label_field]
-            occluded_attrs = occluded_attrs[label_field]
-
-            id_map[label_field] = {}
-            labels_task_map[label_field] = []
-
-            if existing_project_id is not None:
-                project_id = existing_project_id
-            else:
-                project_id = None
-                if project_name is not None:
-                    _project_name = project_name
-                    if project_ids:
-                        _project_name += "_%d" % (len(project_ids) + 1)
-
-                    project_id = self.create_project(
-                        _project_name, cvat_schema
-                    )
-                    project_ids.append(project_id)
-
-            # Create a new task for every video sample
-            for idx, offset in enumerate(range(0, num_samples, batch_size)):
-                samples_batch = samples[offset : (offset + batch_size)]
-                anno_tags = []
-                anno_shapes = []
-                anno_tracks = []
-
-                if is_existing_field:
-                    self._update_shapes_tags_tracks(
-                        anno_tags,
-                        anno_shapes,
-                        anno_tracks,
-                        id_map,
-                        label_type,
-                        samples_batch,
-                        label_field,
-                        label_info,
-                        cvat_schema,
-                        assign_scalar_attrs,
-                        only_keyframes,
-                        occluded_attrs,
-                    )
-
-                task_name = "FiftyOne_%s_%s" % (
-                    samples_batch._root_dataset.name.replace(" ", "_"),
-                    label_field.replace(" ", "_"),
-                )
-
-                (
-                    task_id,
-                    class_id_map,
-                    attr_id_map,
-                ) = self._create_task_upload_data(
-                    config,
-                    idx,
-                    task_name,
-                    cvat_schema,
-                    project_id,
-                    samples_batch,
-                    task_ids,
-                    job_ids,
-                    frame_id_map,
-                )
-
-                labels_task_map[label_field].append(task_id)
-
-                self._remap_upload_annotations(
-                    anno_shapes,
-                    anno_tags,
-                    anno_tracks,
-                    class_id_map,
-                    attr_id_map,
-                    task_id,
-                )
-
-        return (
-            id_map,
-            project_ids,
-            task_ids,
-            job_ids,
-            frame_id_map,
-            labels_task_map,
-        )
-
-    def _upload_fields_together(self, samples, config):
-=======
-
->>>>>>> 93efed74
-        # Create one task for all label fields
-        label_schema = config.label_schema
-        project_name = config.project_name
-        existing_project_id = config.project_id
-
-        id_map = {}
-        project_ids = []
-        task_ids = []
-        job_ids = {}
-        frame_id_map = {}
-        labels_task_map = {}
-
-        num_samples = len(samples)
-        batch_size = self._setup_batches(samples)
-
-        (
-            cvat_schema,
-            assign_scalar_attrs,
-            occluded_attrs,
-            _,
-        ) = self._get_cvat_schema(
-            label_schema=label_schema, project_id=existing_project_id,
-        )
-
-        if existing_project_id is not None:
-            project_id = existing_project_id
-        else:
-            project_id = None
-            if project_name is not None:
-                project_id = self.create_project(project_name, cvat_schema)
-                project_ids.append(project_id)
-
-        # Create a new task for every video sample
-        for idx, offset in enumerate(range(0, num_samples, batch_size)):
-            samples_batch = samples[offset : (offset + batch_size)]
-            anno_tags = []
-            anno_shapes = []
-            anno_tracks = []
-
-            for label_field, label_info in label_schema.items():
-                _tags = []
-                _shapes = []
-                _tracks = []
-
-                if label_field not in id_map:
-                    id_map[label_field] = {}
-
-                if label_field not in labels_task_map:
-                    labels_task_map[label_field] = []
-
-                label_type = label_info["type"]
-                is_existing_field = label_info["existing_field"]
-                only_keyframes = label_info.get("only_keyframes", False)
-
-                if is_existing_field:
-                    self._update_shapes_tags_tracks(
-                        _tags,
-                        _shapes,
-                        _tracks,
-                        id_map,
-                        label_type,
-                        samples_batch,
-                        label_field,
-                        label_info,
-                        cvat_schema,
-                        assign_scalar_attrs,
-                        only_keyframes,
-                        occluded_attrs,
-                    )
-                anno_tags.extend(_tags)
-                anno_shapes.extend(_shapes)
-                anno_tracks.extend(_tracks)
-
-            task_name = (
-                "FiftyOne_%s"
-                % samples_batch._root_dataset.name.replace(" ", "_")
-            )
-            task_id, class_id_map, attr_id_map = self._create_task_upload_data(
-                config,
-                idx,
-                task_name,
-                cvat_schema,
-                project_id,
-                samples_batch,
-                task_ids,
-                job_ids,
-                frame_id_map,
-            )
-
-            for label_field in label_schema.keys():
-                labels_task_map[label_field].append(task_id)
-
-            self._remap_upload_annotations(
-                anno_shapes,
-                anno_tags,
-                anno_tracks,
-                class_id_map,
-                attr_id_map,
-                task_id,
-            )
-
-        return CVATAnnotationResults(
-            samples,
-            config,
-            id_map,
-            project_ids,
-            task_ids,
-            job_ids,
-            frame_id_map,
-            labels_task_map,
-            backend=backend,
-        )
-
-    def download_annotations(self, results):
-        """Download the annotations from the CVAT server for the given results
-        instance and parses them into the appropriate FiftyOne types.
-
-        Args:
-            results: a :class:`CVATAnnotationResults`
-
-        Returns:
-            the annotations dict
-        """
-        label_schema = results.config.label_schema
-        id_map = results.id_map
-        task_ids = results.task_ids
-        frame_id_map = results.frame_id_map
-        labels_task_map = results.labels_task_map
-
-        (
-            _,
-            assigned_scalar_attrs,
-            occluded_attrs,
-            label_field_classes,
-        ) = self._build_cvat_schema(label_schema)
-
-        labels_task_map_rev = defaultdict(list)
-        for lf, tasks in labels_task_map.items():
-            for task in tasks:
-                labels_task_map_rev[task].append(lf)
-
-        annotations = {}
-
-        for task_id in task_ids:
-            # Download task data
-            task_json = self.get(self.task_url(task_id)).json()
-            attr_id_map = {}
-            _class_map = {}
-            labels = task_json["labels"]
-            for label in labels:
-                _class_map[label["id"]] = label["name"]
-                attr_id_map[label["id"]] = {
-                    i["name"]: i["id"] for i in label["attributes"]
-                }
-            _class_map_rev = {n: i for i, n in _class_map.items()}
-
-            task_resp = self.get(self.task_annotation_url(task_id)).json()
-            all_shapes = task_resp["shapes"]
-            all_tags = task_resp["tags"]
-            all_tracks = task_resp["tracks"]
-
-            data_resp = self.get(self.task_data_meta_url(task_id)).json()
-            frames = data_resp["frames"]
-
-            label_fields = labels_task_map_rev[task_id]
-            for label_field in label_fields:
-                label_info = label_schema[label_field]
-                label_type = label_info["type"]
-                scalar_attrs = assigned_scalar_attrs.get(label_field, False)
-                occ_attrs = occluded_attrs.get(label_field, {})
-                _id_map = id_map.get(label_field, {})
-
-                label_field_results = {}
-
-                # Dict mapping class to class_label_field classes that
-                # appear in multiple fields, otherwise just class to class
-                # mapping
-                _classes = label_field_classes[label_field]
-
-                # Map ids back to original class names from FiftyOne
-                class_map = {
-                    _class_map_rev[name_lf]: name
-                    for name, name_lf in _classes.items()
-                }
-                _cvat_classes = class_map.keys()
-                tags, shapes, tracks = self._filter_field_classes(
-                    all_tags, all_shapes, all_tracks, _cvat_classes
-                )
-
-                tag_results = self._parse_shapes_tags(
-                    "tags",
-                    tags,
-                    frame_id_map[task_id],
-                    label_type,
-                    _id_map,
-                    class_map,
-                    attr_id_map,
-                    frames,
-                    assigned_scalar_attrs=scalar_attrs,
-                )
-                label_field_results = self._merge_results(
-                    label_field_results, tag_results
-                )
-
-                shape_results = self._parse_shapes_tags(
-                    "shapes",
-                    shapes,
-                    frame_id_map[task_id],
-                    label_type,
-                    _id_map,
-                    class_map,
-                    attr_id_map,
-                    frames,
-                    assigned_scalar_attrs=scalar_attrs,
-                    occluded_attrs=occ_attrs,
-                )
-                label_field_results = self._merge_results(
-                    label_field_results, shape_results
-                )
-
-                for track_index, track in enumerate(tracks, 1):
-                    label_id = track["label_id"]
-                    shapes = track["shapes"]
-                    for shape in shapes:
-                        shape["label_id"] = label_id
-
-                    immutable_attrs = track["attributes"]
-
-                    track_shape_results = self._parse_shapes_tags(
-                        "track",
-                        shapes,
-                        frame_id_map[task_id],
-                        label_type,
-                        _id_map,
-                        class_map,
-                        attr_id_map,
-                        frames,
-                        assigned_scalar_attrs=scalar_attrs,
-                        track_index=track_index,
-                        immutable_attrs=immutable_attrs,
-                        occluded_attrs=occ_attrs,
-                    )
-                    label_field_results = self._merge_results(
-                        label_field_results, track_shape_results
-                    )
-
-                frames_metadata = {}
-                for cvat_frame_id, frame_data in frame_id_map[task_id].items():
-                    sample_id = frame_data["sample_id"]
-                    if "frame_id" in frame_data and len(frames) == 1:
-                        frames_metadata[sample_id] = frames[0]
-                        break
-
-                    frames_metadata[sample_id] = frames[cvat_frame_id]
-
-                # Polyline(s) corresponding to instance/semantic masks need to be
-                # converted to their final format
-                self._convert_polylines_to_masks(
-                    label_field_results, label_info, frames_metadata
-                )
-
-                annotations = self._merge_results(
-                    annotations, {label_field: label_field_results}
-                )
-
-        return annotations
 
     def _setup_batches(self, samples):
         num_samples = len(samples)
@@ -4005,187 +3830,6 @@
         shapes.extend(anno_shapes)
         tracks.extend(anno_tracks)
 
-<<<<<<< HEAD
-    def download_annotations(self, results):
-        """Download the annotations from the CVAT server for the given results
-        instance and parses them into the appropriate FiftyOne types.
-
-        Args:
-            results: a :class:`CVATAnnotationResults`
-
-        Returns:
-            the annotations dict
-        """
-        label_schema = results.config.label_schema
-        task_per_field = results.config.task_per_field
-        existing_project_id = results.config.project_id
-        id_map = results.id_map
-        task_ids = results.task_ids
-        frame_id_map = results.frame_id_map
-        labels_task_map = results.labels_task_map
-
-        if task_per_field:
-            assigned_scalar_attrs = {}
-            occluded_attrs = {}
-            label_field_classes = {}
-            for label_field, label_info in label_schema.items():
-                (
-                    _,
-                    scalar_attrs,
-                    occ_attrs,
-                    lf_classes,
-                ) = self._get_cvat_schema(
-                    label_schema={label_field: label_info},
-                    project_id=existing_project_id,
-                )
-
-                assigned_scalar_attrs.update(scalar_attrs)
-                occluded_attrs.update(occ_attrs)
-                label_field_classes.update(lf_classes)
-
-        else:
-            (
-                _,
-                assigned_scalar_attrs,
-                occluded_attrs,
-                label_field_classes,
-            ) = self._get_cvat_schema(
-                label_schema=label_schema, project_id=existing_project_id,
-            )
-
-        labels_task_map_rev = defaultdict(list)
-        for lf, tasks in labels_task_map.items():
-            for task in tasks:
-                labels_task_map_rev[task].append(lf)
-
-        annotations = {}
-
-        for task_id in task_ids:
-            # Download task data
-            task_json = self.get(self.task_url(task_id)).json()
-            attr_id_map = {}
-            _class_map = {}
-            labels = task_json["labels"]
-            for label in labels:
-                _class_map[label["id"]] = label["name"]
-                attr_id_map[label["id"]] = {
-                    i["name"]: i["id"] for i in label["attributes"]
-                }
-            _class_map_rev = {n: i for i, n in _class_map.items()}
-
-            task_resp = self.get(self.task_annotation_url(task_id)).json()
-            all_shapes = task_resp["shapes"]
-            all_tags = task_resp["tags"]
-            all_tracks = task_resp["tracks"]
-
-            data_resp = self.get(self.task_data_meta_url(task_id)).json()
-            frames = data_resp["frames"]
-
-            label_fields = labels_task_map_rev[task_id]
-            for label_field in label_fields:
-                label_info = label_schema[label_field]
-                label_type = label_info["type"]
-                scalar_attrs = assigned_scalar_attrs.get(label_field, False)
-                occ_attrs = occluded_attrs.get(label_field, {})
-                _id_map = id_map.get(label_field, {})
-
-                label_field_results = {}
-
-                # Dict mapping class to class_label_field classes that
-                # appear in multiple fields, otherwise just class to class
-                # mapping
-                _classes = label_field_classes[label_field]
-
-                # Map ids back to original class names from FiftyOne
-                class_map = {
-                    _class_map_rev[name_lf]: name
-                    for name, name_lf in _classes.items()
-                }
-                _cvat_classes = class_map.keys()
-                tags, shapes, tracks = self._filter_field_classes(
-                    all_tags, all_shapes, all_tracks, _cvat_classes
-                )
-
-                tag_results = self._parse_shapes_tags(
-                    "tags",
-                    tags,
-                    frame_id_map[task_id],
-                    label_type,
-                    _id_map,
-                    class_map,
-                    attr_id_map,
-                    frames,
-                    assigned_scalar_attrs=scalar_attrs,
-                )
-                label_field_results = self._merge_results(
-                    label_field_results, tag_results
-                )
-
-                shape_results = self._parse_shapes_tags(
-                    "shapes",
-                    shapes,
-                    frame_id_map[task_id],
-                    label_type,
-                    _id_map,
-                    class_map,
-                    attr_id_map,
-                    frames,
-                    assigned_scalar_attrs=scalar_attrs,
-                    occluded_attrs=occ_attrs,
-                )
-                label_field_results = self._merge_results(
-                    label_field_results, shape_results
-                )
-
-                for track_index, track in enumerate(tracks, 1):
-                    label_id = track["label_id"]
-                    shapes = track["shapes"]
-                    for shape in shapes:
-                        shape["label_id"] = label_id
-
-                    immutable_attrs = track["attributes"]
-
-                    track_shape_results = self._parse_shapes_tags(
-                        "track",
-                        shapes,
-                        frame_id_map[task_id],
-                        label_type,
-                        _id_map,
-                        class_map,
-                        attr_id_map,
-                        frames,
-                        assigned_scalar_attrs=scalar_attrs,
-                        track_index=track_index,
-                        immutable_attrs=immutable_attrs,
-                        occluded_attrs=occ_attrs,
-                    )
-                    label_field_results = self._merge_results(
-                        label_field_results, track_shape_results
-                    )
-
-                frames_metadata = {}
-                for cvat_frame_id, frame_data in frame_id_map[task_id].items():
-                    sample_id = frame_data["sample_id"]
-                    if "frame_id" in frame_data and len(frames) == 1:
-                        frames_metadata[sample_id] = frames[0]
-                        break
-
-                    frames_metadata[sample_id] = frames[cvat_frame_id]
-
-                # Polyline(s) corresponding to instance/semantic masks need to be
-                # converted to their final format
-                self._convert_polylines_to_masks(
-                    label_field_results, label_info, frames_metadata
-                )
-
-                annotations = self._merge_results(
-                    annotations, {label_field: label_field_results}
-                )
-
-        return annotations
-
-=======
->>>>>>> 93efed74
     def _filter_field_classes(self, tags, shapes, tracks, _cvat_classes):
         _tags = [t for t in tags if t["label_id"] in _cvat_classes]
         _shapes = [s for s in shapes if s["label_id"] in _cvat_classes]
