--- conflicted
+++ resolved
@@ -33,11 +33,8 @@
 import fiftyone.core.labels as fol
 import fiftyone.core.media as fom
 import fiftyone.core.metadata as fomt
-<<<<<<< HEAD
+from fiftyone.core.sample import Sample
 import fiftyone.core.storage as fos
-=======
-import fiftyone.core.sample as fos
->>>>>>> 964f4cf0
 import fiftyone.core.utils as fou
 import fiftyone.utils.annotations as foua
 import fiftyone.utils.data as foud
@@ -210,9 +207,7 @@
     # Insert samples for new filepaths, if necessary and we're allowed to
     if new_filepaths:
         if insert_new:
-            dataset.add_samples(
-                [fos.Sample(filepath=fp) for fp in new_filepaths]
-            )
+            dataset.add_samples([Sample(filepath=fp) for fp in new_filepaths])
         else:
             logger.warning(
                 "Ignoring annotations for %d filepaths (eg %s) that do not "
