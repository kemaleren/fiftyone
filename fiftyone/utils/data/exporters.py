--- conflicted
+++ resolved
@@ -1796,6 +1796,8 @@
             allows for populating nested subdirectories that match the shape of
             the input paths. The path is converted to an absolute path (if
             necessary) via :func:`fiftyone.core.utils.normalize_path`
+        export_views (True): whether to include saved views in the export.
+            Only applicable when exporting full datasets
         export_runs (True): whether to include annotation/brain/evaluation
             runs in the export. Only applicable when exporting full datasets
         use_dirs (False): whether to export metadata into directories of per
@@ -1809,6 +1811,7 @@
         export_dir,
         export_media=None,
         rel_dir=None,
+        export_views=True,
         export_runs=True,
         use_dirs=False,
         ordered=True,
@@ -1823,6 +1826,7 @@
 
         self.export_media = export_media
         self.rel_dir = rel_dir
+        self.export_views = export_views
         self.export_runs = export_runs
         self.use_dirs = use_dirs
         self.ordered = ordered
@@ -1941,36 +1945,38 @@
         dataset_dict["brain_methods"] = {}
         dataset_dict["evaluations"] = {}
 
-<<<<<<< HEAD
-        # Exporting views/runs only makes sense when exporting entire datasets
-        full_dataset = sample_collection == sample_collection._root_dataset
-=======
-        # Exporting runs only makes sense if the entire dataset is being
+        #
+        # Exporting views/runs only makes sense if the entire dataset is being
         # exported, otherwise the view for the run cannot be reconstructed
         # based on the information encoded in the run's document
-
-        export_runs = (
+        #
+
+        _export_views = (
+            self.export_views
+            and sample_collection == sample_collection._root_dataset
+        )
+
+        _export_runs = (
             self.export_runs
             and sample_collection == sample_collection._root_dataset
         )
->>>>>>> 3aaeb80b
-
-        if full_dataset and dataset.has_views:
+
+        if _export_views and dataset.has_views:
             dataset_dict["views"] = [v.to_dict() for v in dataset._doc.views]
 
-        if full_dataset and dataset.has_annotation_runs:
+        if _export_runs and dataset.has_annotation_runs:
             dataset_dict["annotation_runs"] = {
                 k: v.to_dict() for k, v in dataset._doc.annotation_runs.items()
             }
             _export_annotation_results(dataset, self._anno_dir)
 
-        if full_dataset and dataset.has_brain_runs:
+        if _export_runs and dataset.has_brain_runs:
             dataset_dict["brain_methods"] = {
                 k: v.to_dict() for k, v in dataset._doc.brain_methods.items()
             }
             _export_brain_results(dataset, self._brain_dir)
 
-        if full_dataset and dataset.has_evaluations:
+        if _export_runs and dataset.has_evaluations:
             dataset_dict["evaluations"] = {
                 k: v.to_dict() for k, v in dataset._doc.evaluations.items()
             }
