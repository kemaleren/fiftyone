--- conflicted
+++ resolved
@@ -2071,13 +2071,8 @@
         if fos.isfile(json_path):
             view = run_cls.load_run_view(dataset, key)
             run_info = run_cls.get_run_info(dataset, key)
-<<<<<<< HEAD
             d = fos.read_json(json_path)
-            results = fors.RunResults.from_dict(d, view, run_info.config)
-=======
-            d = etas.read_json(json_path)
             results = fors.RunResults.from_dict(d, view, run_info.config, key)
->>>>>>> a818bd35
             run_cls.save_run_results(dataset, key, results, cache=False)
 
 
