"""
Classification evaluation.

| Copyright 2017-2021, Voxel51, Inc.
| `voxel51.com <https://voxel51.com/>`_
|
"""
import itertools
import warnings

import matplotlib.pyplot as plt
from mpl_toolkits.axes_grid1 import make_axes_locatable
import numpy as np
import sklearn.metrics as skm

import fiftyone.core.aggregations as foa
import fiftyone.core.evaluation as foe
from fiftyone.core.expressions import ViewField as F
import fiftyone.core.fields as fof


def evaluate_classifications(
    samples,
    pred_field,
    gt_field="ground_truth",
    eval_key=None,
    classes=None,
    missing=None,
    method="simple",
    config=None,
    **kwargs,
):
    """Evaluates the classification predictions in the given collection with
    respect to the specified ground truth labels.

    By default, this method simply compares the ground truth and prediction for
    each sample, but other strategies such as binary evaluation and top-k
    matching can be configured via the ``method`` and ``config`` parameters.

    If an ``eval_key`` is specified, then this method will record some
    statistics on each sample:

    -   When evaluating sample-level fields, an ``eval_key`` field will be
        populated on each sample recording whether that sample's prediction is
        correct.

    -   When evaluating frame-level fields, an ``eval_key`` field will be
        populated on each frame recording whether that frame's prediction is
        correct. In addition, an ``eval_key`` field will be populated on each
        sample that records the average accuracy of the frame predictions of
        the sample.

    Args:
        samples: a :class:`fiftyone.core.collections.SampleCollection`
        pred_field: the name of the field containing the predicted
            :class:`fiftyone.core.labels.Classification` instances
        gt_field ("ground_truth"): the name of the field containing the ground
            truth :class:`fiftyone.core.labels.Classification` instances
        eval_key (None): an evaluation key to use to refer to this evaluation
        classes (None): the list of possible classes. If not provided, the
            observed ground truth/predicted labels are used for results
            purposes
        missing (None): a missing label string. Any None-valued labels are
            given this label for results purposes
        method ("simple"): a string specifying the evaluation method to use.
            Supported values are ``("simple", "binary", "top-k")``
        config (None): an :class:`ClassificationEvaluationConfig` specifying
            the evaluation method to use. If a ``config`` is provided, the
            ``method`` and ``kwargs`` parameters are ignored
        **kwargs: optional keyword arguments for the constructor of the
            :class:`ClassificationEvaluationConfig` being used

    Returns:
        a :class:`ClassificationResults`
    """
    config = _parse_config(config, pred_field, gt_field, method, **kwargs)
    eval_method = config.build()
    eval_method.register_run(samples, eval_key)
    return eval_method.evaluate_samples(
        samples, eval_key=eval_key, classes=classes, missing=missing,
    )


class ClassificationEvaluationConfig(foe.EvaluationMethodConfig):
    """Base class for configuring :class:`ClassificationEvaluation`
    instances.

    Args:
        pred_field: the name of the field containing the predicted
            :class:`fiftyone.core.labels.Classification` instances
        gt_field: the name of the field containing the ground truth
            :class:`fiftyone.core.labels.Classification` instances
    """

    def __init__(self, pred_field, gt_field, **kwargs):
        super().__init__(**kwargs)
        self.pred_field = pred_field
        self.gt_field = gt_field


class ClassificationEvaluation(foe.EvaluationMethod):
    """Base class for classification evaluation methods.

    Args:
        config: a :class:`ClassificationEvaluationConfig`
    """

    def evaluate_samples(
        self, samples, eval_key=None, classes=None, missing=None
    ):
        """Evaluates the predicted classifications in the given samples with
        respect to the specified ground truth labels.

        Args:
            samples: a :class:`fiftyone.core.collections.SampleCollection`
            eval_key (None): an evaluation key for this evaluation
            classes (None): the list of possible classes. If not provided, the
                observed ground truth/predicted labels are used for results
                purposes
            missing (None): a missing label string. Any None-valued labels are
                given this label for results purposes

        Returns:
            a :class:`ClassificationResults` instance
        """
        raise NotImplementedError("subclass must implement evaluate_samples()")

    def get_fields(self, samples, eval_key):
        fields = [eval_key]
        if samples._is_frame_field(self.config.gt_field):
            fields.append(samples._FRAMES_PREFIX + eval_key)

        return fields

    def cleanup(self, samples, eval_key):
        samples._dataset.delete_sample_field(eval_key, error_level=1)
        if samples._is_frame_field(self.config.gt_field):
            samples._dataset.delete_frame_field(eval_key, error_level=1)

    def _validate_run(self, samples, eval_key, existing_info):
        self._validate_fields_match(eval_key, "pred_field", existing_info)
        self._validate_fields_match(eval_key, "gt_field", existing_info)


class SimpleEvaluationConfig(ClassificationEvaluationConfig):
    """Simple classification evaluation config.

    Args:
        pred_field: the name of the field containing the predicted
            :class:`fiftyone.core.labels.Classification` instances
        gt_field: the name of the field containing the ground truth
            :class:`fiftyone.core.labels.Classification` instances
    """

    @property
    def method(self):
        return "simple"


class SimpleEvaluation(ClassificationEvaluation):
    """Standard classification evaluation.

    Args:
        config: a :class:`SimpleClassificationEvaluationConfig`
    """

    def evaluate_samples(
        self, samples, eval_key=None, classes=None, missing=None
    ):
        pred_field = self.config.pred_field
        gt_field = self.config.gt_field
        is_frame_field = samples._is_frame_field(gt_field)

        gt = gt_field + ".label"
        pred = pred_field + ".label"
        pred_conf = pred_field + ".confidence"

        ytrue, ypred, confs = samples.aggregate(
            [foa.Values(gt), foa.Values(pred), foa.Values(pred_conf)]
        )

        if is_frame_field:
            ytrue = list(itertools.chain.from_iterable(ytrue))
            ypred = list(itertools.chain.from_iterable(ypred))
            confs = list(itertools.chain.from_iterable(confs))

        results = ClassificationResults(
            ytrue, ypred, confs, classes=classes, missing=missing
        )

        if eval_key is None:
            return results

        if is_frame_field:
            eval_frame = samples._FRAMES_PREFIX + eval_key
            gt = gt[len(samples._FRAMES_PREFIX) :]
            pred = pred[len(samples._FRAMES_PREFIX) :]

            # Sample-level accuracies
            samples._add_field_if_necessary(eval_key, fof.FloatField)
            samples.set_field(
                eval_key,
                F("frames").map((F(gt) == F(pred)).to_double()).mean(),
            ).save(eval_key)

            # Per-frame accuracies
            samples._add_field_if_necessary(eval_frame, fof.BooleanField)
            samples.set_field(eval_frame, F(gt) == F(pred)).save(eval_frame)
        else:
            # Per-sample accuracies
            samples._add_field_if_necessary(eval_key, fof.BooleanField)
            samples.set_field(eval_key, F(gt) == F(pred)).save(eval_key)

        return results


class TopKEvaluationConfig(ClassificationEvaluationConfig):
    """Top-k classification evaluation config.

    Args:
        pred_field: the name of the field containing the predicted
            :class:`fiftyone.core.labels.Classification` instances
        gt_field: the name of the field containing the ground truth
            :class:`fiftyone.core.labels.Classification` instances
        k (5): the top-k value to use when assessing accuracy
    """

    def __init__(self, pred_field, gt_field, k=5, **kwargs):
        super().__init__(pred_field, gt_field, **kwargs)
        self.k = k

    @property
    def method(self):
        return "top-k"


class TopKEvaluation(ClassificationEvaluation):
    """Top-k classification evaluation.

    This method requires the ``logits`` field of each predicted object to be
    populated, and the list of class labels corresponding to these logits must
    be provided.

    Args:
        config: a :class:`TopKEvaluationConfig`
    """

    def evaluate_samples(
        self, samples, eval_key=None, classes=None, missing=None
    ):
        if classes is None:
            raise ValueError(
                "You must provide the list of classes corresponding to your "
                "logits in order to run top-k classification evaluation"
            )

        pred_field = self.config.pred_field
        gt_field = self.config.gt_field
        is_frame_field = samples._is_frame_field(gt_field)
        k = self.config.k

        # This extracts a potentially huge number of logits
        # @todo consider sample iteration for very large datasets
        ytrue, ypred, logits = samples.aggregate(
            [
                foa.Values(gt_field + ".label"),
                foa.Values(pred_field + ".label"),
                foa.Values(pred_field + ".logits"),
            ]
        )

        targets_map = {label: idx for idx, label in enumerate(classes)}

        if is_frame_field:
            confs = []
            correct = []
            for _ytrue, _ypred, _logits in zip(ytrue, ypred, logits):
                _confs, _correct = _evaluate_top_k(
                    _ytrue, _ypred, _logits, k, targets_map
                )
                confs.append(_confs)
                correct.append(_correct)

            ytrue = list(itertools.chain.from_iterable(ytrue))
            ypred = list(itertools.chain.from_iterable(ypred))
            confs = list(itertools.chain.from_iterable(confs))
        else:
            confs, correct = _evaluate_top_k(
                ytrue, ypred, logits, k, targets_map
            )

        results = ClassificationResults(
            ytrue, ypred, confs, classes=classes, missing=missing
        )

        if eval_key is None:
            return results

        if is_frame_field:
            eval_frame = samples._FRAMES_PREFIX + eval_key

            # Sample-level accuracies
            samples._add_field_if_necessary(eval_key, fof.FloatField)
            samples.set_values(eval_key, [np.mean(c) for c in correct])

            # Per-frame accuracies
            samples._add_field_if_necessary(eval_frame, fof.BooleanField)
            samples.set_values(eval_frame, correct)
        else:
            # Per-sample accuracies
            samples._add_field_if_necessary(eval_key, fof.BooleanField)
            samples.set_values(eval_key, correct)

        return results


def _evaluate_top_k(ytrue, ypred, logits, k, targets_map):
    confs = []
    correct = []
    for idx, (_ytrue, _logits) in enumerate(zip(ytrue, logits)):
        if _logits is None:
            # No logits; no prediction
            ypred[idx] = None
            _conf = None
            _correct = False
            msg = (
                "Found sample(s) with no logits. Logits are required to "
                + "compute top-k accuracy"
            )
            warnings.warn(msg)
        else:
            target = targets_map[_ytrue]
            top_k = np.argpartition(_logits, -k)[-k:]
            if target in top_k:
                # Truth is in top-k; use it
                ypred[idx] = _ytrue
                logit = _logits[target]
                _correct = True
            elif ypred[idx] is not None:
                # Truth is not in top-k; retain actual prediction
                logit = _logits[targets_map[ypred[idx]]]
                _correct = False
            else:
                logit = -np.inf
                _correct = False

            _conf = np.exp(logit) / np.sum(np.exp(_logits))

        confs.append(_conf)
        correct.append(_correct)

    return confs, correct


class BinaryEvaluationConfig(ClassificationEvaluationConfig):
    """Binary evaluation config.

    Args:
        pred_field: the name of the field containing the predicted
            :class:`fiftyone.core.labels.Classification` instances
        gt_field: the name of the field containing the ground truth
    """

    @property
    def method(self):
        return "binary"


class BinaryEvaluation(ClassificationEvaluation):
    """Binary classification evaluation.

    Evaluates the binary classification predictions in the given collection
    with respect to the specified ground truth labels.

    Any missing ground truth or prediction labels are assumed to be examples of
    the negative class (with zero confidence, for predictions).

    If an ``eval_key`` is specified, this method will record the TP/FP/FN/TN
    status of each prediction in this field.

    This method requires that the ``(neg_label, pos_label)`` label strings for
    the task are provided via the ``classes`` argument.

    Args:
        config: a :class:`BinaryEvaluationConfig`
    """

    def evaluate_samples(
        self, samples, eval_key=None, classes=None, missing=None
    ):
        if classes is None or len(classes) != 2:
            raise ValueError(
                "You must provide the ``(neg_label, pos_label)`` labels for "
                "your task via the ``classes`` argument in order to run "
                "binary evaluation"
            )

        pred_field = self.config.pred_field
        gt_field = self.config.gt_field
        is_frame_field = samples._is_frame_field(gt_field)

        pos_label = classes[-1]

        gt = gt_field + ".label"
        pred = pred_field + ".label"
        pred_conf = pred_field + ".confidence"

        ytrue, ypred, confs = samples.aggregate(
            [foa.Values(gt), foa.Values(pred), foa.Values(pred_conf)]
        )

        if is_frame_field:
            ytrue = list(itertools.chain.from_iterable(ytrue))
            ypred = list(itertools.chain.from_iterable(ypred))
            confs = list(itertools.chain.from_iterable(confs))

        results = BinaryClassificationResults(ytrue, ypred, confs, classes)

        if eval_key is None:
            return results

        if is_frame_field:
            eval_frame = samples._FRAMES_PREFIX + eval_key
            gt = gt[len(samples._FRAMES_PREFIX) :]
            pred = pred[len(samples._FRAMES_PREFIX) :]

            # Sample-level accuracies
            samples._add_field_if_necessary(eval_key, fof.FloatField)
            samples.set_field(
                eval_key,
                F("frames").map((F(gt) == F(pred)).to_double()).mean(),
            ).save(eval_key)

            # Per-frame accuracies
            samples._add_field_if_necessary(eval_frame, fof.StringField)
            samples.set_field(
                eval_frame,
                F().switch(
                    {
                        (F(gt) == pos_label) & (F(pred) == pos_label): "TP",
                        (F(gt) == pos_label) & (F(pred) != pos_label): "FN",
                        (F(gt) != pos_label) & (F(pred) != pos_label): "TN",
                        (F(gt) != pos_label) & (F(pred) == pos_label): "FP",
                    }
                ),
            ).save(eval_frame)
        else:
            # Per-sample accuracies
            samples._add_field_if_necessary(eval_key, fof.StringField)
            samples.set_field(
                eval_key,
                F().switch(
                    {
                        (F(gt) == pos_label) & (F(pred) == pos_label): "TP",
                        (F(gt) == pos_label) & (F(pred) != pos_label): "FN",
                        (F(gt) != pos_label) & (F(pred) != pos_label): "TN",
                        (F(gt) != pos_label) & (F(pred) == pos_label): "FP",
                    }
                ),
            ).save(eval_key)

        return results


class ClassificationResults(foe.EvaluationResults):
    """Class that stores the results of a classification evaluation.

    Args:
        ytrue: a list of ground truth labels
        ypred: a list of predicted labels
        confs: a list of confidences for the predictions
        weights (None): an optional list of sample weights
        classes (None): the list of possible classes. If not provided, the
            observed ground truth/predicted labels are used
        missing (None): a missing label string. Any None-valued labels are
            given this label for evaluation purposes
    """

    def __init__(
        self, ytrue, ypred, confs, weights=None, classes=None, missing=None
    ):
        if missing is None:
            missing = "(none)"

        ytrue, ypred, classes = _parse_labels(ytrue, ypred, classes, missing)

        self.ytrue = ytrue
        self.ypred = ypred
        self.confs = confs
        self.weights = weights
        self.classes = classes
        self.missing = missing

    def _get_labels(self, classes, include_missing=False):
        if classes is not None:
            return classes

        if include_missing:
            return self.classes

        return [c for c in self.classes if c != self.missing]

    def report(self, classes=None):
        """Generates a classification report for the results via
        ``sklearn.metrics.classification_report``.

        Args:
            classes (None): an optional list of ground truth classes to include
                in the report

        Returns:
            a dict
        """
        labels = self._get_labels(classes, include_missing=False)
        return skm.classification_report(
            self.ytrue,
            self.ypred,
            labels=labels,
            sample_weight=self.weights,
            output_dict=True,
            zero_division=0,
        )

    def metrics(self, classes=None, average="micro", beta=1.0):
        """Computes classification metrics for the results, including accuracy,
        precision, recall, and F-beta score.

        See ``sklearn.metrics.accuracy_score`` and
        ``sklearn.metrics.precision_recall_fscore_support`` for details.

        Args:
            classes (None): an optional list of ground truth classes to include
                in the calculations
            average ("micro"): the averaging strategy to use
            beta (1.0): the F-beta value to use

        Returns:
            a dict
        """
        labels = self._get_labels(classes, include_missing=False)

        try:
            accuracy = skm.accuracy_score(
                self.ytrue,
                self.ypred,
                normalize=True,
                sample_weight=self.weights,
            )
        except ZeroDivisionError:
            accuracy = 0.0

        precision, recall, fscore, _ = skm.precision_recall_fscore_support(
            self.ytrue,
            self.ypred,
            average=average,
            labels=labels,
            beta=beta,
            sample_weight=self.weights,
            zero_division=0,
        )

        return {
            "accuracy": accuracy,
            "precision": precision,
            "recall": recall,
            "fscore": fscore,
        }

    def print_report(self, classes=None, digits=2):
        """Prints a classification report for the results via
        ``sklearn.metrics.classification_report``.

        Args:
            classes (None): an optional list of ground truth classes to include
                in the report
            digits (2): the number of digits of precision to print
        """
        labels = self._get_labels(classes, include_missing=False)
        report_str = skm.classification_report(
            self.ytrue,
            self.ypred,
            labels=labels,
            digits=digits,
            sample_weight=self.weights,
            zero_division=0,
        )
        print(report_str)

    def confusion_matrix(self, classes=None, include_other=False):
        """Generates a confusion matrix for the results via
        ``sklearn.metrics.confusion_matrix``.

        The rows of the confusion matrix represent ground truth and the columns
        represent predictions.

        Args:
            classes (None): an optional list of classes to include in the
                confusion matrix. Include ``self.missing`` in this list if you
                would like to study a subset of classes including missing data
            include_other (False): whether to include an extra row/column at
                the end of the matrix for labels that do not appear in
                ``classes``

        Returns:
            a ``num_classes x num_classes`` confusion matrix
        """
        labels = self._get_labels(classes, include_missing=True)
        confusion_matrix, _ = self._confusion_matrix(
            labels, include_other=include_other
        )
        return confusion_matrix

    def _confusion_matrix(
        self,
        labels,
        include_other=False,
        other_label=None,
        include_missing=False,
    ):
        labels = list(labels)

        if include_other:
            if other_label not in labels:
                labels.append(other_label)

        if include_missing and self.missing not in labels:
            labels.append(self.missing)

        if include_other:
            labels_set = set(labels)
            ypred = [y if y in labels_set else other_label for y in self.ypred]
            ytrue = [y if y in labels_set else other_label for y in self.ytrue]
        else:
            ypred = self.ypred
            ytrue = self.ytrue

        confusion_matrix = skm.confusion_matrix(
            ytrue, ypred, labels=labels, sample_weight=self.weights
        )
        return confusion_matrix, labels

    def plot_confusion_matrix(
        self,
        classes=None,
        include_other=True,
        other_label="(other)",
        show_values=True,
        show_colorbar=True,
        cmap="viridis",
        xticks_rotation=45.0,
        ax=None,
        figsize=None,
        block=False,
        return_ax=False,
<<<<<<< HEAD
=======
        **kwargs,
>>>>>>> 88c262ea
    ):
        """Plots a confusion matrix for the results.

        Args:
            classes (None): an optional list of classes to include in the
                confusion matrix
            include_other (True): whether to include extra columns at the end
                of the confusion matrix for **predictions** that are either
                (i) missing, or (ii) are not missing but do not appear in
                ``classes``. If ``self.missing`` already appears in ``classes``
                or there are no missing predictions, no extra column is added
                for (i). Likewise, no extra column is added for (ii) if there
                are no predictions that fall in this case
            other_label ("(other)"): the label to use for "other" predictions.
                Only applicable when ``include_other`` is True
            show_values (True): whether to show counts in the confusion matrix
                cells
            show_colorbar (True): whether to show a colorbar
            cmap ("viridis"): a colormap recognized by ``matplotlib``
            xticks_rotation (45.0): a rotation for the x-tick labels. Can be
                numeric degrees, "vertical", "horizontal", or None
            ax (None): an optional matplotlib axis to plot in
            figsize (None): an optional ``(width, height)`` for the figure, in
                inches
            block (False): whether to block execution when the plot is
                displayed via ``matplotlib.pyplot.show(block=block)``
            return_ax (False): whether to return the matplotlib axis containing
                the plot

        Returns:
            the matplotlib axis containing the plot
        """
        _labels = self._get_labels(classes, include_missing=True)
        confusion_matrix, labels = self._confusion_matrix(
            _labels,
            include_other=include_other,
            other_label=other_label,
            include_missing=include_other,
        )

        if include_other:
            num_labels = len(labels)
            num_extra = num_labels - len(_labels)

            # Don't include extra ground truth rows
            if num_extra > 0:
                confusion_matrix = confusion_matrix[:-num_extra, :]

            # Only include non-trivial extra prediction rows
            rm_inds = []
            for idx in range(num_labels - num_extra, num_labels):
                if not any(confusion_matrix[:, idx]):
                    rm_inds.append(idx)

            if rm_inds:
                np.delete(confusion_matrix, rm_inds, axis=1)
                labels = [l for i, l in enumerate(labels) if i not in rm_inds]

        ax = _plot_confusion_matrix(
            confusion_matrix,
            labels,
            show_values=show_values,
            show_colorbar=show_colorbar,
            cmap=cmap,
            xticks_rotation=xticks_rotation,
            ax=ax,
            figsize=figsize,
        )

        plt.show(block=block)
        return ax if return_ax else None


class BinaryClassificationResults(ClassificationResults):
    """Class that stores the results of a binary classification evaluation.

    Any missing ground truth or prediction labels are assumed to be examples of
    the negative class (with zero confidence, for predictions).

    Args:
        ytrue: a list of ground truth labels
        ypred: a list of predicted labels
        confs: a list of confidences for the predictions
        classes: the ``(neg_label, pos_label)`` label strings for the task
        weights (None): an optional list of sample weights
    """

    def __init__(self, ytrue, ypred, confs, classes, weights=None):
        super().__init__(
            ytrue,
            ypred,
            confs,
            weights=weights,
            classes=classes,
            missing=classes[0],
        )
        self._pos_label = classes[1]
        self.scores = _to_binary_scores(ypred, confs, self._pos_label)

    def _get_labels(self, classes, *args, **kwargs):
        if classes is not None:
            return classes

        return self.classes

    def average_precision(self, average="micro"):
        """Computes the average precision for the results via
        ``sklearn.metrics.average_precision_score``.

        Args:
            average ("micro"): the averaging strategy to use

        Returns:
            the average precision
        """
        return skm.average_precision_score(
            self.ytrue,
            self.scores,
            pos_label=self._pos_label,
            average=average,
            sample_weight=self.weights,
        )

    def plot_pr_curve(
        self,
        average="micro",
        ax=None,
        figsize=None,
        block=False,
        return_ax=False,
        **kwargs,
    ):
        """Plots a precision-recall (PR) curve for the results.

        Args:
            average ("micro"): the averaging strategy to use when computing
                average precision
            ax (None): an optional matplotlib axis to plot in
            figsize (None): an optional ``(width, height)`` for the figure, in
                inches
            block (False): whether to block execution when the plot is
                displayed via ``matplotlib.pyplot.show(block=block)``
            return_ax (False): whether to return the matplotlib axis containing
                the plot
            **kwargs: optional keyword arguments for matplotlib's ``plot()``

        Returns:
            the matplotlib axis containing the plot
        """
        precision, recall, _ = skm.precision_recall_curve(
            self.ytrue,
            self.scores,
            pos_label=self._pos_label,
            sample_weight=self.weights,
        )
        avg_precision = self.average_precision(average=average)
        display = skm.PrecisionRecallDisplay(
            precision=precision, recall=recall
        )

        label = "AP = %.2f" % avg_precision
        display.plot(ax=ax, label=label, **kwargs)
        if figsize is not None:
            display.figure_.set_size_inches(*figsize)

        plt.show(block=block)
        return display.ax_ if return_ax else None

    def plot_roc_curve(
        self, ax=None, figsize=None, block=False, return_ax=False, **kwargs
    ):
        """Plots a receiver operating characteristic (ROC) curve for the
        results.

        Args:
            ax (None): an optional matplotlib axis to plot in
            figsize (None): an optional ``(width, height)`` for the figure, in
                inches
            block (False): whether to block execution when the plot is
                displayed via ``matplotlib.pyplot.show(block=block)``
            return_ax (False): whether to return the matplotlib axis containing
                the plot
            **kwargs: optional keyword arguments for matplotlib's ``plot()``

        Returns:
            the matplotlib axis containing the plot
        """
        fpr, tpr, _ = skm.roc_curve(
            self.ytrue,
            self.scores,
            pos_label=self._pos_label,
            sample_weight=self.weights,
        )
        roc_auc = skm.auc(fpr, tpr)
        display = skm.RocCurveDisplay(fpr=fpr, tpr=tpr, roc_auc=roc_auc)
        display.plot(ax=ax, **kwargs)
        if figsize is not None:
            display.figure_.set_size_inches(*figsize)

        plt.show(block=block)
        return display.ax_ if return_ax else None


def _parse_config(config, pred_field, gt_field, method, **kwargs):
    if config is not None:
        return config

    if method is None:
        method = "simple"

    if method == "simple":
        return SimpleEvaluationConfig(pred_field, gt_field, **kwargs)

    if method == "binary":
        return BinaryEvaluationConfig(pred_field, gt_field, **kwargs)

    if method == "top-k":
        return TopKEvaluationConfig(pred_field, gt_field, **kwargs)

    raise ValueError("Unsupported evaluation method '%s'" % method)


def _parse_labels(ytrue, ypred, classes, missing):
    if classes is None:
        classes = set(ytrue) | set(ypred)
        classes.discard(None)
        classes = sorted(classes)
    else:
        classes = list(classes)

    ytrue, found_missing_true = _clean_labels(ytrue, missing)
    ypred, found_missing_pred = _clean_labels(ypred, missing)

    found_missing = found_missing_true or found_missing_pred
    if found_missing and missing not in classes:
        classes.append(missing)

    return ytrue, ypred, classes


def _clean_labels(y, missing):
    found_missing = False

    yclean = []
    for yi in y:
        if yi is None:
            found_missing = True
            yi = missing

        yclean.append(yi)

    return yclean, found_missing


def _to_binary_scores(y, confs, pos_label):
    scores = []
    for yi, conf in zip(y, confs):
        if conf is None:
            conf = 0.0

        score = conf if yi == pos_label else 1.0 - conf
        scores.append(score)

    return scores


def _plot_confusion_matrix(
    cm,
    labels,
    show_values=True,
    show_colorbar=True,
    cmap="viridis",
    xticks_rotation=None,
    values_format=None,
    ax=None,
    figsize=None,
):
    if ax is None:
        fig, ax = plt.subplots()
    else:
        fig = ax.figure

    nrows = cm.shape[0]
    ncols = cm.shape[1]
    im = ax.imshow(cm, interpolation="nearest", cmap=cmap)

    if show_values:
        # Print text with appropriate color depending on background
        cmap_min = im.cmap(0)
        cmap_max = im.cmap(256)
        thresh = (cm.max() + cm.min()) / 2.0

        for i, j in itertools.product(range(nrows), range(ncols)):
            color = cmap_max if cm[i, j] < thresh else cmap_min

            if values_format is None:
                text_cm = format(cm[i, j], ".2g")
                if cm.dtype.kind != "f":
                    text_d = format(cm[i, j], "d")
                    if len(text_d) < len(text_cm):
                        text_cm = text_d
            else:
                text_cm = format(cm[i, j], values_format)

            ax.text(j, i, text_cm, ha="center", va="center", color=color)

    ax.set(
        xticks=np.arange(ncols),
        yticks=np.arange(nrows),
        xticklabels=labels[:ncols],
        yticklabels=labels[:nrows],
        xlabel="Predicted label",
        ylabel="True label",
    )
    ax.set_ylim((nrows - 0.5, -0.5))  # flip axis

    if xticks_rotation is not None:
        plt.setp(ax.get_xticklabels(), rotation=xticks_rotation)

    if show_colorbar:
        divider = make_axes_locatable(ax)
        cax = divider.append_axes("right", size="5%", pad=0.1)
        fig.colorbar(im, cax=cax)

    if figsize is not None:
        fig.set_size_inches(*figsize)

    plt.tight_layout()

    return ax<|MERGE_RESOLUTION|>--- conflicted
+++ resolved
@@ -652,10 +652,6 @@
         figsize=None,
         block=False,
         return_ax=False,
-<<<<<<< HEAD
-=======
-        **kwargs,
->>>>>>> 88c262ea
     ):
         """Plots a confusion matrix for the results.
 
