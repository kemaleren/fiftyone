--- conflicted
+++ resolved
@@ -612,12 +612,8 @@
 
                 # If sampling was not forced and the first frame exists, assume
                 # that all frames exist
-<<<<<<< HEAD
-                if not force_reencode and fos.isfile(outpath % 1):
-=======
                 fn = _frames[0] if _frames else 1
-                if not force_reencode and os.path.isfile(outpath % fn):
->>>>>>> 5d33fa20
+                if not force_reencode and fos.isfile(outpath % fn):
                     continue
             elif reencode:
                 root, ext = os.path.splitext(inpath)
@@ -647,19 +643,6 @@
                 **kwargs
             )
 
-<<<<<<< HEAD
-            if outpath != inpath:
-                if not sample_frames:
-                    sample.filepath = outpath
-                    sample.save()
-
-                if delete_originals:
-                    stale_paths.append(inpath)
-            elif did_transform:
-                stale_paths.append(inpath)
-
-    foc.media_cache.clear(filepaths=stale_paths)
-=======
             if save_filepaths and sample_frames:
                 if _frames is None:
                     try:
@@ -683,10 +666,17 @@
 
                 sample.save()
 
-            if outpath != inpath and not sample_frames:
-                sample.filepath = outpath
-                sample.save()
->>>>>>> 5d33fa20
+            if outpath != inpath:
+                if not sample_frames:
+                    sample.filepath = outpath
+                    sample.save()
+
+                if delete_originals:
+                    stale_paths.append(inpath)
+            elif did_transform:
+                stale_paths.append(inpath)
+
+    foc.media_cache.clear(filepaths=stale_paths)
 
 
 def _transform_video(
