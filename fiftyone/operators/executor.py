--- conflicted
+++ resolved
@@ -442,37 +442,6 @@
         """
         self.trigger("console_log", {"message": message})
 
-<<<<<<< HEAD
-    def secret(self, key):
-        """Returns the secret with the given key from the context."""
-        return self._secrets.get(key, None)
-
-    @property
-    def secrets(self) -> dict:
-        """
-        Returns all the secrets in the context.
-        """
-        return self._secrets
-
-    async def resolve_secret_values(self, keys, **kwargs):
-        """
-        Resolves the values of the given secrets keys.
-
-        Args:
-            keys: a list of secret keys
-            kwargs: additional keyword arguments to pass to the secrets
-            client for authentication if required
-        """
-        if None in (self._secrets_client, keys):
-            return None
-        for key in keys:
-            secret = await self._secrets_client.get_secret(key, **kwargs)
-
-            if secret:
-                self._secrets[secret.key] = secret.value
-
-=======
->>>>>>> 04a2c141
     def serialize(self):
         """Serializes the execution context.
 
