"""
FiftyOne operator execution.

| Copyright 2017-2024, Voxel51, Inc.
| `voxel51.com <https://voxel51.com/>`_
|
"""

import json

from bson import json_util


class Operations(object):
    """Interface to trigger builtin operations on an execution context.

    Args:
        ctx: an :class:`fiftyone.operators.executor.ExecutionContext`
    """

    def __init__(self, ctx):
        self._ctx = ctx

    ###########################################################################
    # Builtin Python operators
    ###########################################################################

    def clone_selected_samples(self):
        """Clone the selected samples in the App."""
        return self._ctx.trigger("clone_selected_samples")

    def clone_sample_field(self, field_name, new_field_name):
        """Clone a sample field to a new field name.

        Args:
            field_name: the name of the field to clone
            new_field_name: the name for the new field
        """
        return self._ctx.trigger(
            "clone_sample_field",
            params={
                "field_name": field_name,
                "new_field_name": new_field_name,
            },
        )

    def rename_sample_field(self, field_name, new_field_name):
        """Rename a sample field to a new field name.

        Args:
            field_name: the name of the field to rename
            new_field_name: the new name for the field
        """
        return self._ctx.trigger(
            "rename_sample_field",
            params={
                "field_name": field_name,
                "new_field_name": new_field_name,
            },
        )

    def clear_sample_field(self, field_name):
        """Clear the contents of a sample field.

        Args:
            field_name: the name of the field to clear
        """
        return self._ctx.trigger(
            "clear_sample_field",
            params={"field_name": field_name},
        )

    def delete_selected_samples(self):
        """Delete the selected samples in the App."""
        return self._ctx.trigger("delete_selected_samples")

    def delete_selected_labels(self):
        """Delete the selected labels in the App."""
        return self._ctx.trigger("delete_selected_labels")

    def delete_sample_field(self, field_name):
        """Delete a sample field.

        Args:
            field_name: the name of the field to delete
        """
        return self._ctx.trigger(
            "delete_sample_field",
            params={"field_name": field_name},
        )

    def print_stdout(self, message):
        """Print a message to the standard output.

        Args:
            message: the message to print
        """
        return self._ctx.trigger("print_stdout", params={"msg": message})

    def list_files(self, path=None, list_filesystems=False):
        """List files in a directory or list filesystems.

        Args:
            path (None): the path to list files from, or None to list
                filesystems
            list_filesystems (False): whether to list filesystems instead of
                files
        """
        return self._ctx.trigger(
            "list_files",
            params={"path": path, "list_filesystems": list_filesystems},
        )

    ###########################################################################
    # Builtin JS operators
    ###########################################################################

    def reload_samples(self):
        """Reload the sample grid in the App."""
        return self._ctx.trigger("reload_samples")

    def reload_dataset(self):
        """Reload the dataset in the App."""
        return self._ctx.trigger("reload_dataset")

    def clear_selected_samples(self):
        """Clear selected samples in the App."""
        return self._ctx.trigger("clear_selected_samples")

    def copy_view_as_json(self):
        """Copy the current view in the App as JSON."""
        return self._ctx.trigger("copy_view_as_json")

    def view_from_json(self):
        """Set the view in the App from JSON present in clipboard."""
        return self._ctx.trigger("view_from_clipboard")

    def _create_panel_params(self, panel_id, state=None, data=None):
        params = {"panel_id": panel_id}
        if panel_id is None:
            params["panel_id"] = self._ctx.params.get("panel_id", None)
        if state is not None:
            params["state"] = state
        if data is not None:
            params["data"] = data
        return params

    def clear_panel_state(self, panel_id=None):
        """Clear the state of the specified panel in the App.

        Args:
            panel_id (None): the optional ID of the panel to clear.
<<<<<<< HEAD
                If not provided, the ``ctx.current_panel.id`` will be used
=======
                If not provided, the ``ctx.panel_id`` will be used
>>>>>>> 29bca2aa
        """
        return self._ctx.trigger(
            "clear_panel_state", params=self._create_panel_params(panel_id)
        )

    def clear_panel_data(self, panel_id=None):
        """Clear the data of the specified panel in the App.

        Args:
            panel_id (None): the optional ID of the panel to clear.
<<<<<<< HEAD
                If not provided, the ``ctx.current_panel.id`` will be used
=======
                If not provided, the ``ctx.panel_id`` will be used
>>>>>>> 29bca2aa
        """
        return self._ctx.trigger(
            "clear_panel_data", params=self._create_panel_params(panel_id)
        )

    def set_panel_state(self, state, panel_id=None):
        """Set the entire state of the specified panel in the App.

        Args:
            state: the state to set
            panel_id (None): the optional ID of the panel to clear.
<<<<<<< HEAD
                If not provided, the ``ctx.current_panel.id`` will be used
=======
                If not provided, the ``ctx.panel_id`` will be used
>>>>>>> 29bca2aa
        """
        return self._ctx.trigger(
            "set_panel_state",
            params=self._create_panel_params(panel_id, state=state),
        )

    def set_panel_data(self, data, panel_id=None):
        """Set the entire data of the specified panel in the App.

        Args:
<<<<<<< HEAD
            data (dict): the data to set
            panel_id (None): the optional ID of the panel to clear.
                If not provided, the ``ctx.current_panel.id`` will be used
=======
            data: the data to set
            panel_id (None): the optional ID of the panel to clear.
                If not provided, the ``ctx.panel_id`` will be used
>>>>>>> 29bca2aa
        """
        return self._ctx.trigger(
            "set_panel_data",
            params=self._create_panel_params(panel_id, data=data),
        )

    def patch_panel_state(self, state, panel_id=None):
        """Patch the state of the specified panel in the App.

        Args:
            state: the state to set
            panel_id (None): the optional ID of the panel to clear.
<<<<<<< HEAD
                If not provided, the ``ctx.current_panel.id`` will be used
=======
                If not provided, the ``ctx.panel_id`` will be used
>>>>>>> 29bca2aa
        """
        return self._ctx.trigger(
            "patch_panel_state",
            params=self._create_panel_params(panel_id, state=state),
        )

    def patch_panel_data(self, data, panel_id=None):
        """Patch the state of the specified panel in the App.

        Args:
            data: the data to set
            panel_id (None): the optional ID of the panel to clear.
<<<<<<< HEAD
                If not provided, the ``ctx.current_panel.id`` will be used
=======
                If not provided, the ``ctx.panel_id`` will be used
>>>>>>> 29bca2aa
        """
        return self._ctx.trigger(
            "patch_panel_data",
            params=self._create_panel_params(panel_id, data=data),
        )

    def reduce_panel_state(self, reducer, panel_id=None):
        """Reduce the state of the specified panel in the App.

        Args:
            reducer: the reducer to apply
            panel_id (None): the optional ID of the panel to clear.
<<<<<<< HEAD
                If not provided, the ``ctx.current_panel.id`` will be used
=======
                If not provided, the ``ctx.panel_id`` will be used
>>>>>>> 29bca2aa
        """
        return self._ctx.trigger(
            "reduce_panel_state",
            params={
                **self._create_panel_params(panel_id),
                "reducer": reducer,
            },
        )

    def show_panel_output(self, output, panel_id=None):
        """Show output in the specified panel in the App.

        Args:
            output: the output to show
            panel_id (None): the optional ID of the panel to clear.
<<<<<<< HEAD
                If not provided, the ``ctx.current_panel.id`` will be used
=======
                If not provided, the ``ctx.panel_id`` will be used
>>>>>>> 29bca2aa
        """
        params = self._create_panel_params(panel_id)
        return self._ctx.trigger(
            "show_panel_output",
            params={
                **params,
                "output": output.to_json(),
            },
        )

    def open_panel(
        self,
        name,
        is_active=True,
        layout=None,
        force=False,
        force_duplicate=False,
    ):
        """Open a panel with the given name and layout options in the App.

        Args:
            name: the name of the panel to open
            is_active (True): whether to activate the panel immediately
            layout (None): the layout orientation
                ``("horizontal", "vertical")``, if applicable
            force (False): whether to force open the panel. Skips the check to
                see if a panel with the same name exists or whether the panel
                declares ``allow_multiple=False``
<<<<<<< HEAD
            force_duplicate (False): whether to force open the panel even if it is already open.
                Only applicable if force is ``True``
=======
            force_duplicate (False): whether to force open the panel even if it
                is already open. Only applicable if force is ``True``
>>>>>>> 29bca2aa
        """
        params = {
            "name": name,
            "isActive": is_active,
            "force": force,
            "forceDuplicate": force_duplicate,
        }
        if layout is not None:
            params["layout"] = layout

        return self._ctx.trigger("open_panel", params=params)

    def register_panel(
        self,
        name,
        label,
        icon=None,
        light_icon=None,
        dark_icon=None,
        on_load=None,
        on_unload=None,
        on_change=None,
        on_change_ctx=None,
        on_change_view=None,
        on_change_dataset=None,
        on_change_current_sample=None,
        on_change_selected=None,
        on_change_selected_labels=None,
        on_change_extended_selection=None,
        allow_duplicates=False,
    ):
        """Registers a panel with the given name and lifecycle callbacks.

        Args:
            name: the name of the panel
            label: the display name of the panel
            icon (None): the icon to show in the panel's tab
            light_icon (None): the icon to show in the panel's tab when the App
                is in light mode
            dark_icon (None): the icon to show in the panel's tab when the App
                is in dark mode
            on_load (None): an operator to invoke when the panel is loaded
            on_unload (None): an operator to invoke when the panel is unloaded
            on_change (None): an operator to invoke when the panel state
                changes
            on_change_ctx (None): an operator to invoke when the panel
                execution context changes
            on_change_view (None): an operator to invoke when the current view
                changes
            on_change_dataset (None): an operator to invoke when the current
                dataset changes
            on_change_current_sample (None): an operator to invoke when the
                current sample changes
            on_change_selected (None): an operator to invoke when the current
                selected samples changes
            on_change_selected_labels (None): an operator to invoke when the
                current selected labels changes
            on_change_extended_selection (None): an operator to invoke when the
                current extended selection changes
            allow_duplicates (False): whether to allow multiple instances of
                the panel to the opened
        """
        params = {
            "panel_name": name,
            "panel_label": label,
            "icon": icon,
            "light_icon": light_icon,
            "dark_icon": dark_icon,
            "on_load": on_load,
            "on_unload": on_unload,
            "on_change": on_change,
            "on_change_ctx": on_change_ctx,
            "on_change_view": on_change_view,
            "on_change_dataset": on_change_dataset,
            "on_change_current_sample": on_change_current_sample,
            "on_change_selected": on_change_selected,
            "on_change_selected_labels": on_change_selected_labels,
            "on_change_extended_selection": on_change_extended_selection,
            "allow_duplicates": allow_duplicates,
        }
        return self._ctx.trigger("register_panel", params=params)

    def open_all_panels(self):
        """Open all available panels in the App."""
        return self._ctx.trigger("open_all_panel")

    def close_panel(self, name=None, id=None):
        """Close the given panel in the App.

        Args:
            name (None): the name of the panel to close
            id (None): the ID of the panel to close
        """
        return self._ctx.trigger(
            "close_panel", params={"name": name, "id": id}
        )

    def close_all_panels(self):
        """Close all open panels in the App."""
        return self._ctx.trigger("close_all_panel")

    def split_panel(self, name, layout):
        """Split the panel with the given layout in the App.

        Args:
            name: the name of the panel to split
            layout: the layout orientation ``("horizontal", "vertical")``
        """
        return self._ctx.trigger(
            "split_panel", params={"name": name, "layout": layout}
        )

    def open_dataset(self, dataset_name):
        """Open the specified dataset in the App.

        Args:
            dataset_name: the name of the dataset to open
        """
        return self._ctx.trigger(
            "open_dataset", params={"dataset": dataset_name}
        )

    def clear_view(self):
        """Clear the view bar in the App."""
        return self._ctx.trigger("clear_view")

    def clear_sidebar_filters(self):
        """Clear all filters in the App's sidebar."""
        return self._ctx.trigger("clear_sidebar_filters")

    def clear_all_stages(self):
        """Clear all selections, filters, and view stages from the App."""
        return self._ctx.trigger("clear_all_stages")

    def refresh_colors(self):
        """Refresh the colors used in the App's UI."""
        return self._ctx.trigger("refresh_colors")

    def show_selected_samples(self):
        """Show the samples that are currently selected in the App."""
        return self._ctx.trigger("show_selected_samples")

    def convert_extended_selection_to_selected_samples(self):
        """Convert the extended selection to selected samples in the App."""
        return self._ctx.trigger(
            "convert_extended_selection_to_selected_samples"
        )

    def set_selected_samples(self, samples):
        """Select the specified samples in the App.

        Args:
            samples: a list of sample IDs to select
        """
        return self._ctx.trigger(
            "set_selected_samples", params={"samples": samples}
        )

    def set_view(self, view=None, name=None):
        """Set the current view in the App.

        Args:
            view (None): a :class:`fiftyone.core.view.DatasetView` to load
            name (None): the name of a saved view to load
        """
        params = {}
        if view is not None:
            params["view"] = _serialize_view(view)

        if name is not None:
            params["name"] = name

        return self._ctx.trigger("set_view", params=params)

    def show_samples(self, samples, use_extended_selection=False):
        """Show specific samples, optionally using extended selection in the
        App.

        Args:
            samples: a list of sample IDs to show
            use_extended_selection (False): whether to use the extended
                selection feature
        """
        params = {
            "samples": samples,
            "use_extended_selection": use_extended_selection,
        }
        return self._ctx.trigger("show_samples", params=params)

    def console_log(self, message):
        """Log a message to the console.

        Args:
            message: the message to log
        """
        return self._ctx.trigger("console_log", params={"message": message})

    def show_output(self, outputs, results):
        """Show output in the App's UI.

        Args:
            outputs: outputs to show
            results: results to display
        """
        return self._ctx.trigger(
            "show_output", params={"outputs": outputs, "results": results}
        )

    def set_progress(self, label=None, progress=None, variant=None):
        """Set the progress indicator in the App's UI.

        Args:
            label (None): a label for the progress indicator
            progress (None): a progress value to set
            variant (None): the type of indicator ``("linear", "circular")``
        """
        params = {}
        if label is not None:
            params["label"] = label
        if progress is not None:
            params["progress"] = progress
        if variant is not None:
            params["variant"] = variant

        return self._ctx.trigger("set_progress", params=params)

    def test_operator(self, operator, raw_params):
        """Test the operator with given parameters.

        Args:
            operator: the operator to test
            raw_params: raw parameters for the operator
        """
        return self._ctx.trigger(
            "test_operator",
            params={"operator": operator, "raw_params": raw_params},
        )

    def set_selected_labels(self, labels):
        """Set the selected labels in the App.

        Args:
            labels: the labels to select
        """
        return self._ctx.trigger(
            "set_selected_labels", params={"labels": labels}
        )

    def clear_selected_labels(self):
        """Clear the selected labels in the App."""
        return self._ctx.trigger("clear_selected_labels")

    def notify(self, message, variant="info"):
        """Show a notification in the App.

        Variants are "info", "success", "warning", and "error".

        Args:
            message: the message to show
            variant ("info"): the type of notification
        """
        return self._ctx.trigger(
            "notify", params={"message": message, "variant": variant}
        )

    def set_extended_selection(
        self, selection=None, scope=None, clear=False, reset=False
    ):
        """Sets the extended selection in the App.

        Args:
            selection (None): the selection to set
            scope (None): the scope of the selection
            clear (None): whether to clear the selection
            reset (None): whether to reset the selection
        """
        return self._ctx.trigger(
            "set_extended_selection",
            params={
                "selection": selection,
                "scope": scope,
                "clear": clear,
                "reset": reset,
            },
        )

    def set_spaces(self, spaces=None, name=None):
        """Sets the current spaces in the App.

        Args:
            spaces (None): a :class:`fiftyone.core.odm.workspace.Space` to load
            name (None): the name of the workspace to load
        """
        params = {}
        if spaces is not None:
            params["spaces"] = spaces.to_dict()
        elif name is not None:
            params["spaces"] = self._ctx.dataset.load_workspace(name).to_dict()

        return self._ctx.trigger("set_spaces", params=params)

    def set_active_fields(self, fields=None):
        """Set the active fields in the App.

        Args:
            fields (None): the possibly-empty list of fields or
                ``embedded.fields`` to set
        """
        if fields is None:
            fields = []

        return self._ctx.trigger(
            "set_active_fields", params={"fields": fields}
        )

    def track_event(self, event, properties=None):
        """Track an event in the App.

        Args:
            event: the event to track
            properties (None): the properties to track
        """
        return self._ctx.trigger(
            "track_event", params={"event": event, "properties": properties}
        )

    def set_panel_title(self, id=None, title=None):
        """Set the title of the specified panel in the App.

        Args:
            id (None): the ID of the panel to set the title
            title (None): the title to set
        """
        return self._ctx.trigger(
            "set_panel_title", params={"id": id, "title": title}
        )


def _serialize_view(view):
    return json.loads(json_util.dumps(view._serialize()))<|MERGE_RESOLUTION|>--- conflicted
+++ resolved
@@ -150,11 +150,7 @@
 
         Args:
             panel_id (None): the optional ID of the panel to clear.
-<<<<<<< HEAD
-                If not provided, the ``ctx.current_panel.id`` will be used
-=======
-                If not provided, the ``ctx.panel_id`` will be used
->>>>>>> 29bca2aa
+                If not provided, the ``ctx.panel_id`` will be used
         """
         return self._ctx.trigger(
             "clear_panel_state", params=self._create_panel_params(panel_id)
@@ -165,11 +161,7 @@
 
         Args:
             panel_id (None): the optional ID of the panel to clear.
-<<<<<<< HEAD
-                If not provided, the ``ctx.current_panel.id`` will be used
-=======
-                If not provided, the ``ctx.panel_id`` will be used
->>>>>>> 29bca2aa
+                If not provided, the ``ctx.panel_id`` will be used
         """
         return self._ctx.trigger(
             "clear_panel_data", params=self._create_panel_params(panel_id)
@@ -181,11 +173,7 @@
         Args:
             state: the state to set
             panel_id (None): the optional ID of the panel to clear.
-<<<<<<< HEAD
-                If not provided, the ``ctx.current_panel.id`` will be used
-=======
-                If not provided, the ``ctx.panel_id`` will be used
->>>>>>> 29bca2aa
+                If not provided, the ``ctx.panel_id`` will be used
         """
         return self._ctx.trigger(
             "set_panel_state",
@@ -196,15 +184,9 @@
         """Set the entire data of the specified panel in the App.
 
         Args:
-<<<<<<< HEAD
-            data (dict): the data to set
-            panel_id (None): the optional ID of the panel to clear.
-                If not provided, the ``ctx.current_panel.id`` will be used
-=======
             data: the data to set
             panel_id (None): the optional ID of the panel to clear.
                 If not provided, the ``ctx.panel_id`` will be used
->>>>>>> 29bca2aa
         """
         return self._ctx.trigger(
             "set_panel_data",
@@ -217,11 +199,7 @@
         Args:
             state: the state to set
             panel_id (None): the optional ID of the panel to clear.
-<<<<<<< HEAD
-                If not provided, the ``ctx.current_panel.id`` will be used
-=======
-                If not provided, the ``ctx.panel_id`` will be used
->>>>>>> 29bca2aa
+                If not provided, the ``ctx.panel_id`` will be used
         """
         return self._ctx.trigger(
             "patch_panel_state",
@@ -234,11 +212,7 @@
         Args:
             data: the data to set
             panel_id (None): the optional ID of the panel to clear.
-<<<<<<< HEAD
-                If not provided, the ``ctx.current_panel.id`` will be used
-=======
-                If not provided, the ``ctx.panel_id`` will be used
->>>>>>> 29bca2aa
+                If not provided, the ``ctx.panel_id`` will be used
         """
         return self._ctx.trigger(
             "patch_panel_data",
@@ -251,11 +225,7 @@
         Args:
             reducer: the reducer to apply
             panel_id (None): the optional ID of the panel to clear.
-<<<<<<< HEAD
-                If not provided, the ``ctx.current_panel.id`` will be used
-=======
-                If not provided, the ``ctx.panel_id`` will be used
->>>>>>> 29bca2aa
+                If not provided, the ``ctx.panel_id`` will be used
         """
         return self._ctx.trigger(
             "reduce_panel_state",
@@ -271,11 +241,7 @@
         Args:
             output: the output to show
             panel_id (None): the optional ID of the panel to clear.
-<<<<<<< HEAD
-                If not provided, the ``ctx.current_panel.id`` will be used
-=======
-                If not provided, the ``ctx.panel_id`` will be used
->>>>>>> 29bca2aa
+                If not provided, the ``ctx.panel_id`` will be used
         """
         params = self._create_panel_params(panel_id)
         return self._ctx.trigger(
@@ -304,13 +270,8 @@
             force (False): whether to force open the panel. Skips the check to
                 see if a panel with the same name exists or whether the panel
                 declares ``allow_multiple=False``
-<<<<<<< HEAD
-            force_duplicate (False): whether to force open the panel even if it is already open.
-                Only applicable if force is ``True``
-=======
             force_duplicate (False): whether to force open the panel even if it
                 is already open. Only applicable if force is ``True``
->>>>>>> 29bca2aa
         """
         params = {
             "name": name,
