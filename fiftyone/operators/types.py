"""
FiftyOne operator types.

| Copyright 2017-2023, Voxel51, Inc.
| `voxel51.com <https://voxel51.com/>`_
|
"""
import enum


class BaseType(object):
    """Base class for all types."""

    def to_json(self):
        return {"name": self.__class__.__name__}


class Void(BaseType):
    """Represents a void type."""

    def __init__(self):
        pass

    def to_json(self):
        return {"name": self.__class__.__name__}


class Object(BaseType):
    """Represents a JSON object."""

    def __init__(self):
        self.properties = {}

    def add_property(self, name, property):
        """Adds a property to the object.

        Args:
            name: the name of the property
            property: the property to add

        Returns:
            the :class:`Property` that was added
        """
        self.properties[name] = property
        return property

    def get_property(self, name):
        """Gets a property by name.

        Args:
            name: the name of the property

        Returns:
            the :class:`Property`, or None
        """
        return self.properties.get(name, None)

    def define_property(self, name, type, **kwargs):
        """Defines a property on the object.

        Args:
            name: the name of the property
            type: the type of the property
            label (None): the label of the property
            description (None): the description of the property
            view (None): the :class:`View` of the property

        Returns:
            the :class:`Property` that was added
        """
        label = kwargs.get("label", None)
        description = kwargs.get("description", None)
        view = kwargs.get("view", None)
        if view is None:
            view = View()
        else:
            view = view.clone()

        if label is not None:
            view.label = label

        if description is not None:
            view.description = description

        args = {**kwargs, "view": view}
        property = Property(type, **args)
        self.add_property(name, property)
        return property

    def str(self, name, **kwargs):
        """Defines a property on the object that is a string.

        Args:
            name: the name of the property
            label (None): the label of the property
            description (None): the description of the property
            view (None): the :class:`View` of the property

        Returns:
            a :class:`Property`
        """
        return self.define_property(name, String(), **kwargs)

    def bool(self, name, **kwargs):
        """Defines a property on the object that is a boolean.

        Args:
            name: the name of the property
            label (None): the label of the property
            description (None): the description of the property
            view (None): the :class:`View` of the property

        Returns:
            a :class:`Property`
        """
        return self.define_property(name, Boolean(), **kwargs)

    def int(self, name, **kwargs):
        """Defines a property on the object that is an integer.

        Args:
            name: the name of the property
            label (None): the label of the property
            description (None): the description of the property
            view (None): the :class:`View` of the property

        Returns:
            a :class:`Property`
        """
        return self.define_property(name, Number(int=True), **kwargs)

    def float(self, name, **kwargs):
        """Defines a property on the object that is a float.

        Args:
            name: the name of the property
            label (None): the label of the property
            description (None): the description of the property
            view (None): the :class:`View` of the property

        Returns:
            a :class:`Property`
        """
        return self.define_property(name, Number(float=True), **kwargs)

    def enum(self, name, values, **kwargs):
        """Defines a property on the object that is an enum.

        Args:
            name: the name of the property
            values: a list of values that define the enum
            label (None): the label of the property
            description (None): the description of the property
            view (None): the :class:`View` of the property, which must be a
                :class:`Choices` or a subclass of it

        Returns:
            a :class:`Property`
        """
        return self.define_property(name, Enum(values), **kwargs)

    def list(
        self, name, element_type, min_items=None, max_items=None, **kwargs
    ):
        """Defines a property on the object that is a list.

        Args:
            name: the name of the property
            element_type: the type of the elements in the list
            label (None): the label of the property
            description (None): the description of the property
            view (None): the :class:`View` of the property

        Returns:
            a :class:`Property`
        """
        return self.define_property(
            name, List(element_type, min_items, max_items), **kwargs
        )

    def obj(self, name, **kwargs):
        """Defines a property on the object that is an object.

        Args:
            name: the name of the property
            label (None): the label of the property
            description (None): the description of the property
            view (None): the :class:`View` of the property

        Returns:
            a :class:`Property`
        """
        return self.define_property(name, Object(), **kwargs)

    def file(self, name, **kwargs):
        """Defines a property on the object that is a file.

        Args:
            name: the name of the property
            view (None): the :class:`FileExplorerView` of the property
        """
        return self.define_property(name, File(), **kwargs)

    def view(self, name, view, **kwargs):
        """Defines a view-only property.

        Examples::

            import fiftyone.operators.types as types

            notice = types.Notice(label="a label", description="a description")
            inputs = types.Object()
            inputs.view("notice", notice)

        Args:
            name: the name of the property
            view: the :class:`View` to define

        Returns:
            a :class:`Property`
        """
        return self.define_property(name, Void(), view=view, **kwargs)

    def message(self, name, label, **kwargs):
        """Defines a message to display to the user as a :class:`Notice`.

        Args:
            name: the name of the property
            label: the label of the notice
            description (None): the description of the notice
            view (None): the :class:`View` of the notice

        Returns:
            a :class:`Property`
        """
        view = kwargs.get("view", Notice(label=label))
        return self.view(name, view, **kwargs)

    def clone(self):
        """Clones the definition of the object.

        Returns:
            an :class:`Object`
        """
        clone = Object()
        clone.properties = self.properties.copy()
        return clone

    def to_json(self):
        """Converts the object definition to JSON.

        Returns:
            a JSON dict
        """
        properties = {}
        for name, prop in self.properties.items():
            properties[name] = prop.to_json()

        return {"name": self.__class__.__name__, "properties": properties}


class Property(BaseType):
    """Represents a property on an :class:`fiftyone.operators.Operator`.

    Properties are used to define the data that an operator can accept as input
    and return as output.

    Properties may also define a :class:`View` that can be used to customize
    how the property behaves in the FiftyOne App.

    Examples::

        import fiftyone.operators.types as types

        my_object = types.Object()

        # Define a string property
        my_object.str("name", label="Name", description="a description")

        # Define an enum property with a custom view
        radio_group = types.RadioGroup()
        radio_group.add_choice("car", "A brand new car")
        radio_group.add_choice("truck", "A fancy truck")
        my_object.enum("type", radio_group.values(), view=radio_group)

    Args:
        type: the type of the property
        invalid (False): whether the property is invalid
        default (None): the default value of the property
        required (False): whether the property is required
        error_message ("Invalid"): the error message of the property
        view (None): the :class:`View` of the property
    """

    def __init__(self, type, **kwargs):
        self.type = type
        self.invalid = kwargs.get("invalid", False)
        self.default = kwargs.get("default", None)
        self.required = kwargs.get("required", False)
        self.choices = kwargs.get("choices", None)
        self.error_message = kwargs.get("error_message", "Invalid property")
        self.view = kwargs.get("view", None)

    def to_json(self):
        return {
            "type": self.type.to_json(),
            "default": self.default,
            "required": self.required,
            "choices": self.choices,
            "invalid": self.invalid,
            "error_message": self.error_message,
            "view": self.view.to_json() if self.view else None,
        }


class String(BaseType):
    """Represents a string."""

    def __init__(self):
        pass


class Boolean(BaseType):
    """Represents a boolean."""

    def __init__(self):
        pass


class Number(BaseType):
    """Represents a number.

    Args:
        min (None): the minimum value of the :class:`Number`
        max (None): the maximum value of the :class:`Number`
        int (False): whether the number is an integer
        float (False): whether the number is a float
    """

    def __init__(self, min=None, max=None, int=False, float=False):
        self.min = min
        self.max = max
        self.int = int
        self.float = float

    def to_json(self):
        return {
            "name": self.__class__.__name__,
            "min": self.min,
            "max": self.max,
            "int": self.int,
            "float": self.float,
        }


class List(BaseType):
    """Represents a list.

    Args:
        element_type: the type of the elements in the list
        min_items (None): the minimum number of items in the list
        max_items (None): the maximum number of items in the list
    """

    def __init__(self, element_type, min_items=None, max_items=None):
        self.element_type = element_type
        self.min_items = min_items
        self.max_items = max_items

    def to_json(self):
        return {
            "name": self.__class__.__name__,
            "element_type": self.element_type.to_json(),
            "min_items": self.min_items,
            "max_items": self.max_items,
        }


class SampleID(String):
    """Represents a :class:`fiftyone.core.samples.Sample` ID."""

    def __init__(self):
        pass


class Enum(BaseType):
    """Represents an enum.

    Args:
        values: the values of the enum
    """

    def __init__(self, values):
        self.values = values

    def to_json(self):
        return {"name": self.__class__.__name__, "values": self.values}


class OneOf(BaseType):
    """Represents a one-of type.

    Examples::

        import fiftyone.operators.types as types

        my_object = types.Object()
        my_object.define_property(
            "my_property",
            types.OneOf([types.String(), types.Number()],
        )

    Args:
        types: the possible types
    """

    def __init__(self, types):
        self.types = types

    def to_json(self):
        return {
            "name": self.__class__.__name__,
            "types": [type.to_json() for type in self.types],
        }


class Tuple(BaseType):
    """Represents a tuple of types.

    Examples::

        import fiftyone.operators.types as types

        inputs = types.Object()
        inputs.define_property(
            "image", types.Tuple(types.String(), types.Number())
        )

    Args:
        *items: the types
    """

    def __init__(self, *items):
        self.items = items

    def to_json(self):
        return {
            **super().to_json(),
            "items": [item.to_json() for item in self.items],
        }


class Map(BaseType):
    """Represents a map.

    Examples::

        import fiftyone.operators.types as types

        inputs = types.Object()
        inputs.define_property(
            "image", types.Map(types.String(), types.Number())
        )

    Args:
        key_type: the type of the keys in the :class:`Map`
        value_type: the type of the values in the :class:`Map`
    """

    def __init__(self, key_type, value_type):
        self.key_type = key_type
        self.value_type = value_type

    def to_json(self):
        return {
            "name": self.__class__.__name__,
            "key_type": self.key_type.to_json(),
            "value_type": self.value_type.to_json(),
        }


class File(Object):
    "Represents a file and related metadata."

    def __init__(self, **kwargs):
        super().__init__(**kwargs)
        self.str("path", label="Path", description="The path to the file")
        self.str("name", label="Name", description="The name of the file")
        self.bool(
            "is_directory",
            label="Is Directory",
            description="Whether the file is a directory",
        )
        self.define_property(
            "size",
            Number(int=True),
            label="Size",
            description="The size of the file in bytes",
        )
        self.define_property(
            "last_modified",
            Number(int=True),
            label="Last Modified",
            description="The last modified time of the file in milliseconds since the epoch",
        )
        self.define_property(
            "directory_contents",
            List(String()),
            label="Directory Contents",
            description="The contents of the directory",
        )
        self.bool(
            "multiple",
            label="Multiple",
            description="Whether multiple files are selected",
        )


class View(object):
    """Represents a view of a :class:`Property`.

    Views are used to define how properties are displayed in the FiftyOne App.

    Args:
        label (None): a label for the view
        description (None): a description for the view
        caption (None): a caption for the view
        space (12): An int specifying how much vertical space to allocate out
            of ``12``
        placeholder (None): string to display placeholder text
        read_only (False): whether the view is read-only
        component (None): specifying custom component to use as the view
        componentProps (None): dict for providing props to components rendered
            by a view
    """

    def __init__(self, **kwargs):
        self.label = kwargs.get("label", None)
        self.description = kwargs.get("description", None)
        self.caption = kwargs.get("caption", None)
        self.space = kwargs.get("space", None)
        self.placeholder = kwargs.get("placeholder", None)
        self.read_only = kwargs.get("read_only", None)
        self.component = kwargs.get("component", None)
        self.componentProps = kwargs.get("componentProps", None)
        self._kwargs = kwargs

    def clone(self):
        return self.__class__(**self._kwargs)

    def to_json(self):
        return {
            "name": self.__class__.__name__,
            "label": self.label,
            "description": self.description,
            "caption": self.caption,
            "space": self.space,
            "placeholder": self.placeholder,
            "read_only": self.read_only,
            "component": self.component,
            "componentProps": self.componentProps,
            **self._kwargs,
        }


class InferredView(View):
    """Represents a view of a :class:`Property` that is inferred from the data.

    .. note::

        You can only use inferred views for input properties.
    """

    def __init__(self, **kwargs):
        super().__init__(**kwargs)


class Form(View):
    """A form view."""

    def __init__(
        self,
        live=False,
        submit_button_label="Execute",
        cancel_button_label="Close",
        **kwargs,
    ):
        super().__init__(**kwargs)
        self.live = live
        self.submit_button_label = submit_button_label
        self.cancel_button_label = cancel_button_label

    def to_json(self):
        return {
            **super().to_json(),
            "live": self.live,
            "submit_button_label": self.submit_button_label,
            "cancel_button_label": self.cancel_button_label,
        }


class ReadOnlyView(View):
    """A read-only :class:`View`."""

    def __init__(self, **kwargs):
        super().__init__(**kwargs)
        self.read_only = True


class Choice(View):
    """Represents a choice in a :class:`Choices` view.

    Args:
        value: the value of the choice
        label (None): a label for the :class:`Choice`
        description (None): a description for the :class:`Choice`
        caption (None): a caption for the :class:`Choice`
    """

    def __init__(self, value, **kwargs):
        super().__init__(**kwargs)
        self.value = value

    def clone(self):
        """Clones the :class:`Choice`.

        Returns:
            a :class:`Choice`
        """
        clone = Choice(self.value, **self._kwargs)
        return clone

    def to_json(self):
        return {**super().to_json(), "value": self.value}


class Choices(View):
    """Represents a set of choices in a :class:`View`.

    Use this view to define a set of choices for a :class:`Property` that can
    be selected by the user and require labels and optional descriptions.

    Examples::

        import fiftyone.operators.types as types

        choices = types.Choices()
        choices.add_choice("cat", label="Cat", description="A cat")
        choices.add_choice("dog", label="Dog", description="A dog")

        inputs = types.Object()
        inputs.enum("animal", choices.values(), view=choices)

    Args:
        choices (None): a list of :class:`Choice` instances
    """

    def __init__(self, **kwargs):
        super().__init__(**kwargs)
        self.choices = kwargs.get("choices", [])

    def values(self):
        """Returns the choice values for this instance.

        Returns:
            a list of values
        """
        return [choice.value for choice in self.choices]

    def add_choice(self, value, **kwargs):
        """Adds a choice value to this instance.

        Args:
            value: a choice value

        Returns:
            the :class:`Choice` that was added
        """
        choice = Choice(value, **kwargs)
        self.choices.append(choice)
        return choice

    def clone(self):
        clone = super().clone()
        clone.choices = [choice.clone() for choice in self.choices]
        return clone

    def to_json(self):
        return {
            **super().to_json(),
            "name": self.__class__.__name__,
            "choices": [choice.to_json() for choice in self.choices],
        }


class RadioGroup(Choices):
    """Represents a set of choices in a :class:`View` that are displayed as a
    radio group.

    Examples::

        import fiftyone.operators.types as types

        choices = types.RadioGroup()
        choices.add_choice("cat", label="Cat", description="A cat")
        choices.add_choice("dog", label="Dog", description="A dog")

        inputs = types.Object()
        inputs.enum("animal", choices.values(), view=choices)

    Args:
        orientation ("horizontal"): the orientation of the radio group Can be
            ``"horizontal"`` or ``"vertical"``
        label (None): a label for the radio group
        description (None): a description for the radio group
        caption (None): a caption for the radio group
    """

    def __init__(self, **kwargs):
        super().__init__(**kwargs)
        self.orientation = kwargs.get("orientation", None)

    def to_json(self):
        return {
            **super().to_json(),
            "orientation": self.orientation,
        }


class Dropdown(Choices):
    """Represents a set of choices in a :class:`View` that are displayed as a
    dropdown.

    Examples::

        import fiftyone.operators.types as types

        choices = types.Dropdown()
        choices.add_choice("cat", label="Cat", description="A cat")
        choices.add_choice("dog", label="Dog", description="A dog")

        inputs = types.Object()
        inputs.enum("animal", choices.values(), view=choices)

    Args:
        label (None): a label for the dropdown
        description (None): a description for the dropdown
        caption (None): a caption for the dropdown
    """

    def __init__(self, **kwargs):
        super().__init__(**kwargs)


class Notice(View):
    """Represents a notice in a :class:`View`.

    You can use this view to display notices to the user.

    Examples::

        import fiftyone.operators.types as types

        inputs = types.Object()
        inputs.notice("This is a notice")

    Args:
        label (None): a label for the notice
        description (None): a description for the notice
        caption (None): a caption for the notice
    """

    def __init__(self, **kwargs):
        super().__init__(**kwargs)


class Header(View):
    """Represents a header in a :class:`View`."""

    def __init__(self, **kwargs):
        super().__init__(**kwargs)


class Warning(View):
    """Represents a warning in a :class:`View`."""

    def __init__(self, **kwargs):
        super().__init__(**kwargs)


class Error(View):
    """Represents an error in a :class:`View`."""

    def __init__(self, **kwargs):
        super().__init__(**kwargs)


class Button(View):
    """Represents a button in a :class:`View`.

    Examples::

        import fiftyone.operators.types as types

        button = types.Button(
            label="Click me",
            operator="print_stdout",
            params={"message": "Hello World"},
        )

        inputs = types.Object()
        inputs.view("btn", button)

    Args:
        label (None): a label for the button
        description (None): a description for the button
        caption (None): a caption for the button
        operator (None): the name of the operator to execute when the button is
            clicked
        params (None): the parameters to pass to the operator
    """

    def __init__(self, **kwargs):
        super().__init__(**kwargs)
        self.href = kwargs.get("href", None)
        self.operator = kwargs.get("operator", None)
        self.params = kwargs.get("params", None)

    def to_json(self):
        return {
            **super().to_json(),
            "href": self.href,
            "operator": self.operator,
            "params": self.params,
        }


class OneOfView(View):
    """Displays one of the given :class:`View` instances.

    Examples::

        import fiftyone.operators.types as types

        choices = types.RadioGroup()
        choices.add_choice("cat", label="Cat", description="A cat")
        choices.add_choice("dog", label="Dog", description="A dog")
        view = types.OneOfView(
            oneof=[types.Enum(choices.values()), types.String()]
        )

        inputs = types.Object()
        inputs.define_property(types.OneOfView(oneof=[choices]), view=view)

    Args:
        oneof (None): a list of :class:`View` instances
    """

    def __init__(self, **kwargs):
        super().__init__(**kwargs)
        self.oneof = kwargs.get("oneof", [])

    def to_json(self):
        return {
            **super().to_json(),
            "oneof": [one.to_json() for one in self.oneof],
        }


class ListView(View):
    """Displays a list of :class:`View` instances."""

    def __init__(self, **kwargs):
        super().__init__(**kwargs)
        self.items = kwargs.get("items", None)

    def to_json(self):
        return {
            **super().to_json(),
            "items": self.items.to_json() if self.items else None,
        }


class TupleView(View):
    """Displays a tuple of :class:`View` instances."""

    def __init__(self, *itemsView, **options):
        super().__init__(**options)
        self.items = itemsView

    def to_json(self):
        return {
            **super().to_json(),
            "items": [item.to_json() for item in self.items],
        }


class CodeView(View):
    """Displays a code editor.

    Examples::

        import fiftyone.operators.types as types

        inputs = types.Object()
        inputs.string("src", types.CodeView(language="python"))

    Args:
        language (None): the language to use for syntax highlighting
    """

    def __init__(self, **kwargs):
        super().__init__(**kwargs)
        self.language = kwargs.get("language", None)

    def to_json(self):
        return {**super().to_json(), "language": self.language}


class ColorView(View):
    """Displays a color picker.

    Args:
        compact (None): whether to display the color picker in compact mode
        variant (None): the variant of the color picker. See
            https://casesandberg.github.io/react-color
    """

    def __init__(self, **kwargs):
        super().__init__(**kwargs)
        self.compact = kwargs.get("compact", False)
        self.variant = kwargs.get("variant", None)

    def to_json(self):
        return {
            **super().to_json(),
            "compact": self.compact,
            "variant": self.variant,
        }


class TabsView(Choices):
    """Displays a tabbed view.

    Args:
        variant (None): the variant of the tabs. See
            https://material-ui.com/components/tabs
    """

    def __init__(self, **kwargs):
        super().__init__(**kwargs)
        self.variant = kwargs.get("variant", None)

    def to_json(self):
        return {**super().to_json(), "variant": self.variant}


class JSONView(View):
    """Displays a JSON viewer."""

    def __init__(self, **kwargs):
        super().__init__(**kwargs)


class AutocompleteView(Choices):
    """Displays an autocomplete input.

    .. note::

        This view can be used in place of :class:`Choices`.
    """

    def __init__(self, **kwargs):
        super().__init__(**kwargs)


class FileView(View):
    """Displays a file input."""

    def __init__(self, **kwargs):
        super().__init__(**kwargs)


class LinkView(View):
    """Displays a hyperlink.

    Args:
        href (None): the URL to link to. Defaults to the property
            ``value.href``
    """

    def __init__(self, **kwargs):
        super().__init__(**kwargs)
        self.href = kwargs.get("href", None)

    def to_json(self):
        return {**super().to_json(), "href": self.href}


class HiddenView(View):
    """Allows properties to be hidden from the user."""

    def __init__(self, **kwargs):
        super().__init__(**kwargs)


class LoadingView(ReadOnlyView):
    """Displays a loading indicator."""

    def __init__(self, **kwargs):
        super().__init__(**kwargs)


class PlotlyView(View):
    """Displays a Plotly chart.

    .. note::

        See https://github.com/plotly/react-plotly.js/#basic-props for
        documentation.

    Args:
        data (None): the chart data
        config (None): the chart config
        layout (None): the chart layout
    """

    def __init__(self, **kwargs):
        super().__init__(**kwargs)
        self.data = kwargs.get("data", None)
        self.config = kwargs.get("config", None)
        self.layout = kwargs.get("layout", None)

    def to_json(self):
        return {
            **super().to_json(),
            "data": self.data,
            "config": self.config,
            "layout": self.layout,
        }


class Placement(object):
    """Represents the placement of an operator in the FiftyOne App.

    Args:
        place: the :class:`Places` value
        view (None): a :class:`View` to render
    """

    def __init__(self, place, view=None):
        self.place = place
        self.view = view

    def to_json(self):
        return {
            "place": self.place.to_json(),
            "view": self.view.to_json() if self.view else None,
        }


class Places(enum.Enum):
    """The places available to operators in the FiftyOne App."""

    SAMPLES_GRID_ACTIONS = "samples-grid-actions"
    SAMPLES_GRID_SECONDARY_ACTIONS = "samples-grid-secondary-actions"
    SAMPLES_VIEWER_ACTIONS = "samples-viewer-actions"
    EMBEDDINGS_ACTIONS = "embeddings-actions"
    HISTOGRAM_ACTIONS = "histograms-actions"
    MAP_ACTIONS = "map-actions"
    MAP_SECONDARY_ACTIONS = "map-secondary-actions"
    DISPLAY_OPTIONS = "display-options"

    def to_json(self):
        return self.value


class KeyValueView(View):
    """Displays a key-value editor."""

    def __init__(self, **kwargs):
        super().__init__(**kwargs)


class Column(View):
    """A column in a :class:`TableView`.

    Args:
        key: the name of the property to use for data
    """

    def __init__(self, key, **kwargs):
        super().__init__(**kwargs)
        self.key = key

    def clone(self):
        clone = Column(self.key, **self._kwargs)
        return clone

    def to_json(self):
        return {**super().to_json(), "key": self.key}


class TableView(View):
    """Displays a table.

    Args:
        columns (None): a list of :class:`Column` objects to display
    """

    def __init__(self, **kwargs):
        super().__init__(**kwargs)
        self.columns = kwargs.get("columns", [])

    def keys(self):
        return [column.key for column in self.columns]

    def add_column(self, key, **kwargs):
        column = Column(key, **kwargs)
        self.columns.append(column)
        return column

    def clone(self):
        clone = super().clone()
        clone.columns = [column.clone() for column in self.columns]
        return clone

    def to_json(self):
        return {
            **super().to_json(),
            "columns": [column.to_json() for column in self.columns],
        }


class MapView(View):
    """Displays a key-value mapping."""

    def __init__(self, **kwargs):
        super().__init__(**kwargs)
        self.key = kwargs.get("key", None)
        self.value = kwargs.get("value", None)

    def to_json(self):
        return {
            **super().to_json(),
            "key": self.key.to_json() if self.key else None,
            "value": self.value.to_json() if self.value else None,
        }


class ProgressView(View):
    """Displays a progress bar.

    Examples::

        import fiftyone.operators as foo
        import fiftyone.operators.types as types

        class ExampleProgress(foo.Operator):
            @property
            def config(self):
                return foo.OperatorConfig(
                    name="example_progress",
                    label="Examples: Progress",
                    execute_as_generator=True,
                )

            async def execute(self, ctx):
                outputs = types.Object()
                schema = types.Property(outputs)
                n = 100
                for i in range(n):
                    label = f"Loading {i} of {n}"
                    progress_view = types.ProgressView(label=label)
                    loading_schema = types.Object()
                    loading_schema.int("percent_complete", view=progress_view)
                    show_output_params = {
                        "outputs": types.Property(loading_schema).to_json(),
                        "results": {"percent_complete": i / n}
                    }
                    yield ctx.trigger("show_output", show_output_params)

                    # Simulate computation
                    await asyncio.sleep(0.5)

    Args:
        label (None): the label to display under the progress bar
        variant (None): bar variant. Supported values are ``"linear"`` and
            ``"circular"``
    """

    def __init__(self, **kwargs):
        super().__init__(**kwargs)
        self.variant = kwargs.get("variant", "linear")

    def to_json(self):
        return {**super().to_json(), "variant": self.variant}


class ImageView(View):
    """Displays an image."""

    def __init__(self, **kwargs):
        super().__init__(**kwargs)


class AlertView(View):
    """Displays an alert.

    Args:
        severity (None): the severity of the alert displayed, one of
        ``(info", "success", "warning", "error")``
    """

    def __init__(self, **kwargs):
        super().__init__(**kwargs)
        self.severity = kwargs.get("severity", "info")

    def to_json(self):
        return {**super().to_json(), "severity": self.severity}


class CheckboxView(View):
    """Displays a checkbox.

    .. note::

        Must be used with :class:`Boolean` properties.
    """

    def __init__(self, **kwargs):
        super().__init__(**kwargs)


class ErrorView(View):
    """Displays an error."""

    def __init__(self, **kwargs):
        super().__init__(**kwargs)


class HeaderView(View):
    """Displays a header component.

    Headers can have a ``title``, ``description``, and ``caption``, each of
    which are displayed in a separate line.
    """

    def __init__(self, **kwargs):
        super().__init__(**kwargs)


class ObjectView(View):
    """Displays an object component."""

    def __init__(self, **kwargs):
        super().__init__(**kwargs)


class RadioView(RadioGroup):
    """Displays a radio component for the given :class:`RadioGroup` instance."""

    def __init__(self, **kwargs):
        super().__init__(**kwargs)


class SwitchView(View):
    """Displays a toggle switch.

    .. note::

        Must be used with :class:`Boolean` properties.
    """

    def __init__(self, **kwargs):
        super().__init__(**kwargs)


class TextFieldView(View):
    """Displays a text input.

    .. note::

        Must be used with :class:`String` or :class:`Number` properties.
    """

    def __init__(self, **kwargs):
        super().__init__(**kwargs)


class FieldView(View):
    """Displays a text input.

    .. note::

        Must be used with :class:`String` or :class:`Number` properties.
    """

    def __init__(self, **kwargs):
        super().__init__(**kwargs)


class DropdownView(Dropdown):
    """Displays a dropdown selector input."""

    def __init__(self, **kwargs):
        super().__init__(**kwargs)


class LabelValueView(View):
    """Displays a label-value component.

    .. note::

        Must be used with :class:`String`, :class:`Number`, or :class:`Boolean`
        properties, or lists of such properties.
    """

    def __init__(self, **kwargs):
        super().__init__(**kwargs)


class PrimitiveView(View):
    """Displays a primitive value component.

    .. note::

        Must be used with :class:`String`, :class:`Number`, or :class:`Boolean`
        properties.
    """

    def __init__(self, **kwargs):
        super().__init__(**kwargs)


class SliderView(View):
    """Displays a slider component.

    .. note::

        This view must be used with :class:`Number` properties.
    """

    def __init__(self, **kwargs):
        super().__init__(**kwargs)


class TagsView(View):
    """Displays a list of tags component.

    .. note::

        Must be used with :class:`List` properties whose items are
        :class:`String`, :class:`Number:, or :class:`Boolean` instances
    """

    def __init__(self, **kwargs):
        super().__init__(**kwargs)


class Success(View):
    """Represents a success in a :class:`View`."""

    def __init__(self, **kwargs):
        super().__init__(**kwargs)


class ButtonView(Button):
    """Represents a button in a :class:`Button`."""

    def __init__(self, **kwargs):
        super().__init__(**kwargs)


class MarkdownView(View):
    """Renders a markdown string as HTML."""

    def __init__(self, **kwargs):
        super().__init__(**kwargs)


<<<<<<< HEAD
class FileExplorerView(View):
    """Displays a file explorer for interacting with files."""

    def __init__(self, **kwargs):
        super().__init__(**kwargs)
        self.default_path = kwargs.get("default_path", "/")

    def to_json(self):
        return {
            **super().to_json(),
            "defaultPath": self.default_path,
        }
=======
class PromptView(View):
    """Customizes how a prompt is rendered.

    Examples::

        import fiftyone.operators.types as types

        # in resolve_input
        prompt = types.Prompt(
            label="This is the title",
            submit_button_label="Click me",
            cancel_button_label="Abort"
        )
        inputs = types.Object()
        inputs.str("message", label="Message")
        return types.Property(inputs, view=prompt)

    Args:
        label (None): the title for the prompt
        submit_button_label (None): the label for the submit button
        cancel_button_label (None): the label for the cancel button
    """

    def __init__(self, **kwargs):
        super().__init__(**kwargs)
>>>>>>> a41e0c60
<|MERGE_RESOLUTION|>--- conflicted
+++ resolved
@@ -1379,7 +1379,6 @@
         super().__init__(**kwargs)
 
 
-<<<<<<< HEAD
 class FileExplorerView(View):
     """Displays a file explorer for interacting with files."""
 
@@ -1392,7 +1391,8 @@
             **super().to_json(),
             "defaultPath": self.default_path,
         }
-=======
+
+
 class PromptView(View):
     """Customizes how a prompt is rendered.
 
@@ -1417,5 +1417,4 @@
     """
 
     def __init__(self, **kwargs):
-        super().__init__(**kwargs)
->>>>>>> a41e0c60
+        super().__init__(**kwargs)