"""
FiftyOne datasets.

| Copyright 2017-2022, Voxel51, Inc.
| `voxel51.com <https://voxel51.com/>`_
|
"""
from collections import defaultdict
import contextlib
from copy import deepcopy
from datetime import datetime
import fnmatch
import itertools
import logging
import numbers
import os
import random
import string

from bson import ObjectId
from deprecated import deprecated
import mongoengine.errors as moe
from pymongo import DeleteMany, InsertOne, ReplaceOne, UpdateMany, UpdateOne
from pymongo.errors import CursorNotFound, BulkWriteError

import eta.core.serial as etas
import eta.core.utils as etau

import fiftyone as fo
import fiftyone.core.annotation as foan
import fiftyone.core.brain as fob
import fiftyone.constants as focn
import fiftyone.core.collections as foc
import fiftyone.core.expressions as foex
import fiftyone.core.evaluation as foe
import fiftyone.core.fields as fof
import fiftyone.core.frame as fofr
import fiftyone.core.groups as fog
import fiftyone.core.labels as fol
import fiftyone.core.media as fom
import fiftyone.core.metadata as fome
from fiftyone.core.odm.dataset import SampleFieldDocument
from fiftyone.core.odm.dataset import DatasetAppConfig
import fiftyone.migrations as fomi
import fiftyone.core.odm as foo
import fiftyone.core.sample as fos
from fiftyone.core.singletons import DatasetSingleton
import fiftyone.core.utils as fou
import fiftyone.core.view as fov

fost = fou.lazy_import("fiftyone.core.stages")
foud = fou.lazy_import("fiftyone.utils.data")


logger = logging.getLogger(__name__)


def list_datasets(info=False):
    """Lists the available FiftyOne datasets.

    Args:
        info (False): whether to return info dicts describing each dataset
            rather than just their names

    Returns:
        a list of dataset names or info dicts
    """
    if info:
        return _list_dataset_info()

    return _list_datasets()


def dataset_exists(name):
    """Checks if the dataset exists.

    Args:
        name: the name of the dataset

    Returns:
        True/False
    """
    conn = foo.get_db_conn()
    return bool(list(conn.datasets.find({"name": name}, {"_id": 1}).limit(1)))


def load_dataset(name):
    """Loads the FiftyOne dataset with the given name.

    To create a new dataset, use the :class:`Dataset` constructor.

    .. note::

        :class:`Dataset` instances are singletons keyed by their name, so all
        calls to this method with a given dataset ``name`` in a program will
        return the same object.

    Args:
        name: the name of the dataset

    Returns:
        a :class:`Dataset`
    """
    return Dataset(name, _create=False)


def get_default_dataset_name():
    """Returns a default dataset name based on the current time.

    Returns:
        a dataset name
    """
    now = datetime.now()
    name = now.strftime("%Y.%m.%d.%H.%M.%S")
    if name in _list_datasets(include_private=True):
        name = now.strftime("%Y.%m.%d.%H.%M.%S.%f")

    return name


def make_unique_dataset_name(root):
    """Makes a unique dataset name with the given root name.

    Args:
        root: the root name for the dataset

    Returns:
        the dataset name
    """
    name = root
    dataset_names = _list_datasets(include_private=True)

    if name in dataset_names:
        name += "_" + _get_random_characters(6)

    while name in dataset_names:
        name += _get_random_characters(1)

    return name


def get_default_dataset_dir(name):
    """Returns the default dataset directory for the dataset with the given
    name.

    Args:
        name: the dataset name

    Returns:
        the default directory for the dataset
    """
    return os.path.join(fo.config.default_dataset_dir, name)


def delete_dataset(name, verbose=False):
    """Deletes the FiftyOne dataset with the given name.

    Args:
        name: the name of the dataset
        verbose (False): whether to log the name of the deleted dataset
    """
    dataset = load_dataset(name)
    dataset.delete()
    if verbose:
        logger.info("Dataset '%s' deleted", name)


def delete_datasets(glob_patt, verbose=False):
    """Deletes all FiftyOne datasets whose names match the given glob pattern.

    Args:
        glob_patt: a glob pattern of datasets to delete
        verbose (False): whether to log the names of deleted datasets
    """
    all_datasets = _list_datasets()
    for name in fnmatch.filter(all_datasets, glob_patt):
        delete_dataset(name, verbose=verbose)


def delete_non_persistent_datasets(verbose=False):
    """Deletes all non-persistent datasets.

    Args:
        verbose (False): whether to log the names of deleted datasets
    """
    conn = foo.get_db_conn()

    for name in conn.datasets.find({"persistent": False}).distinct("name"):
        try:
            dataset = Dataset(name, _create=False, _virtual=True)
        except:
            # If the dataset can't be loaded, it likely requires migration,
            # which means it is persistent, so we don't worry about it here
            continue

        if not dataset.persistent and not dataset.deleted:
            dataset.delete()
            if verbose:
                logger.info("Dataset '%s' deleted", name)


class Dataset(foc.SampleCollection, metaclass=DatasetSingleton):
    """A FiftyOne dataset.

    Datasets represent an ordered collection of
    :class:`fiftyone.core.sample.Sample` instances that describe a particular
    type of raw media (e.g., images or videos) together with a user-defined set
    of fields.

    FiftyOne datasets ingest and store the labels for all samples internally;
    raw media is stored on disk and the dataset provides paths to the data.

    See :ref:`this page <using-datasets>` for an overview of working with
    FiftyOne datasets.

    Args:
        name (None): the name of the dataset. By default,
            :func:`get_default_dataset_name` is used
        persistent (False): whether the dataset should persist in the database
            after the session terminates
        overwrite (False): whether to overwrite an existing dataset of the same
            name
    """

    def __init__(
        self,
        name=None,
        persistent=False,
        overwrite=False,
        _create=True,
        _virtual=False,
        **kwargs,
    ):
        if name is None and _create:
            name = get_default_dataset_name()

        if overwrite and dataset_exists(name):
            delete_dataset(name)

        if _create:
            doc, sample_doc_cls, frame_doc_cls = _create_dataset(
                self, name, persistent=persistent, **kwargs
            )
        else:
            doc, sample_doc_cls, frame_doc_cls = _load_dataset(
                self, name, virtual=_virtual
            )

        self._doc = doc

        self._sample_doc_cls = sample_doc_cls
        self._frame_doc_cls = frame_doc_cls

        self._group_slice = doc.default_group_slice

        self._annotation_cache = {}
        self._brain_cache = {}
        self._evaluation_cache = {}

        self._deleted = False

    def __eq__(self, other):
        return type(other) == type(self) and self.name == other.name

    def __copy__(self):
        return self  # datasets are singletons

    def __deepcopy__(self, memo):
        return self  # datasets are singletons

    def __len__(self):
        return self.count()

    def __getitem__(self, id_filepath_slice):
        if isinstance(id_filepath_slice, numbers.Integral):
            raise ValueError(
                "Accessing dataset samples by numeric index is not supported. "
                "Use sample IDs, filepaths, slices, boolean arrays, or a "
                "boolean ViewExpression instead"
            )

        if isinstance(id_filepath_slice, slice):
            return self.view()[id_filepath_slice]

        if isinstance(id_filepath_slice, foex.ViewExpression):
            return self.view()[id_filepath_slice]

        if etau.is_container(id_filepath_slice):
            return self.view()[id_filepath_slice]

        try:
            oid = ObjectId(id_filepath_slice)
            query = {"_id": oid}
        except:
            oid = None
            query = {"filepath": id_filepath_slice}

        d = self._sample_collection.find_one(query)

        if d is None:
            field = "ID" if oid is not None else "filepath"
            raise KeyError(
                "No sample found with %s '%s'" % (field, id_filepath_slice)
            )

        doc = self._sample_dict_to_doc(d)
        return fos.Sample.from_doc(doc, dataset=self)

    def __delitem__(self, samples_or_ids):
        self.delete_samples(samples_or_ids)

    def __getattribute__(self, name):
        #
        # The attributes necessary to determine a dataset's name and whether
        # it is deleted are always available. If a dataset is deleted, no other
        # methods are available
        #
        if name.startswith("__") or name in (
            "name",
            "deleted",
            "_deleted",
            "_doc",
        ):
            return super().__getattribute__(name)

        if getattr(self, "_deleted", False):
            raise ValueError("Dataset '%s' is deleted" % self.name)

        return super().__getattribute__(name)

    @property
    def _dataset(self):
        return self

    @property
    def _root_dataset(self):
        return self

    @property
    def _is_generated(self):
        return self._is_patches or self._is_frames or self._is_clips

    @property
    def _is_patches(self):
        return self._sample_collection_name.startswith("patches.")

    @property
    def _is_frames(self):
        return self._sample_collection_name.startswith(
            ("frames.", "patches.frames")
        )

    @property
    def _is_clips(self):
        return self._sample_collection_name.startswith("clips.")

    @property
    def media_type(self):
        """The media type of the dataset."""
        return self._doc.media_type

    @media_type.setter
    def media_type(self, media_type):
        if media_type == self._doc.media_type:
            return

        if media_type not in fom.MEDIA_TYPES and media_type != fom.GROUP:
            raise ValueError(
                "Invalid media_type '%s'. Supported values are %s"
                % (media_type, fom.MEDIA_TYPES)
            )

        if len(self) > 0:
            raise ValueError("Cannot set media type of a non-empty dataset")

        self._set_media_type(media_type)

    def _set_media_type(self, media_type):
        self._doc.media_type = media_type

        if media_type == fom.VIDEO:
            self._declare_frame_fields()

        if media_type != fom.GROUP:
            self._update_metadata_field(media_type)

            self._doc.save()
            self.reload()
        else:
            # The `metadata` field of group datasets always stays as the
            # generic `Metadata` type because slices may have different types
            self._doc.save()

    def _update_metadata_field(self, media_type):
        idx = None
        for i, field in enumerate(self._doc.sample_fields):
            if field.name == "metadata":
                idx = i

        if idx is not None:
            if media_type == fom.IMAGE:
                doc_type = fome.ImageMetadata
            elif media_type == fom.VIDEO:
                doc_type = fome.VideoMetadata
            else:
                doc_type = fome.Metadata

            field = foo.create_field(
                "metadata",
                fof.EmbeddedDocumentField,
                embedded_doc_type=doc_type,
            )
            field_doc = foo.SampleFieldDocument.from_field(field)
            self._doc.sample_fields[idx] = field_doc

    def _declare_frame_fields(self):
        # pylint: disable=no-member
        self._doc.frame_fields = [
            foo.SampleFieldDocument.from_field(field)
            for field in self._frame_doc_cls._fields.values()
        ]

    @property
    def group_field(self):
        """The group field of the dataset, or None if the dataset is not
        grouped.

        Examples::

            import fiftyone as fo
            import fiftyone.zoo as foz

            dataset = foz.load_zoo_dataset("quickstart-groups")

            print(dataset.group_field)
            # group
        """
        return self._doc.group_field

    @property
    def group_slice(self):
        """The current group slice of the dataset, or None if the dataset is
        not grouped.

        Examples::

            import fiftyone as fo
            import fiftyone.zoo as foz

            dataset = foz.load_zoo_dataset("quickstart-groups")

            print(dataset.group_slices)
            # ['left', 'right', 'pcd']

            print(dataset.group_slice)
            # left

            # Change the current group slice
            dataset.group_slice = "right"

            print(dataset.group_slice)
            # right
        """
        return self._group_slice

    @group_slice.setter
    def group_slice(self, slice_name):
        if self.media_type != fom.GROUP:
            raise ValueError("Dataset has no groups")

        if slice_name is None:
            slice_name = self._doc.default_group_slice

        if slice_name not in self._doc.group_media_types:
            raise ValueError("Dataset has no group slice '%s'" % slice_name)

        self._group_slice = slice_name

    @property
    def group_slices(self):
        """The list of group slices of the dataset, or None if the dataset is
        not grouped.

        Examples::

            import fiftyone as fo
            import fiftyone.zoo as foz

            dataset = foz.load_zoo_dataset("quickstart-groups")

            print(dataset.group_slices)
            # ['left', 'right', 'pcd']
        """
        if self.media_type != fom.GROUP:
            return None

        return list(self._doc.group_media_types.keys())

    @property
    def group_media_types(self):
        """A dict mapping group slices to media types, or None if the dataset
        is not grouped.

        Examples::

            import fiftyone as fo
            import fiftyone.zoo as foz

            dataset = foz.load_zoo_dataset("quickstart-groups")

            print(dataset.group_media_types)
            # {'left': 'image', 'right': 'image', 'pcd': 'point-cloud'}
        """
        if self.media_type != fom.GROUP:
            return None

        return self._doc.group_media_types

    @property
    def default_group_slice(self):
        """The default group slice of the dataset, or None if the dataset is
        not grouped.

        Examples::

            import fiftyone as fo
            import fiftyone.zoo as foz

            dataset = foz.load_zoo_dataset("quickstart-groups")

            print(dataset.default_group_slice)
            # left

            # Change the default group slice
            dataset.default_group_slice = "right"

            print(dataset.default_group_slice)
            # right
        """
        if self.media_type != fom.GROUP:
            return None

        return self._doc.default_group_slice

    @default_group_slice.setter
    def default_group_slice(self, slice_name):
        if self.media_type != fom.GROUP:
            raise ValueError("Dataset has no groups")

        if slice_name not in self._doc.group_media_types:
            raise ValueError("Dataset has no group slice '%s'" % slice_name)

        self._doc.default_group_slice = slice_name
        self._doc.save()

        if self._group_slice is None:
            self._group_slice = slice_name

    @property
    def version(self):
        """The version of the ``fiftyone`` package for which the dataset is
        formatted.
        """
        return self._doc.version

    @property
    def name(self):
        """The name of the dataset."""
        return self._doc.name

    @name.setter
    def name(self, name):
        _name = self._doc.name

        if name == _name:
            return

        if name in list_datasets():
            raise ValueError("A dataset with name '%s' already exists" % name)

        self._doc.name = name
        self._doc.save(safe=True)

        # Update singleton
        self._instances.pop(_name, None)
        self._instances[name] = self

    @property
    def created_at(self):
        """The datetime that the dataset was created."""
        return self._doc.created_at

    @property
    def last_loaded_at(self):
        """The datetime that the dataset was last loaded."""
        return self._doc.last_loaded_at

    @property
    def persistent(self):
        """Whether the dataset persists in the database after a session is
        terminated.
        """
        return self._doc.persistent

    @persistent.setter
    def persistent(self, value):
        self._doc.persistent = value
        self._doc.save(safe=True)

    @property
    def tags(self):
        """A list of tags given to the dataset.

        Examples::

            import fiftyone as fo

            dataset = fo.Dataset()

            # Add some tags
            dataset.tags = ["test", "projectA"]

            # Edit the tags
            dataset.tags.pop()
            dataset.tags.append("projectB")
            dataset.save()  # must save after edits
        """
        return self._doc.tags

    @tags.setter
    def tags(self, value):
        self._doc.tags = value
        self._doc.save(safe=True)

    @property
    def info(self):
        """A user-facing dictionary of information about the dataset.

        Examples::

            import fiftyone as fo

            dataset = fo.Dataset()

            # Store a class list in the dataset's info
            dataset.info = {"classes": ["cat", "dog"]}

            # Edit the info
            dataset.info["other_classes"] = ["bird", "plane"]
            dataset.save()  # must save after edits
        """
        return self._doc.info

    @info.setter
    def info(self, info):
        self._doc.info = info
        self._doc.save(safe=True)

    @property
    def app_config(self):
        """A :class:`fiftyone.core.odm.dataset.DatasetAppConfig` that
        customizes how this dataset is visualized in the
        :ref:`FiftyOne App <fiftyone-app>`.

        Examples::

            import fiftyone as fo
            import fiftyone.utils.image as foui
            import fiftyone.zoo as foz

            dataset = foz.load_zoo_dataset("quickstart")

            # View the dataset's current App config
            print(dataset.app_config)

            # Generate some thumbnail images
            foui.transform_images(
                dataset,
                size=(-1, 32),
                output_field="thumbnail_path",
                output_dir="/tmp/thumbnails",
            )

            # Modify the dataset's App config
            dataset.app_config.media_fields = ["filepath", "thumbnail_path"]
            dataset.app_config.grid_media_field = "thumbnail_path"
            dataset.save()  # must save after edits

            session = fo.launch_app(dataset)
        """
        return self._doc.app_config

    @app_config.setter
    def app_config(self, config):
        self._doc.app_config = config
        self._doc.save(safe=True)

    @property
    def classes(self):
        """A dict mapping field names to list of class label strings for the
        corresponding fields of the dataset.

        Examples::

            import fiftyone as fo

            dataset = fo.Dataset()

            # Set classes for the `ground_truth` and `predictions` fields
            dataset.classes = {
                "ground_truth": ["cat", "dog"],
                "predictions": ["cat", "dog", "other"],
            }

            # Edit an existing classes list
            dataset.classes["ground_truth"].append("other")
            dataset.save()  # must save after edits
        """
        return self._doc.classes

    @classes.setter
    def classes(self, classes):
        self._doc.classes = classes
        self._doc.save(safe=True)

    @property
    def default_classes(self):
        """A list of class label strings for all
        :class:`fiftyone.core.labels.Label` fields of this dataset that do not
        have customized classes defined in :meth:`classes`.

        Examples::

            import fiftyone as fo

            dataset = fo.Dataset()

            # Set default classes
            dataset.default_classes = ["cat", "dog"]

            # Edit the default classes
            dataset.default_classes.append("rabbit")
            dataset.save()  # must save after edits
        """
        return self._doc.default_classes

    @default_classes.setter
    def default_classes(self, classes):
        self._doc.default_classes = classes
        self._doc.save(safe=True)

    @property
    def mask_targets(self):
        """A dict mapping field names to mask target dicts, each of which
        defines a mapping between pixel values and label strings for the
        segmentation masks in the corresponding field of the dataset.

        .. note::

            The pixel value `0` is a reserved "background" class that is
            rendered as invisible in the App.

        Examples::

            import fiftyone as fo

            dataset = fo.Dataset()

            # Set mask targets for the `ground_truth` and `predictions` fields
            dataset.mask_targets = {
                "ground_truth": {1: "cat", 2: "dog"},
                "predictions": {1: "cat", 2: "dog", 255: "other"},
            }

            # Edit an existing mask target
            dataset.mask_targets["ground_truth"][255] = "other"
            dataset.save()  # must save after edits
        """
        return self._doc.mask_targets

    @mask_targets.setter
    def mask_targets(self, targets):
        self._doc.mask_targets = targets
        self._doc.save(safe=True)

    @property
    def default_mask_targets(self):
        """A dict defining a default mapping between pixel values and label
        strings for the segmentation masks of all
        :class:`fiftyone.core.labels.Segmentation` fields of this dataset that
        do not have customized mask targets defined in :meth:`mask_targets`.

        .. note::

            The pixel value `0` is a reserved "background" class that is
            rendered as invisible in the App.

        Examples::

            import fiftyone as fo

            dataset = fo.Dataset()

            # Set default mask targets
            dataset.default_mask_targets = {1: "cat", 2: "dog"}

            # Edit the default mask targets
            dataset.default_mask_targets[255] = "other"
            dataset.save()  # must save after edits
        """
        return self._doc.default_mask_targets

    @default_mask_targets.setter
    def default_mask_targets(self, targets):
        self._doc.default_mask_targets = targets
        self._doc.save(safe=True)

    @property
    def skeletons(self):
        """A dict mapping field names to
        :class:`fiftyone.core.odm.dataset.KeypointSkeleton` instances, each of
        which defines the semantic labels and point connectivity for the
        :class:`fiftyone.core.labels.Keypoint` instances in the corresponding
        field of the dataset.

        Examples::

            import fiftyone as fo

            dataset = fo.Dataset()

            # Set keypoint skeleton for the `ground_truth` field
            dataset.skeletons = {
                "ground_truth": fo.KeypointSkeleton(
                    labels=[
                        "left hand" "left shoulder", "right shoulder", "right hand",
                        "left eye", "right eye", "mouth",
                    ],
                    edges=[[0, 1, 2, 3], [4, 5, 6]],
                )
            }

            # Edit an existing skeleton
            dataset.skeletons["ground_truth"].labels[-1] = "lips"
            dataset.save()  # must save after edits
        """
        return self._doc.skeletons

    @skeletons.setter
    def skeletons(self, skeletons):
        self._doc.skeletons = skeletons
        self._doc.save(safe=True)

    @property
    def default_skeleton(self):
        """A default :class:`fiftyone.core.odm.dataset.KeypointSkeleton`
        defining the semantic labels and point connectivity for all
        :class:`fiftyone.core.labels.Keypoint` fields of this dataset that do
        not have customized skeletons defined in :meth:`skeleton`.

        Examples::

            import fiftyone as fo

            dataset = fo.Dataset()

            # Set default keypoint skeleton
            dataset.default_skeleton = fo.KeypointSkeleton(
                labels=[
                    "left hand" "left shoulder", "right shoulder", "right hand",
                    "left eye", "right eye", "mouth",
                ],
                edges=[[0, 1, 2, 3], [4, 5, 6]],
            )

            # Edit the default skeleton
            dataset.default_skeleton.labels[-1] = "lips"
            dataset.save()  # must save after edits
        """
        return self._doc.default_skeleton

    @default_skeleton.setter
    def default_skeleton(self, skeleton):
        self._doc.default_skeleton = skeleton
        self._doc.save(safe=True)

    @property
    def deleted(self):
        """Whether the dataset is deleted."""
        return self._deleted

    def summary(self):
        """Returns a string summary of the dataset.

        Returns:
            a string summary
        """
        elements = [
            ("Name:", self.name),
            ("Media type:", self.media_type),
            ("Num %s:" % self._elements_str, self.count()),
            ("Persistent:", self.persistent),
            ("Tags:", self.tags),
        ]

        if self.media_type == fom.GROUP:
            elements.insert(2, ("Group slice:", self.group_slice))

        elements = fou.justify_headings(elements)
        lines = ["%s %s" % tuple(e) for e in elements]

        lines.extend(
            ["Sample fields:", self._to_fields_str(self.get_field_schema())]
        )

        if self._has_frame_fields():
            lines.extend(
                [
                    "Frame fields:",
                    self._to_fields_str(self.get_frame_field_schema()),
                ]
            )

        return "\n".join(lines)

    def stats(self, include_media=False, compressed=False):
        """Returns stats about the dataset on disk.

        The ``samples`` keys refer to the sample documents stored in the
        database.

        The ``media`` keys refer to the raw media associated with each sample
        on disk.

        For video datasets, the ``frames`` keys refer to the frame documents
        stored in the database.

        Note that dataset-level metadata such as annotation runs are not
        included in this computation.

        Args:
            include_media (False): whether to include stats about the size of
                the raw media in the dataset
            compressed (False): whether to return the sizes of collections in
                their compressed form on disk (True) or the logical
                uncompressed size of the collections (False)

        Returns:
            a stats dict
        """
        contains_videos = self._contains_videos(any_slice=True)

        stats = {}

        conn = foo.get_db_conn()

        cs = conn.command("collstats", self._sample_collection_name)
        samples_bytes = cs["storageSize"] if compressed else cs["size"]
        stats["samples_count"] = cs["count"]
        stats["samples_bytes"] = samples_bytes
        stats["samples_size"] = etau.to_human_bytes_str(samples_bytes)
        total_bytes = samples_bytes

        if contains_videos:
            cs = conn.command("collstats", self._frame_collection_name)
            frames_bytes = cs["storageSize"] if compressed else cs["size"]
            stats["frames_count"] = cs["count"]
            stats["frames_bytes"] = frames_bytes
            stats["frames_size"] = etau.to_human_bytes_str(frames_bytes)
            total_bytes += frames_bytes

        if include_media:
            self.compute_metadata()
            media_bytes = self.sum("metadata.size_bytes")
            stats["media_bytes"] = media_bytes
            stats["media_size"] = etau.to_human_bytes_str(media_bytes)
            total_bytes += media_bytes

        stats["total_bytes"] = total_bytes
        stats["total_size"] = etau.to_human_bytes_str(total_bytes)

        return stats

    def first(self):
        """Returns the first sample in the dataset.

        Returns:
            a :class:`fiftyone.core.sample.Sample`
        """
        return super().first()

    def last(self):
        """Returns the last sample in the dataset.

        Returns:
            a :class:`fiftyone.core.sample.Sample`
        """
        try:
            sample_view = self[-1:].first()
        except ValueError:
            raise ValueError("%s is empty" % self.__class__.__name__)

        return fos.Sample.from_doc(sample_view._doc, dataset=self)

    def head(self, num_samples=3):
        """Returns a list of the first few samples in the dataset.

        If fewer than ``num_samples`` samples are in the dataset, only the
        available samples are returned.

        Args:
            num_samples (3): the number of samples

        Returns:
            a list of :class:`fiftyone.core.sample.Sample` objects
        """
        return [
            fos.Sample.from_doc(sv._doc, dataset=self)
            for sv in self[:num_samples]
        ]

    def tail(self, num_samples=3):
        """Returns a list of the last few samples in the dataset.

        If fewer than ``num_samples`` samples are in the dataset, only the
        available samples are returned.

        Args:
            num_samples (3): the number of samples

        Returns:
            a list of :class:`fiftyone.core.sample.Sample` objects
        """
        return [
            fos.Sample.from_doc(sv._doc, dataset=self)
            for sv in self[-num_samples:]
        ]

    def view(self):
        """Returns a :class:`fiftyone.core.view.DatasetView` containing the
        entire dataset.

        Returns:
            a :class:`fiftyone.core.view.DatasetView`
        """
        return fov.DatasetView(self)

    def get_field_schema(
        self,
        ftype=None,
        embedded_doc_type=None,
        include_private=False,
        flat=False,
    ):
        """Returns a schema dictionary describing the fields of the samples in
        the dataset.

        Args:
            ftype (None): an optional field type to which to restrict the
                returned schema. Must be a subclass of
                :class:`fiftyone.core.fields.Field`
            embedded_doc_type (None): an optional embedded document type to
                which to restrict the returned schema. Must be a subclass of
                :class:`fiftyone.core.odm.BaseEmbeddedDocument`
            include_private (False): whether to include fields that start with
                ``_`` in the returned schema
            flat (False): whether to return a flattened schema where all
                embedded document fields are included as top-level keys

        Returns:
             a dictionary mapping field names to field types
        """
        schema = self._sample_doc_cls.get_field_schema(
            ftype=ftype,
            embedded_doc_type=embedded_doc_type,
            include_private=include_private,
        )

        if flat:
            schema = fof.flatten_schema(
                schema,
                ftype=ftype,
                embedded_doc_type=embedded_doc_type,
                include_private=include_private,
            )

        return schema

    def get_frame_field_schema(
        self,
        ftype=None,
        embedded_doc_type=None,
        include_private=False,
        flat=False,
    ):
        """Returns a schema dictionary describing the fields of the frames of
        the samples in the dataset.

        Only applicable for datasets that contain videos.

        Args:
            ftype (None): an optional field type to which to restrict the
                returned schema. Must be a subclass of
                :class:`fiftyone.core.fields.Field`
            embedded_doc_type (None): an optional embedded document type to
                which to restrict the returned schema. Must be a subclass of
                :class:`fiftyone.core.odm.BaseEmbeddedDocument`
            include_private (False): whether to include fields that start with
                ``_`` in the returned schema
            flat (False): whether to return a flattened schema where all
                embedded document fields are included as top-level keys

        Returns:
            a dictionary mapping field names to field types, or ``None`` if the
            dataset does not contain videos
        """
        if not self._has_frame_fields():
            return None

        schema = self._frame_doc_cls.get_field_schema(
            ftype=ftype,
            embedded_doc_type=embedded_doc_type,
            include_private=include_private,
        )

        if flat:
            schema = fof.flatten_schema(
                schema,
                ftype=ftype,
                embedded_doc_type=embedded_doc_type,
                include_private=include_private,
            )

        return schema

    def add_sample_field(
        self,
        field_name,
        ftype,
        embedded_doc_type=None,
        subfield=None,
        fields=None,
<<<<<<< HEAD
=======
        description=None,
        info=None,
>>>>>>> 81f215de
        **kwargs,
    ):
        """Adds a new sample field or embedded field to the dataset, if
        necessary.

        Args:
            field_name: the field name or ``embedded.field.name``
            ftype: the field type to create. Must be a subclass of
                :class:`fiftyone.core.fields.Field`
            embedded_doc_type (None): the
                :class:`fiftyone.core.odm.BaseEmbeddedDocument` type of the
                field. Only applicable when ``ftype`` is
                :class:`fiftyone.core.fields.EmbeddedDocumentField`
            subfield (None): the :class:`fiftyone.core.fields.Field` type of
                the contained field. Only applicable when ``ftype`` is
                :class:`fiftyone.core.fields.ListField` or
                :class:`fiftyone.core.fields.DictField`
            fields (None): a list of :class:`fiftyone.core.fields.Field`
                instances defining embedded document attributes. Only
                applicable when ``ftype`` is
                :class:`fiftyone.core.fields.EmbeddedDocumentField`
<<<<<<< HEAD
=======
            description (None): an optional description
            info (None): an optional info dict
>>>>>>> 81f215de

        Raises:
            ValueError: if a field of the same name already exists and it is
                not compliant with the specified values
        """
        if embedded_doc_type is not None and issubclass(
            embedded_doc_type, fog.Group
        ):
            expanded = self._add_group_field(
                field_name, description=description, info=info
            )
        else:
            expanded = self._sample_doc_cls.add_field(
                field_name,
                ftype,
                embedded_doc_type=embedded_doc_type,
                subfield=subfield,
                fields=fields,
<<<<<<< HEAD
                dataset_doc=self._doc,
=======
                description=description,
                info=info,
>>>>>>> 81f215de
                **kwargs,
            )

        if expanded:
            self._reload()

    def _add_implied_sample_field(self, field_name, value, dynamic=False):
        if isinstance(value, fog.Group):
            expanded = self._add_group_field(field_name, default=value.name)
        else:
            expanded = self._sample_doc_cls.add_implied_field(
<<<<<<< HEAD
                field_name,
                value,
                dynamic=dynamic,
                dataset_doc=self._doc,
=======
                field_name, value, dynamic=dynamic
>>>>>>> 81f215de
            )

        if expanded:
            self._reload()

    def add_dynamic_sample_fields(self, fields=None, add_mixed=False):
        """Adds all dynamic sample fields to the dataset's schema.

        Dynamic fields are embedded document fields with at least one non-None
        value that have not been declared on the dataset's schema.

        Args:
            fields (None): an optional field or iterable of fields for which to
                add dynamic fields. By default, all fields are considered
            add_mixed (False): whether to declare fields that contain values
                of mixed types as generic :class:`fiftyone.core.fields.Field`
                instances (True) or to skip such fields (False)
        """
        dynamic_schema = self.get_dynamic_field_schema(fields=fields)

        schema = {}
        for path, field in dynamic_schema.items():
            if etau.is_container(field):
                if add_mixed:
                    schema[path] = fof.Field()
                else:
                    logger.warning(
                        "Skipping dynamic field '%s' with mixed types %s",
                        path,
                        field,
                    )
            elif field is not None:
                schema[path] = field

<<<<<<< HEAD
        expanded = self._sample_doc_cls.merge_field_schema(
            schema, dataset_doc=self._doc
        )
=======
        expanded = self._sample_doc_cls.merge_field_schema(schema)
>>>>>>> 81f215de

        if expanded:
            self._reload()

    def add_frame_field(
        self,
        field_name,
        ftype,
        embedded_doc_type=None,
        subfield=None,
        fields=None,
<<<<<<< HEAD
=======
        description=None,
        info=None,
>>>>>>> 81f215de
        **kwargs,
    ):
        """Adds a new frame-level field or embedded field to the dataset, if
        necessary.

        Only applicable to datasets that contain videos.

        Args:
            field_name: the field name or ``embedded.field.name``
            ftype: the field type to create. Must be a subclass of
                :class:`fiftyone.core.fields.Field`
            embedded_doc_type (None): the
                :class:`fiftyone.core.odm.BaseEmbeddedDocument` type of the
                field. Only applicable when ``ftype`` is
                :class:`fiftyone.core.fields.EmbeddedDocumentField`
            subfield (None): the :class:`fiftyone.core.fields.Field` type of
                the contained field. Only applicable when ``ftype`` is
                :class:`fiftyone.core.fields.ListField` or
                :class:`fiftyone.core.fields.DictField`
            fields (None): a list of :class:`fiftyone.core.fields.Field`
                instances defining embedded document attributes. Only
                applicable when ``ftype`` is
                :class:`fiftyone.core.fields.EmbeddedDocumentField`
<<<<<<< HEAD
=======
            description (None): an optional description
            info (None): an optional info dict
>>>>>>> 81f215de

        Raises:
            ValueError: if a field of the same name already exists and it is
                not compliant with the specified values
        """
        if not self._has_frame_fields():
            raise ValueError(
                "Only datasets that contain videos may have frame fields"
            )

        expanded = self._frame_doc_cls.add_field(
            field_name,
            ftype,
            embedded_doc_type=embedded_doc_type,
            subfield=subfield,
            fields=fields,
<<<<<<< HEAD
            dataset_doc=self._doc,
=======
            description=description,
            info=info,
>>>>>>> 81f215de
            **kwargs,
        )

        if expanded:
            self._reload()

    def _add_implied_frame_field(self, field_name, value, dynamic=False):
<<<<<<< HEAD
=======
        if not self._has_frame_fields():
            raise ValueError(
                "Only datasets that contain videos may have frame fields"
            )

        expanded = self._frame_doc_cls.add_implied_field(
            field_name, value, dynamic=dynamic
        )

        if expanded:
            self._reload()

    def add_dynamic_frame_fields(self, fields=None, add_mixed=False):
        """Adds all dynamic frame fields to the dataset's schema.

        Dynamic fields are embedded document fields with at least one non-None
        value that have not been declared on the dataset's schema.

        Args:
            fields (None): an optional field or iterable of fields for which to
                add dynamic fields. By default, all fields are considered
            add_mixed (False): whether to declare fields that contain values
                of mixed types as generic :class:`fiftyone.core.fields.Field`
                instances (True) or to skip such fields (False)
        """
>>>>>>> 81f215de
        if not self._has_frame_fields():
            raise ValueError(
                "Only datasets that contain videos may have frame fields"
            )

<<<<<<< HEAD
        expanded = self._frame_doc_cls.add_implied_field(
            field_name,
            value,
            dynamic=dynamic,
            dataset_doc=self._doc,
        )

        if expanded:
            self._reload()

    def add_dynamic_frame_fields(self, fields=None, add_mixed=False):
        """Adds all dynamic frame fields to the dataset's schema.

        Dynamic fields are embedded document fields with at least one non-None
        value that have not been declared on the dataset's schema.

        Args:
            fields (None): an optional field or iterable of fields for which to
                add dynamic fields. By default, all fields are considered
            add_mixed (False): whether to declare fields that contain values
                of mixed types as generic :class:`fiftyone.core.fields.Field`
                instances (True) or to skip such fields (False)
        """
        if not self._has_frame_fields():
            raise ValueError(
                "Only datasets that contain videos may have frame fields"
            )

=======
>>>>>>> 81f215de
        dynamic_schema = self.get_dynamic_frame_field_schema(fields=fields)

        schema = {}
        for path, field in dynamic_schema.items():
            if etau.is_container(field):
                if add_mixed:
                    schema[path] = fof.Field()
                else:
                    logger.warning(
                        "Skipping dynamic frame field '%s' with mixed types %s",
                        path,
                        field,
                    )
            elif field is not None:
                schema[path] = field

<<<<<<< HEAD
        expanded = self._frame_doc_cls.merge_field_schema(
            schema, dataset_doc=self._doc
        )
=======
        expanded = self._frame_doc_cls.merge_field_schema(schema)
>>>>>>> 81f215de

        if expanded:
            self._reload()

    def add_group_field(
        self, field_name, default=None, description=None, info=None
    ):
        """Adds a group field to the dataset, if necessary.

        Args:
            field_name: the field name
            default (None): a default group slice for the field
            description (None): an optional description
            info (None): an optional info dict

        Raises:
            ValueError: if a group field with another name already exists
        """
        expanded = self._add_group_field(
            field_name, default=default, description=description, info=info
        )

        if expanded:
            self._reload()

    def _add_group_field(self, field_name, default=None, **kwargs):
        expanded = self._sample_doc_cls.add_field(
            field_name,
            fof.EmbeddedDocumentField,
            embedded_doc_type=fog.Group,
<<<<<<< HEAD
            dataset_doc=self._doc,
=======
            **kwargs,
>>>>>>> 81f215de
        )

        if not expanded:
            return False

        self._doc.media_type = fom.GROUP

        if self._doc.group_media_types is None:
            self._doc.group_media_types = {}

        if self._doc.default_group_slice is None:
            self._doc.default_group_slice = default

        self._doc.group_field = field_name
        self._doc.save()

        self._group_slice = self._doc.default_group_slice

        self.create_index(field_name + "._id")
        self.create_index(field_name + ".name")

        return True

    def rename_sample_field(self, field_name, new_field_name):
        """Renames the sample field to the given new name.

        You can use dot notation (``embedded.field.name``) to rename embedded
        fields.

        Args:
            field_name: the field name or ``embedded.field.name``
            new_field_name: the new field name or ``embedded.field.name``
        """
        self._rename_sample_fields({field_name: new_field_name})

    def rename_sample_fields(self, field_mapping):
        """Renames the sample fields to the given new names.

        You can use dot notation (``embedded.field.name``) to rename embedded
        fields.

        Args:
            field_mapping: a dict mapping field names to new field names
        """
        self._rename_sample_fields(field_mapping)

    def rename_frame_field(self, field_name, new_field_name):
        """Renames the frame-level field to the given new name.

        You can use dot notation (``embedded.field.name``) to rename embedded
        frame fields.

        Only applicable to datasets that contain videos.

        Args:
            field_name: the field name or ``embedded.field.name``
            new_field_name: the new field name or ``embedded.field.name``
        """
        self._rename_frame_fields({field_name: new_field_name})

    def rename_frame_fields(self, field_mapping):
        """Renames the frame-level fields to the given new names.

        You can use dot notation (``embedded.field.name``) to rename embedded
        frame fields.

        Args:
            field_mapping: a dict mapping field names to new field names
        """
        self._rename_frame_fields(field_mapping)

    def _rename_sample_fields(self, field_mapping, view=None):
        sample_collection = self if view is None else view

        paths, new_paths = zip(*field_mapping.items())
        self._sample_doc_cls._rename_fields(
<<<<<<< HEAD
            paths, new_paths, sample_collection
        )

        fields, _, _, _ = _parse_field_mapping(field_mapping)

        if fields:
            fos.Sample._purge_fields(self._sample_collection_name, fields)

=======
            sample_collection, paths, new_paths
        )

        fields, _, _, _ = _parse_field_mapping(field_mapping)

        if fields:
            fos.Sample._purge_fields(self._sample_collection_name, fields)

>>>>>>> 81f215de
        fos.Sample._reload_docs(self._sample_collection_name)
        self._reload()

    def _rename_frame_fields(self, field_mapping, view=None):
        sample_collection = self if view is None else view
        if not sample_collection._has_frame_fields():
            raise ValueError(
                "%s has no frame fields" % type(sample_collection)
            )

        paths, new_paths = zip(*field_mapping.items())
<<<<<<< HEAD
        self._frame_doc_cls._rename_fields(paths, new_paths, sample_collection)
=======
        self._frame_doc_cls._rename_fields(sample_collection, paths, new_paths)
>>>>>>> 81f215de

        fields, _, _, _ = _parse_field_mapping(field_mapping)

        if fields:
            fofr.Frame._purge_fields(self._frame_collection_name, fields)

        fofr.Frame._reload_docs(self._frame_collection_name)
        self._reload()

    def clone_sample_field(self, field_name, new_field_name):
        """Clones the given sample field into a new field of the dataset.

        You can use dot notation (``embedded.field.name``) to clone embedded
        fields.

        Args:
            field_name: the field name or ``embedded.field.name``
            new_field_name: the new field name or ``embedded.field.name``
        """
        self._clone_sample_fields({field_name: new_field_name})

    def clone_sample_fields(self, field_mapping):
        """Clones the given sample fields into new fields of the dataset.

        You can use dot notation (``embedded.field.name``) to clone embedded
        fields.

        Args:
            field_mapping: a dict mapping field names to new field names into
                which to clone each field
        """
        self._clone_sample_fields(field_mapping)

    def clone_frame_field(self, field_name, new_field_name):
        """Clones the frame-level field into a new field.

        You can use dot notation (``embedded.field.name``) to clone embedded
        frame fields.

        Only applicable to datasets that contain videos.

        Args:
            field_name: the field name or ``embedded.field.name``
            new_field_name: the new field name or ``embedded.field.name``
        """
        self._clone_frame_fields({field_name: new_field_name})

    def clone_frame_fields(self, field_mapping):
        """Clones the frame-level fields into new fields.

        You can use dot notation (``embedded.field.name``) to clone embedded
        frame fields.

        Only applicable to datasets that contain videos.

        Args:
            field_mapping: a dict mapping field names to new field names into
                which to clone each field
        """
        self._clone_frame_fields(field_mapping)

    def _clone_sample_fields(self, field_mapping, view=None):
        sample_collection = self if view is None else view

        paths, new_paths = zip(*field_mapping.items())
<<<<<<< HEAD
        self._sample_doc_cls._clone_fields(
            paths,
            new_paths,
            sample_collection,
            dataset_doc=self._doc,
        )
=======
        self._sample_doc_cls._clone_fields(sample_collection, paths, new_paths)
>>>>>>> 81f215de

        fos.Sample._reload_docs(self._sample_collection_name)
        self._reload()

    def _clone_frame_fields(self, field_mapping, view=None):
        sample_collection = self if view is None else view
        if not sample_collection._has_frame_fields():
            raise ValueError(
                "%s has no frame fields" % type(sample_collection)
            )

        paths, new_paths = zip(*field_mapping.items())
<<<<<<< HEAD
        self._frame_doc_cls._clone_fields(
            paths,
            new_paths,
            sample_collection,
            dataset_doc=self._doc,
        )
=======
        self._frame_doc_cls._clone_fields(sample_collection, paths, new_paths)
>>>>>>> 81f215de

        fofr.Frame._reload_docs(self._frame_collection_name)
        self._reload()

    def clear_sample_field(self, field_name):
        """Clears the values of the field from all samples in the dataset.

        The field will remain in the dataset's schema, and all samples will
        have the value ``None`` for the field.

        You can use dot notation (``embedded.field.name``) to clone embedded
        frame fields.

        Args:
            field_name: the field name or ``embedded.field.name``
        """
        self._clear_sample_fields(field_name)

    def clear_sample_fields(self, field_names):
        """Clears the values of the fields from all samples in the dataset.

        The field will remain in the dataset's schema, and all samples will
        have the value ``None`` for the field.

        You can use dot notation (``embedded.field.name``) to clone embedded
        frame fields.

        Args:
            field_names: the field name or iterable of field names
        """
        self._clear_sample_fields(field_names)

    def clear_frame_field(self, field_name):
        """Clears the values of the frame-level field from all samples in the
        dataset.

        The field will remain in the dataset's frame schema, and all frames
        will have the value ``None`` for the field.

        You can use dot notation (``embedded.field.name``) to clone embedded
        frame fields.

        Only applicable to datasets that contain videos.

        Args:
            field_name: the field name or ``embedded.field.name``
        """
        self._clear_frame_fields(field_name)

    def clear_frame_fields(self, field_names):
        """Clears the values of the frame-level fields from all samples in the
        dataset.

        The fields will remain in the dataset's frame schema, and all frames
        will have the value ``None`` for the field.

        You can use dot notation (``embedded.field.name``) to clone embedded
        frame fields.

        Only applicable to datasets that contain videos.

        Args:
            field_names: the field name or iterable of field names
        """
        self._clear_frame_fields(field_names)

    def _clear_sample_fields(self, field_names, view=None):
        sample_collection = self if view is None else view

        field_names = _to_list(field_names)
<<<<<<< HEAD
        self._sample_doc_cls._clear_fields(field_names, sample_collection)
=======
        self._sample_doc_cls._clear_fields(sample_collection, field_names)
>>>>>>> 81f215de

        fos.Sample._reload_docs(self._sample_collection_name)

    def _clear_frame_fields(self, field_names, view=None):
        sample_collection = self if view is None else view
        if not sample_collection._has_frame_fields():
            raise ValueError(
                "%s has no frame fields" % type(sample_collection)
            )

        field_names = _to_list(field_names)
<<<<<<< HEAD
        self._frame_doc_cls._clear_fields(field_names, sample_collection)
=======
        self._frame_doc_cls._clear_fields(sample_collection, field_names)
>>>>>>> 81f215de

        fofr.Frame._reload_docs(self._frame_collection_name)

    def delete_sample_field(self, field_name, error_level=0):
        """Deletes the field from all samples in the dataset.

        You can use dot notation (``embedded.field.name``) to delete embedded
        fields.

        Args:
            field_name: the field name or ``embedded.field.name``
            error_level (0): the error level to use. Valid values are:

            -   0: raise error if a top-level field cannot be deleted
            -   1: log warning if a top-level field cannot be deleted
            -   2: ignore top-level fields that cannot be deleted
        """
        self._delete_sample_fields(field_name, error_level)

    def delete_sample_fields(self, field_names, error_level=0):
        """Deletes the fields from all samples in the dataset.

        You can use dot notation (``embedded.field.name``) to delete embedded
        fields.

        Args:
            field_names: the field name or iterable of field names
            error_level (0): the error level to use. Valid values are:

            -   0: raise error if a top-level field cannot be deleted
            -   1: log warning if a top-level field cannot be deleted
            -   2: ignore top-level fields that cannot be deleted
        """
        self._delete_sample_fields(field_names, error_level)

    def remove_dynamic_sample_field(self, field_name, error_level=0):
        """Removes the dynamic embedded sample field from the dataset's schema.

        The underlying data is **not** deleted from the samples.

        Args:
            field_name: the ``embedded.field.name``
            error_level (0): the error level to use. Valid values are:

            -   0: raise error if a top-level field cannot be removed
            -   1: log warning if a top-level field cannot be removed
            -   2: ignore top-level fields that cannot be removed
        """
        self._remove_dynamic_sample_fields(field_name, error_level)

    def remove_dynamic_sample_fields(self, field_names, error_level=0):
        """Removes the dynamic embedded sample fields from the dataset's
        schema.

        The underlying data is **not** deleted from the samples.

        Args:
            field_names: the ``embedded.field.name`` or iterable of field names
            error_level (0): the error level to use. Valid values are:

            -   0: raise error if a top-level field cannot be removed
            -   1: log warning if a top-level field cannot be removed
            -   2: ignore top-level fields that cannot be removed
        """
        self._remove_dynamic_sample_fields(field_names, error_level)

    def delete_frame_field(self, field_name, error_level=0):
        """Deletes the frame-level field from all samples in the dataset.

        You can use dot notation (``embedded.field.name``) to delete embedded
        frame fields.

        Only applicable to datasets that contain videos.

        Args:
            field_name: the field name or ``embedded.field.name``
            error_level (0): the error level to use. Valid values are:

            -   0: raise error if a top-level field cannot be deleted
            -   1: log warning if a top-level field cannot be deleted
            -   2: ignore top-level fields that cannot be deleted
        """
        self._delete_frame_fields(field_name, error_level)

    def delete_frame_fields(self, field_names, error_level=0):
        """Deletes the frame-level fields from all samples in the dataset.

        You can use dot notation (``embedded.field.name``) to delete embedded
        frame fields.

        Only applicable to datasets that contain videos.

        Args:
            field_names: a field name or iterable of field names
            error_level (0): the error level to use. Valid values are:

            -   0: raise error if a top-level field cannot be deleted
            -   1: log warning if a top-level field cannot be deleted
            -   2: ignore top-level fields that cannot be deleted
        """
        self._delete_frame_fields(field_names, error_level)

    def remove_dynamic_frame_field(self, field_name, error_level=0):
        """Removes the dynamic embedded frame field from the dataset's schema.

        The underlying data is **not** deleted from the frames.

        Args:
            field_name: the ``embedded.field.name``
            error_level (0): the error level to use. Valid values are:

            -   0: raise error if a top-level field cannot be removed
            -   1: log warning if a top-level field cannot be removed
            -   2: ignore top-level fields that cannot be removed
        """
        self._remove_dynamic_frame_fields(field_name, error_level)

    def remove_dynamic_frame_fields(self, field_names, error_level=0):
        """Removes the dynamic embedded frame fields from the dataset's schema.

        The underlying data is **not** deleted from the frames.

        Args:
            field_names: the ``embedded.field.name`` or iterable of field names
            error_level (0): the error level to use. Valid values are:

            -   0: raise error if a top-level field cannot be removed
            -   1: log warning if a top-level field cannot be removed
            -   2: ignore top-level fields that cannot be removed
        """
        self._remove_dynamic_frame_fields(field_names, error_level)

    def _delete_sample_fields(self, field_names, error_level):
        field_names = _to_list(field_names)
        self._sample_doc_cls._delete_fields(
<<<<<<< HEAD
            field_names,
            error_level=error_level,
            dataset_doc=self._doc,
=======
            field_names, error_level=error_level
>>>>>>> 81f215de
        )

        fields, embedded_fields = _parse_fields(field_names)

        if fields:
            fos.Sample._purge_fields(self._sample_collection_name, fields)

        if embedded_fields:
            fos.Sample._reload_docs(self._sample_collection_name)

        self._reload()

    def _remove_dynamic_sample_fields(self, field_names, error_level):
        field_names = _to_list(field_names)
        self._sample_doc_cls._remove_dynamic_fields(
<<<<<<< HEAD
            field_names,
            error_level=error_level,
            dataset_doc=self._doc,
=======
            field_names, error_level=error_level
>>>>>>> 81f215de
        )

        self._reload()

    def _delete_frame_fields(self, field_names, error_level):
        if not self._has_frame_fields():
            fou.handle_error(
                ValueError(
                    "Only datasets that contain videos have frame fields"
                ),
                error_level,
            )
            return

        field_names = _to_list(field_names)
        self._frame_doc_cls._delete_fields(
<<<<<<< HEAD
            field_names,
            error_level=error_level,
            dataset_doc=self._doc,
=======
            field_names, error_level=error_level
>>>>>>> 81f215de
        )

        fields, embedded_fields = _parse_fields(field_names)

        if fields:
            fofr.Frame._purge_fields(self._frame_collection_name, fields)

        if embedded_fields:
            fofr.Frame._reload_docs(self._frame_collection_name)

        self._reload()

    def _remove_dynamic_frame_fields(self, field_names, error_level):
        if not self._has_frame_fields():
            fou.handle_error(
                ValueError(
                    "Only datasets that contain videos have frame fields"
                ),
                error_level,
            )
            return

        field_names = _to_list(field_names)
        self._frame_doc_cls._remove_dynamic_fields(
<<<<<<< HEAD
            field_names,
            error_level=error_level,
            dataset_doc=self._doc,
=======
            field_names, error_level=error_level
>>>>>>> 81f215de
        )

        self._reload()

    def rename_group_slice(self, name, new_name):
        """Renames the group slice with the given name.

        Args:
            name: the group slice name
            new_name: the new group slice name
        """
        if self.media_type != fom.GROUP:
            raise ValueError("Dataset has no groups")

        if name not in self._doc.group_media_types:
            raise ValueError("Dataset has no group slice '%s'" % name)

        group_path = self.group_field + ".name"
        self.select_group_slices(name).set_field(group_path, new_name).save()

        new_media_type = self._doc.group_media_types.pop(name)
        self._doc.group_media_types[new_name] = new_media_type

        if self._doc.default_group_slice == name:
            self._doc.default_group_slice = new_name

        if self.group_slice == name:
            self.group_slice = new_name

        self._doc.save()

    def delete_group_slice(self, name):
        """Deletes all samples in the given group slice from the dataset.

        Args:
            name: a group slice name
        """
        if self.media_type != fom.GROUP:
            raise ValueError("Dataset has no groups")

        if name not in self._doc.group_media_types:
            raise ValueError("Dataset has no group slice '%s'" % name)

        self.delete_samples(self.select_group_slices(name))

        self._doc.group_media_types.pop(name)

        new_default = next(iter(self._doc.group_media_types.keys()), None)

        if self._doc.default_group_slice == name:
            self._doc.default_group_slice = new_default

        if self._group_slice == name:
            self._group_slice = new_default

        self._doc.save()

    def iter_samples(self, progress=False, autosave=False, batch_size=None):
        """Returns an iterator over the samples in the dataset.

        Examples::

            import random as r
            import string as s

            import fiftyone as fo
            import fiftyone.zoo as foz

            dataset = foz.load_zoo_dataset("cifar10", split="test")

            def make_label():
                return "".join(r.choice(s.ascii_letters) for i in range(10))

            # No save context
            for sample in dataset.iter_samples(progress=True):
                sample.ground_truth.label = make_label()
                sample.save()

            # Save in batches of 10
            for sample in dataset.iter_samples(
                progress=True, autosave=True, batch_size=10
            ):
                sample.ground_truth.label = make_label()

            # Save every 0.5 seconds
            for sample in dataset.iter_samples(
                progress=True, autosave=True, batch_size=0.5
            ):
                sample.ground_truth.label = make_label()

        Args:
            progress (False): whether to render a progress bar tracking the
                iterator's progress
            autosave (False): whether to automatically save changes to samples
                emitted by this iterator
            batch_size (None): a batch size to use when autosaving samples. Can
                either be an integer specifying the number of samples to save
                in a batch, or a float number of seconds between batched saves

        Returns:
            an iterator over :class:`fiftyone.core.sample.Sample` instances
        """
        with contextlib.ExitStack() as exit_context:
            samples = self._iter_samples()

            if progress:
                pb = fou.ProgressBar(total=len(self))
                exit_context.enter_context(pb)
                samples = pb(samples)

            if autosave:
                save_context = foc.SaveContext(self, batch_size=batch_size)
                exit_context.enter_context(save_context)

            for sample in samples:
                yield sample

                if autosave:
                    save_context.save(sample)

    def _iter_samples(self, pipeline=None):
        make_sample = self._make_sample_fcn()
        index = 0

        try:
            for d in self._aggregate(
                pipeline=pipeline,
                detach_frames=True,
                detach_groups=True,
            ):
                sample = make_sample(d)
                index += 1
                yield sample

        except CursorNotFound:
            # The cursor has timed out so we yield from a new one after
            # skipping to the last offset
            pipeline = [{"$skip": index}] + (pipeline or [])
            for sample in self._iter_samples(pipeline=pipeline):
                yield sample

    def _make_sample_fcn(self):
        def make_sample(d):
            doc = self._sample_dict_to_doc(d)
            return fos.Sample.from_doc(doc, dataset=self)

        return make_sample

    def iter_groups(self, progress=False, autosave=False, batch_size=None):
        """Returns an iterator over the groups in the dataset.

        Examples::

            import random as r
            import string as s

            import fiftyone as fo
            import fiftyone.zoo as foz

            dataset = foz.load_zoo_dataset("quickstart-groups")

            def make_label():
                return "".join(r.choice(s.ascii_letters) for i in range(10))

            # No save context
            for group in dataset.iter_groups(progress=True):
                for sample in group.values():
                    sample["test"] = make_label()
                    sample.save()

            # Save in batches of 10
            for group in dataset.iter_groups(
                progress=True, autosave=True, batch_size=10
            ):
                for sample in group.values():
                    sample["test"] = make_label()

            # Save every 0.5 seconds
            for group in dataset.iter_groups(
                progress=True, autosave=True, batch_size=0.5
            ):
                for sample in group.values():
                    sample["test"] = make_label()

        Args:
            progress (False): whether to render a progress bar tracking the
                iterator's progress
            autosave (False): whether to automatically save changes to samples
                emitted by this iterator
            batch_size (None): a batch size to use when autosaving samples. Can
                either be an integer specifying the number of samples to save
                in a batch, or a float number of seconds between batched saves

        Returns:
            an iterator that emits dicts mapping group slice names to
            :class:`fiftyone.core.sample.Sample` instances, one per group
        """
        if self.media_type != fom.GROUP:
            raise ValueError("%s does not contain groups" % type(self))

        with contextlib.ExitStack() as exit_context:
            groups = self._iter_groups()

            if progress:
                pb = fou.ProgressBar(total=len(self))
                exit_context.enter_context(pb)
                groups = pb(groups)

            if autosave:
                save_context = foc.SaveContext(self, batch_size=batch_size)
                exit_context.enter_context(save_context)

            for group in groups:
                yield group

                if autosave:
                    for sample in group.values():
                        save_context.save(sample)

    def _iter_groups(self, pipeline=None):
        make_sample = self._make_sample_fcn()
        index = 0

        group_field = self.group_field
        curr_id = None
        group = {}

        try:
            for d in self._aggregate(pipeline=pipeline, groups_only=True):
                sample = make_sample(d)

                group_id = sample[group_field].id
                if curr_id is None:
                    # First overall element
                    curr_id = group_id
                    group[sample[group_field].name] = sample
                elif group_id == curr_id:
                    # Add element to group
                    group[sample[group_field].name] = sample
                else:
                    # Flush last group
                    index += 1
                    yield group

                    # First element of new group
                    curr_id = group_id
                    group = {}
                    group[sample[group_field].name] = sample

            if group:
                yield group
        except CursorNotFound:
            # The cursor has timed out so we yield from a new one after
            # skipping to the last offset
            pipeline = [{"$skip": index}] + (pipeline or [])
            for group in self._iter_groups(pipeline=pipeline):
                yield group

    def get_group(self, group_id):
        """Returns a dict containing the samples for the given group ID.

        Args:
            group_id: a group ID

        Returns:
            a dict mapping group names to :class:`fiftyone.core.sample.Sample`
            instances

        Raises:
            KeyError: if the group ID is not found
        """
        if self.media_type != fom.GROUP:
            raise ValueError("%s does not contain groups" % type(self))

        if self.group_field is None:
            raise ValueError("%s has no group field" % type(self))

        group_field = self.group_field
        id_field = group_field + "._id"

        pipeline = [
            {
                "$match": {
                    "$expr": {"$eq": ["$" + id_field, ObjectId(group_id)]}
                }
            }
        ]

        try:
            return next(iter(self._iter_groups(pipeline=pipeline)))
        except StopIteration:
            raise KeyError(
                "No group found with ID '%s' in field '%s'"
                % (group_id, group_field)
            )

    def add_sample(
        self,
        sample,
        expand_schema=True,
        dynamic=False,
        validate=True,
    ):
        """Adds the given sample to the dataset.

        If the sample instance does not belong to a dataset, it is updated
        in-place to reflect its membership in this dataset. If the sample
        instance belongs to another dataset, it is not modified.

        Args:
            sample: a :class:`fiftyone.core.sample.Sample`
            expand_schema (True): whether to dynamically add new sample fields
                encountered to the dataset schema. If False, an error is raised
                if the sample's schema is not a subset of the dataset schema
            dynamic (False): whether to declare dynamic attributes of embedded
                document fields that are encountered
            validate (True): whether to validate that the fields of the sample
                are compliant with the dataset schema before adding it

        Returns:
            the ID of the sample in the dataset
        """
        ids = self._add_samples_batch(
            [sample], expand_schema, dynamic, validate
        )
        return ids[0]

    def add_samples(
        self,
        samples,
        expand_schema=True,
        dynamic=False,
        validate=True,
        num_samples=None,
    ):
        """Adds the given samples to the dataset.

        Any sample instances that do not belong to a dataset are updated
        in-place to reflect membership in this dataset. Any sample instances
        that belong to other datasets are not modified.

        Args:
            samples: an iterable of :class:`fiftyone.core.sample.Sample`
                instances or a
                :class:`fiftyone.core.collections.SampleCollection`
            expand_schema (True): whether to dynamically add new sample fields
                encountered to the dataset schema. If False, an error is raised
                if a sample's schema is not a subset of the dataset schema
            dynamic (False): whether to declare dynamic attributes of embedded
                document fields that are encountered
            validate (True): whether to validate that the fields of each sample
                are compliant with the dataset schema before adding it
            num_samples (None): the number of samples in ``samples``. If not
                provided, this is computed via ``len(samples)``, if possible.
                This value is optional and is used only for progress tracking

        Returns:
            a list of IDs of the samples in the dataset
        """
        if num_samples is None:
            try:
                num_samples = len(samples)
            except:
                pass

        # Dynamically size batches so that they are as large as possible while
        # still achieving a nice frame rate on the progress bar
        batcher = fou.DynamicBatcher(
            samples,
            target_latency=0.2,
            init_batch_size=1,
            max_batch_beta=2.0,
            progress=True,
            total=num_samples,
        )

        sample_ids = []
        with batcher:
            for batch in batcher:
                _ids = self._add_samples_batch(
                    batch, expand_schema, dynamic, validate
                )
                sample_ids.extend(_ids)

        return sample_ids

    def add_collection(
        self,
        sample_collection,
        include_info=True,
        overwrite_info=False,
        new_ids=False,
    ):
        """Adds the contents of the given collection to the dataset.

        This method is a special case of :meth:`Dataset.merge_samples` that
        adds samples with new IDs to this dataset and omits any samples with
        existing IDs (the latter would only happen in rare cases).

        Use :meth:`Dataset.merge_samples` if you have multiple datasets whose
        samples refer to the same source media.

        Args:
            samples: a :class:`fiftyone.core.collections.SampleCollection`
            include_info (True): whether to merge dataset-level information
                such as ``info`` and ``classes``
            overwrite_info (False): whether to overwrite existing dataset-level
                information. Only applicable when ``include_info`` is True
            new_ids (False): whether to generate new sample/frame IDs. By
                default, the IDs of the input collection are retained

        Returns:
            a list of IDs of the samples that were added to this dataset
        """
        if new_ids:
            return _add_collection_with_new_ids(
                self,
                sample_collection,
                include_info=include_info,
                overwrite_info=overwrite_info,
            )

        num_samples = len(self)
        self.merge_samples(
            sample_collection,
            key_field="id",
            skip_existing=True,
            insert_new=True,
            include_info=include_info,
            overwrite_info=overwrite_info,
        )
        return self.skip(num_samples).values("id")

    def _add_samples_batch(self, samples, expand_schema, dynamic, validate):
        samples = [s.copy() if s._in_db else s for s in samples]

        if self.media_type is None and samples:
            self.media_type = _get_media_type(samples[0])

        if expand_schema:
            self._expand_schema(samples, dynamic)

        if validate:
            self._validate_samples(samples)

        dicts = [self._make_dict(sample) for sample in samples]

        try:
            # adds `_id` to each dict
            self._sample_collection.insert_many(dicts)
        except BulkWriteError as bwe:
            msg = bwe.details["writeErrors"][0]["errmsg"]
            raise ValueError(msg) from bwe

        for sample, d in zip(samples, dicts):
            doc = self._sample_dict_to_doc(d)
            sample._set_backing_doc(doc, dataset=self)
            if sample.media_type == fom.VIDEO:
                sample.frames.save()

        return [str(d["_id"]) for d in dicts]

    def _upsert_samples(
        self,
        samples,
        expand_schema=True,
        dynamic=False,
        validate=True,
        num_samples=None,
    ):
        if num_samples is None:
            try:
                num_samples = len(samples)
            except:
                pass

        # Dynamically size batches so that they are as large as possible while
        # still achieving a nice frame rate on the progress bar
        batcher = fou.DynamicBatcher(
            samples,
            target_latency=0.2,
            init_batch_size=1,
            max_batch_beta=2.0,
            progress=True,
        )

        with batcher:
            for batch in batcher:
                self._upsert_samples_batch(
                    batch, expand_schema, dynamic, validate
                )

    def _upsert_samples_batch(self, samples, expand_schema, dynamic, validate):
        if self.media_type is None and samples:
            self.media_type = _get_media_type(samples[0])

        if expand_schema:
            self._expand_schema(samples, dynamic)

        if validate:
            self._validate_samples(samples)

        dicts = []
        ops = []
        for sample in samples:
            d = self._make_dict(sample, include_id=True)
            dicts.append(d)

            if sample.id:
                ops.append(ReplaceOne({"_id": sample._id}, d, upsert=True))
            else:
                d.pop("_id", None)
                ops.append(InsertOne(d))  # adds `_id` to dict

        foo.bulk_write(ops, self._sample_collection, ordered=False)

        for sample, d in zip(samples, dicts):
            doc = self._sample_dict_to_doc(d)
            sample._set_backing_doc(doc, dataset=self)

            if sample.media_type == fom.VIDEO:
                sample.frames.save()

    def _make_dict(self, sample, include_id=False):
        d = sample.to_mongo_dict(include_id=include_id)

        # We omit None here to allow samples with None-valued new fields to
        # be added without raising nonexistent field errors. This is safe
        # because None and missing are equivalent in our data model
        return {k: v for k, v in d.items() if v is not None}

    def _bulk_write(self, ops, frames=False, ordered=False):
        if frames:
            coll = self._frame_collection
        else:
            coll = self._sample_collection

        foo.bulk_write(ops, coll, ordered=ordered)

        if frames:
            fofr.Frame._reload_docs(self._frame_collection_name)
        else:
            fos.Sample._reload_docs(self._sample_collection_name)

    def _merge_doc(
        self,
        doc,
        fields=None,
        omit_fields=None,
        expand_schema=True,
        merge_info=True,
        overwrite_info=False,
    ):
        if fields is not None:
            if etau.is_str(fields):
                fields = [fields]
            elif not isinstance(fields, dict):
                fields = list(fields)

        if omit_fields is not None:
            if etau.is_str(omit_fields):
                omit_fields = [omit_fields]
            else:
                omit_fields = list(omit_fields)

        _merge_dataset_doc(
            self,
            doc,
            fields=fields,
            omit_fields=omit_fields,
            expand_schema=expand_schema,
            merge_info=merge_info,
            overwrite_info=overwrite_info,
        )

    def merge_samples(
        self,
        samples,
        key_field="filepath",
        key_fcn=None,
        skip_existing=False,
        insert_new=True,
        fields=None,
        omit_fields=None,
        merge_lists=True,
        overwrite=True,
        expand_schema=True,
        dynamic=False,
        include_info=True,
        overwrite_info=False,
        num_samples=None,
    ):
        """Merges the given samples into this dataset.

        By default, samples with the same absolute ``filepath`` are merged, but
        you can customize this behavior via the ``key_field`` and ``key_fcn``
        parameters. For example, you could set
        ``key_fcn = lambda sample: os.path.basename(sample.filepath)`` to merge
        samples with the same base filename.

        The behavior of this method is highly customizable. By default, all
        top-level fields from the provided samples are merged in, overwriting
        any existing values for those fields, with the exception of list fields
        (e.g., ``tags``) and label list fields (e.g.,
        :class:`fiftyone.core.labels.Detections` fields), in which case the
        elements of the lists themselves are merged. In the case of label list
        fields, labels with the same ``id`` in both collections are updated
        rather than duplicated.

        To avoid confusion between missing fields and fields whose value is
        ``None``, ``None``-valued fields are always treated as missing while
        merging.

        This method can be configured in numerous ways, including:

        -   Whether existing samples should be modified or skipped
        -   Whether new samples should be added or omitted
        -   Whether new fields can be added to the dataset schema
        -   Whether list fields should be treated as ordinary fields and merged
            as a whole rather than merging their elements
        -   Whether to merge only specific fields, or all but certain fields
        -   Mapping input fields to different field names of this dataset

        Args:
            samples: a :class:`fiftyone.core.collections.SampleCollection` or
                iterable of :class:`fiftyone.core.sample.Sample` instances
            key_field ("filepath"): the sample field to use to decide whether
                to join with an existing sample
            key_fcn (None): a function that accepts a
                :class:`fiftyone.core.sample.Sample` instance and computes a
                key to decide if two samples should be merged. If a ``key_fcn``
                is provided, ``key_field`` is ignored
            skip_existing (False): whether to skip existing samples (True) or
                merge them (False)
            insert_new (True): whether to insert new samples (True) or skip
                them (False)
            fields (None): an optional field or iterable of fields to which to
                restrict the merge. If provided, fields other than these are
                omitted from ``samples`` when merging or adding samples. One
                exception is that ``filepath`` is always included when adding
                new samples, since the field is required. This can also be a
                dict mapping field names of the input collection to field names
                of this dataset
            omit_fields (None): an optional field or iterable of fields to
                exclude from the merge. If provided, these fields are omitted
                from ``samples``, if present, when merging or adding samples.
                One exception is that ``filepath`` is always included when
                adding new samples, since the field is required
            merge_lists (True): whether to merge the elements of list fields
                (e.g., ``tags``) and label list fields (e.g.,
                :class:`fiftyone.core.labels.Detections` fields) rather than
                merging the entire top-level field like other field types.
                For label lists fields, existing
                :class:`fiftyone.core.label.Label` elements are either replaced
                (when ``overwrite`` is True) or kept (when ``overwrite`` is
                False) when their ``id`` matches a label from the provided
                samples
            overwrite (True): whether to overwrite (True) or skip (False)
                existing fields and label elements
            expand_schema (True): whether to dynamically add new fields
                encountered to the dataset schema. If False, an error is raised
                if a sample's schema is not a subset of the dataset schema
            dynamic (False): whether to declare dynamic attributes of embedded
                document fields that are encountered. Only applicable when
                ``samples`` is not a
                :class:`fiftyone.core.collections.SampleCollection`
            include_info (True): whether to merge dataset-level information
                such as ``info`` and ``classes``. Only applicable when
                ``samples`` is a
                :class:`fiftyone.core.collections.SampleCollection`
            overwrite_info (False): whether to overwrite existing dataset-level
                information. Only applicable when ``samples`` is a
                :class:`fiftyone.core.collections.SampleCollection` and
                ``include_info`` is True
            num_samples (None): the number of samples in ``samples``. If not
                provided, this is computed via ``len(samples)``, if possible.
                This value is optional and is used only for progress tracking
        """
        if fields is not None:
            if etau.is_str(fields):
                fields = [fields]
            elif not isinstance(fields, dict):
                fields = list(fields)

        if omit_fields is not None:
            if etau.is_str(omit_fields):
                omit_fields = [omit_fields]
            else:
                omit_fields = list(omit_fields)

        if isinstance(samples, foc.SampleCollection):
            _merge_dataset_doc(
                self,
                samples,
                fields=fields,
                omit_fields=omit_fields,
                expand_schema=expand_schema,
                merge_info=include_info,
                overwrite_info=overwrite_info,
            )

            expand_schema = False

        # If we're merging a collection, use aggregation pipelines
        if isinstance(samples, foc.SampleCollection) and key_fcn is None:
            _merge_samples_pipeline(
                samples,
                self,
                key_field,
                skip_existing=skip_existing,
                insert_new=insert_new,
                fields=fields,
                omit_fields=omit_fields,
                merge_lists=merge_lists,
                overwrite=overwrite,
            )
            return

        #
        # If we're not merging a collection but the merge key is a field, it's
        # faster to import into a temporary dataset and then do a merge that
        # leverages aggregation pipelines, because this avoids the need to
        # load samples from `self` into memory
        #

        if key_fcn is None:
            tmp = Dataset()

            try:
                tmp.add_samples(
                    samples, dynamic=dynamic, num_samples=num_samples
                )

                self.merge_samples(
                    tmp,
                    key_field=key_field,
                    skip_existing=skip_existing,
                    insert_new=insert_new,
                    fields=fields,
                    omit_fields=omit_fields,
                    merge_lists=merge_lists,
                    overwrite=overwrite,
                    expand_schema=expand_schema,
                    include_info=False,
                )
            finally:
                tmp.delete()

            return

        _merge_samples_python(
            self,
            samples,
            key_field=key_field,
            key_fcn=key_fcn,
            skip_existing=skip_existing,
            insert_new=insert_new,
            fields=fields,
            omit_fields=omit_fields,
            merge_lists=merge_lists,
            overwrite=overwrite,
            expand_schema=expand_schema,
            dynamic=dynamic,
            num_samples=num_samples,
        )

    def delete_samples(self, samples_or_ids):
        """Deletes the given sample(s) from the dataset.

        If reference to a sample exists in memory, the sample will be updated
        such that ``sample.in_dataset`` is False.

        Args:
            samples_or_ids: the sample(s) to delete. Can be any of the
                following:

                -   a sample ID
                -   an iterable of sample IDs
                -   a :class:`fiftyone.core.sample.Sample` or
                    :class:`fiftyone.core.sample.SampleView`
                -   an iterable of :class:`fiftyone.core.sample.Sample` or
                    :class:`fiftyone.core.sample.SampleView` instances
                -   a :class:`fiftyone.core.collections.SampleCollection`
        """
        sample_ids = _get_sample_ids(samples_or_ids)
        self._clear(sample_ids=sample_ids)

    def delete_frames(self, frames_or_ids):
        """Deletes the given frames(s) from the dataset.

        If reference to a frame exists in memory, the frame will be updated
        such that ``frame.in_dataset`` is False.

        Args:
            frames_or_ids: the frame(s) to delete. Can be any of the following:

                -   a frame ID
                -   an iterable of frame IDs
                -   a :class:`fiftyone.core.frame.Frame` or
                    :class:`fiftyone.core.frame.FrameView`
                -   a :class:`fiftyone.core.sample.Sample` or
                    :class:`fiftyone.core.sample.SampleView` whose frames to
                    delete
                -   an iterable of :class:`fiftyone.core.frame.Frame` or
                    :class:`fiftyone.core.frame.FrameView` instances
                -   an iterable of :class:`fiftyone.core.sample.Sample` or
                    :class:`fiftyone.core.sample.SampleView` instances whose
                    frames to delete
                -   a :class:`fiftyone.core.collections.SampleCollection` whose
                    frames to delete
        """
        frame_ids = _get_frame_ids(frames_or_ids)
        self._clear_frames(frame_ids=frame_ids)

    def delete_groups(self, groups_or_ids):
        """Deletes the given groups(s) from the dataset.

        If reference to a sample exists in memory, the sample will be updated
        such that ``sample.in_dataset`` is False.

        Args:
            groups_or_ids: the group(s) to delete. Can be any of the
                following:

                -   a group ID
                -   an iterable of group IDs
                -   a :class:`fiftyone.core.sample.Sample` or
                    :class:`fiftyone.core.sample.SampleView`
                -   a group dict returned by
                    :meth:`get_group() <fiftyone.core.collections.SampleCollection.get_group>`
                -   an iterable of :class:`fiftyone.core.sample.Sample` or
                    :class:`fiftyone.core.sample.SampleView` instances
                -   an iterable of group dicts returned by
                    :meth:`get_group() <fiftyone.core.collections.SampleCollection.get_group>`
                -   a :class:`fiftyone.core.collections.SampleCollection`
        """
        group_ids = _get_group_ids(groups_or_ids)
        self._clear_groups(group_ids=group_ids)

    def delete_labels(
        self, labels=None, ids=None, tags=None, view=None, fields=None
    ):
        """Deletes the specified labels from the dataset.

        You can specify the labels to delete via any of the following methods:

        -   Provide the ``labels`` argument, which should contain a list of
            dicts in the format returned by
            :meth:`fiftyone.core.session.Session.selected_labels`

        -   Provide the ``ids`` or ``tags`` arguments to specify the labels to
            delete via their IDs and/or tags

        -   Provide the ``view`` argument to delete all of the labels in a view
            into this dataset. This syntax is useful if you have constructed a
            :class:`fiftyone.core.view.DatasetView` defining the labels to
            delete

        Additionally, you can specify the ``fields`` argument to restrict
        deletion to specific field(s), either for efficiency or to ensure that
        labels from other fields are not deleted if their contents are included
        in the other arguments.

        Args:
            labels (None): a list of dicts specifying the labels to delete in
                the format returned by
                :meth:`fiftyone.core.session.Session.selected_labels`
            ids (None): an ID or iterable of IDs of the labels to delete
            tags (None): a tag or iterable of tags of the labels to delete
            view (None): a :class:`fiftyone.core.view.DatasetView` into this
                dataset containing the labels to delete
            fields (None): a field or iterable of fields from which to delete
                labels
        """
        if labels is not None:
            self._delete_labels(labels, fields=fields)

        if ids is None and tags is None and view is None:
            return

        if view is not None and view._dataset is not self:
            raise ValueError("`view` must be a view into the same dataset")

        if etau.is_str(ids):
            ids = [ids]

        if ids is not None:
            ids = [ObjectId(_id) for _id in ids]

        if etau.is_str(tags):
            tags = [tags]

        if fields is None:
            fields = self._get_label_fields()
        elif etau.is_str(fields):
            fields = [fields]

        sample_ops = []
        frame_ops = []
        for field in fields:
            if view is not None:
                _, id_path = view._get_label_field_path(field, "_id")
                view_ids = view.values(id_path, unwind=True)
            else:
                view_ids = None

            label_type = self._get_label_field_type(field)
            field, is_frame_field = self._handle_frame_field(field)

            ops = []
            if issubclass(label_type, fol._LABEL_LIST_FIELDS):
                array_field = field + "." + label_type._LABEL_LIST_FIELD

                if view_ids is not None:
                    ops.append(
                        UpdateMany(
                            {},
                            {
                                "$pull": {
                                    array_field: {"_id": {"$in": view_ids}}
                                }
                            },
                        )
                    )

                if ids is not None:
                    ops.append(
                        UpdateMany(
                            {}, {"$pull": {array_field: {"_id": {"$in": ids}}}}
                        )
                    )

                if tags is not None:
                    ops.append(
                        UpdateMany(
                            {},
                            {
                                "$pull": {
                                    array_field: {
                                        "tags": {"$elemMatch": {"$in": tags}}
                                    }
                                }
                            },
                        )
                    )
            else:
                if view_ids is not None:
                    ops.append(
                        UpdateMany(
                            {field + "._id": {"$in": view_ids}},
                            {"$set": {field: None}},
                        )
                    )

                if ids is not None:
                    ops.append(
                        UpdateMany(
                            {field + "._id": {"$in": ids}},
                            {"$set": {field: None}},
                        )
                    )

                if tags is not None:
                    ops.append(
                        UpdateMany(
                            {field + ".tags": {"$elemMatch": {"$in": tags}}},
                            {"$set": {field: None}},
                        )
                    )

            if is_frame_field:
                frame_ops.extend(ops)
            else:
                sample_ops.extend(ops)

        if sample_ops:
            foo.bulk_write(sample_ops, self._sample_collection)
            fos.Sample._reload_docs(self._sample_collection_name)

        if frame_ops:
            foo.bulk_write(frame_ops, self._frame_collection)
            fofr.Frame._reload_docs(self._frame_collection_name)

    def _delete_labels(self, labels, fields=None):
        if etau.is_str(fields):
            fields = [fields]

        # Partition labels by field
        sample_ids = set()
        labels_map = defaultdict(list)
        for l in labels:
            sample_ids.add(l["sample_id"])
            labels_map[l["field"]].append(l)

        sample_ops = []
        frame_ops = []
        for field, field_labels in labels_map.items():
            if fields is not None and field not in fields:
                continue

            label_type = self._get_label_field_type(field)
            field, is_frame_field = self._handle_frame_field(field)

            if is_frame_field:
                # Partition by (sample ID, frame number)
                _labels_map = defaultdict(list)
                for l in field_labels:
                    _labels_map[(l["sample_id"], l["frame_number"])].append(
                        ObjectId(l["label_id"])
                    )

                if issubclass(label_type, fol._LABEL_LIST_FIELDS):
                    array_field = field + "." + label_type._LABEL_LIST_FIELD

                    for (
                        (sample_id, frame_number),
                        label_ids,
                    ) in _labels_map.items():
                        frame_ops.append(
                            UpdateOne(
                                {
                                    "_sample_id": ObjectId(sample_id),
                                    "frame_number": frame_number,
                                },
                                {
                                    "$pull": {
                                        array_field: {
                                            "_id": {"$in": label_ids}
                                        }
                                    }
                                },
                            )
                        )
                else:
                    for (
                        (sample_id, frame_number),
                        label_ids,
                    ) in _labels_map.items():
                        # If the data is well-formed, `label_ids` should have
                        # exactly one element, and this is redundant anyhow
                        # since `sample_id` should uniquely define the label to
                        # delete, but we still include `label_id` in the query
                        # just to be safe
                        for label_id in label_ids:
                            frame_ops.append(
                                UpdateOne(
                                    {
                                        "_sample_id": ObjectId(sample_id),
                                        "frame_number": frame_number,
                                        field + "._id": label_id,
                                    },
                                    {"$set": {field: None}},
                                )
                            )
            else:
                # Partition by sample ID
                _labels_map = defaultdict(list)
                for l in field_labels:
                    _labels_map[l["sample_id"]].append(ObjectId(l["label_id"]))

                if issubclass(label_type, fol._LABEL_LIST_FIELDS):
                    array_field = field + "." + label_type._LABEL_LIST_FIELD

                    for sample_id, label_ids in _labels_map.items():
                        sample_ops.append(
                            UpdateOne(
                                {"_id": ObjectId(sample_id)},
                                {
                                    "$pull": {
                                        array_field: {
                                            "_id": {"$in": label_ids}
                                        }
                                    }
                                },
                            )
                        )
                else:
                    for sample_id, label_ids in _labels_map.items():
                        # If the data is well-formed, `label_ids` should have
                        # exactly one element, and this is redundant anyhow
                        # since `sample_id` and `frame_number` should uniquely
                        # define the label to delete, but we still include
                        # `label_id` in the query just to be safe
                        for label_id in label_ids:
                            sample_ops.append(
                                UpdateOne(
                                    {
                                        "_id": ObjectId(sample_id),
                                        field + "._id": label_id,
                                    },
                                    {"$set": {field: None}},
                                )
                            )

        if sample_ops:
            foo.bulk_write(sample_ops, self._sample_collection)

            fos.Sample._reload_docs(
                self._sample_collection_name, sample_ids=sample_ids
            )

        if frame_ops:
            foo.bulk_write(frame_ops, self._frame_collection)

            # pylint: disable=unexpected-keyword-arg
            fofr.Frame._reload_docs(
                self._frame_collection_name, sample_ids=sample_ids
            )

    @deprecated(reason="Use delete_samples() instead")
    def remove_sample(self, sample_or_id):
        """Removes the given sample from the dataset.

        If reference to a sample exists in memory, the sample will be updated
        such that ``sample.in_dataset`` is False.

        .. warning::

            This method is deprecated and will be removed in a future release.
            Use the drop-in replacement :meth:`delete_samples` instead.

        Args:
            sample_or_id: the sample to remove. Can be any of the following:

                -   a sample ID
                -   a :class:`fiftyone.core.sample.Sample`
                -   a :class:`fiftyone.core.sample.SampleView`
        """
        self.delete_samples(sample_or_id)

    @deprecated(reason="Use delete_samples() instead")
    def remove_samples(self, samples_or_ids):
        """Removes the given samples from the dataset.

        If reference to a sample exists in memory, the sample will be updated
        such that ``sample.in_dataset`` is False.

        .. warning::

            This method is deprecated and will be removed in a future release.
            Use the drop-in replacement :meth:`delete_samples` instead.

        Args:
            samples_or_ids: the samples to remove. Can be any of the following:

                -   a sample ID
                -   an iterable of sample IDs
                -   a :class:`fiftyone.core.sample.Sample` or
                    :class:`fiftyone.core.sample.SampleView`
                -   an iterable of :class:`fiftyone.core.sample.Sample` or
                    :class:`fiftyone.core.sample.SampleView` instances
                -   a :class:`fiftyone.core.collections.SampleCollection`
        """
        self.delete_samples(samples_or_ids)

    def save(self):
        """Saves the dataset to the database.

        This only needs to be called when dataset-level information such as its
        :meth:`Dataset.info` is modified.
        """
        self._save()

    def _save(self, view=None, fields=None):
        if view is not None:
            _save_view(view, fields=fields)

        self._doc.save()

    def _save_field(self, field):
        if self._is_generated:
            raise ValueError(
                "Cannot save fields on generated views. Use the dataset's "
                "fields instead"
            )

        path, is_frame_field = self._handle_frame_field(field.path)
        if is_frame_field:
            field_doc = self._frame_doc_cls._get_field_doc(path)
        else:
            field_doc = self._sample_doc_cls._get_field_doc(path)

        field_doc.description = field.description
        field_doc.info = field.info

        try:
            self._doc.save(safe=True)
        except:
            self._reload(hard=True)
            raise

    def clone(self, name=None, persistent=False):
        """Creates a copy of the dataset.

        Dataset clones contain deep copies of all samples and dataset-level
        information in the source dataset. The source *media files*, however,
        are not copied.

        Args:
            name (None): a name for the cloned dataset. By default,
                :func:`get_default_dataset_name` is used
            persistent (False): whether the cloned dataset should be persistent

        Returns:
            the new :class:`Dataset`
        """
        return self._clone(name=name, persistent=persistent)

    def _clone(self, name=None, persistent=False, view=None):
        if name is None:
            name = get_default_dataset_name()

        if view is not None:
            sample_collection = view
        else:
            sample_collection = self

        return _clone_dataset_or_view(sample_collection, name, persistent)

    def clear(self):
        """Removes all samples from the dataset.

        If reference to a sample exists in memory, the sample will be updated
        such that ``sample.in_dataset`` is False.
        """
        self._clear()

    def _clear(self, view=None, sample_ids=None):
        if view is not None:
            contains_videos = view._contains_videos(any_slice=True)

            if view.media_type == fom.GROUP:
                view = view.select_group_slices(_allow_mixed=True)

            sample_ids = view.values("id")
        else:
            contains_videos = self._contains_videos(any_slice=True)

        if sample_ids is not None:
            d = {"_id": {"$in": [ObjectId(_id) for _id in sample_ids]}}
        else:
            d = {}

        self._sample_collection.delete_many(d)
        fos.Sample._reset_docs(
            self._sample_collection_name, sample_ids=sample_ids
        )

        if contains_videos:
            self._clear_frames(sample_ids=sample_ids)

    def _clear_groups(self, view=None, group_ids=None):
        if self.group_field is None:
            raise ValueError("%s has no group field" % type(self))

        if view is not None:
            if view.media_type != fom.GROUP:
                raise ValueError("DatasetView is not grouped")

            group_ids = set(view.values(view.group_field + ".id"))

        if group_ids is not None:
            if self.media_type != fom.GROUP:
                raise ValueError("Dataset is not grouped")

            F = foex.ViewField
            oids = [ObjectId(_id) for _id in group_ids]
            view = self.select_group_slices(_allow_mixed=True).match(
                F(self.group_field + "._id").is_in(oids)
            )
            sample_ids = view.values("id")
        else:
            sample_ids = None

        self._clear(sample_ids=sample_ids)

    def _keep(self, view=None, sample_ids=None):
        if self.media_type == fom.GROUP:
            clear_view = self.select_group_slices(_allow_mixed=True)
        else:
            clear_view = self.view()

        if view is not None:
            if view.media_type == fom.GROUP:
                view = view.select_group_slices(_allow_mixed=True)

            clear_view = clear_view.exclude(view)
        elif sample_ids is not None:
            clear_view = clear_view.exclude(sample_ids)
        else:
            clear_view = None

        self._clear(view=clear_view)

    def _keep_fields(self, view=None):
        if view is None:
            return

        del_sample_fields = view._get_missing_fields()
        if del_sample_fields:
            self.delete_sample_fields(del_sample_fields)

        if self._has_frame_fields():
            del_frame_fields = view._get_missing_fields(frames=True)
            if del_frame_fields:
                self.delete_frame_fields(del_frame_fields)

    def clear_frames(self):
        """Removes all frame labels from the dataset.

        If reference to a frame exists in memory, the frame will be updated
        such that ``frame.in_dataset`` is False.
        """
        self._clear_frames()

    def _clear_frames(self, view=None, sample_ids=None, frame_ids=None):
        sample_collection = view if view is not None else self
        if not sample_collection._contains_videos(any_slice=True):
            return

        if self._is_clips:
            if sample_ids is not None:
                view = self.select(sample_ids)
            elif frame_ids is None and view is None:
                view = self

            if view is not None:
                frame_ids = view.values("frames.id", unwind=True)

        if frame_ids is not None:
            self._frame_collection.delete_many(
                {"_id": {"$in": [ObjectId(_id) for _id in frame_ids]}}
            )
            fofr.Frame._reset_docs_by_frame_id(
                self._frame_collection_name, frame_ids
            )
            return

        if view is not None:
            if view.media_type == fom.GROUP:
                view = view.select_group_slices(media_type=fom.VIDEO)

            sample_ids = view.values("id")

        if sample_ids is not None:
            d = {"_sample_id": {"$in": [ObjectId(_id) for _id in sample_ids]}}
        else:
            d = {}

        self._frame_collection.delete_many(d)
        fofr.Frame._reset_docs(
            self._frame_collection_name, sample_ids=sample_ids
        )

    def _keep_frames(self, view=None, frame_ids=None):
        sample_collection = view if view is not None else self
        if not sample_collection._contains_videos(any_slice=True):
            return

        if self._is_clips:
            if frame_ids is None and view is None:
                view = self

            if view is not None:
                frame_ids = view.values("frames.id", unwind=True)

        if frame_ids is not None:
            self._frame_collection.delete_many(
                {
                    "_id": {
                        "$not": {"$in": [ObjectId(_id) for _id in frame_ids]}
                    }
                }
            )
            fofr.Frame._reset_docs_by_frame_id(
                self._frame_collection_name, frame_ids, keep=True
            )
            return

        if view is None:
            return

        if view.media_type == fom.GROUP:
            view = view.select_group_slices(media_type=fom.VIDEO)

        sample_ids, frame_numbers = view.values(["id", "frames.frame_number"])

        ops = []
        for sample_id, fns in zip(sample_ids, frame_numbers):
            ops.append(
                DeleteMany(
                    {
                        "_sample_id": ObjectId(sample_id),
                        "frame_number": {"$not": {"$in": fns}},
                    }
                )
            )

        if not ops:
            return

        foo.bulk_write(ops, self._frame_collection)
        for sample_id, fns in zip(sample_ids, frame_numbers):
            fofr.Frame._reset_docs_for_sample(
                self._frame_collection_name, sample_id, fns, keep=True
            )

    def ensure_frames(self):
        """Ensures that the video dataset contains frame instances for every
        frame of each sample's source video.

        Empty frames will be inserted for missing frames, and already existing
        frames are left unchanged.
        """
        self._ensure_frames()

    def _ensure_frames(self, view=None):
        if not self._has_frame_fields():
            return

        if view is not None:
            sample_collection = view
        else:
            sample_collection = self

        if sample_collection.media_type == fom.GROUP:
            sample_collection = sample_collection.select_group_slices(
                media_type=fom.VIDEO
            )

        sample_collection.compute_metadata()
        sample_collection._aggregate(
            post_pipeline=[
                {
                    "$project": {
                        "_id": False,
                        "_sample_id": "$_id",
                        "frame_number": {
                            "$range": [
                                1,
                                {"$add": ["$metadata.total_frame_count", 1]},
                            ]
                        },
                    }
                },
                {"$unwind": "$frame_number"},
                {
                    "$merge": {
                        "into": self._frame_collection_name,
                        "on": ["_sample_id", "frame_number"],
                        "whenMatched": "keepExisting",
                        "whenNotMatched": "insert",
                    }
                },
            ]
        )

    def delete(self):
        """Deletes the dataset.

        Once deleted, only the ``name`` and ``deleted`` attributes of a dataset
        may be accessed.

        If reference to a sample exists in memory, the sample will be updated
        such that ``sample.in_dataset`` is False.
        """
        self._sample_collection.drop()
        fos.Sample._reset_docs(self._sample_collection_name)

        # Clips datasets directly inherit frames from source dataset
        if not self._is_clips:
            self._frame_collection.drop()
            fofr.Frame._reset_docs(self._frame_collection_name)

        # Update singleton
        self._instances.pop(self._doc.name, None)

        _delete_dataset_doc(self._doc)
        self._deleted = True

    def add_dir(
        self,
        dataset_dir=None,
        dataset_type=None,
        data_path=None,
        labels_path=None,
        label_field=None,
        tags=None,
        expand_schema=True,
        dynamic=False,
        add_info=True,
        **kwargs,
    ):
        """Adds the contents of the given directory to the dataset.

        You can perform imports with this method via the following basic
        patterns:

        (a) Provide ``dataset_dir`` and ``dataset_type`` to import the contents
            of a directory that is organized in the default layout for the
            dataset type as documented in
            :ref:`this guide <loading-datasets-from-disk>`

        (b) Provide ``dataset_type`` along with ``data_path``, ``labels_path``,
            or other type-specific parameters to perform a customized import.
            This syntax provides the flexibility to, for example, perform
            labels-only imports or imports where the source media lies in a
            different location than the labels

        In either workflow, the remaining parameters of this method can be
        provided to further configure the import.

        See :ref:`this guide <loading-datasets-from-disk>` for example usages
        of this method and descriptions of the available dataset types.

        Args:
            dataset_dir (None): the dataset directory. This can be omitted for
                certain dataset formats if you provide arguments such as
                ``data_path`` and ``labels_path``
            dataset_type (None): the :class:`fiftyone.types.Dataset` type of
                the dataset
            data_path (None): an optional parameter that enables explicit
                control over the location of the media for certain dataset
                types. Can be any of the following:

                -   a folder name like ``"data"`` or ``"data/"`` specifying a
                    subfolder of ``dataset_dir`` in which the media lies
                -   an absolute directory path in which the media lies. In this
                    case, the ``export_dir`` has no effect on the location of
                    the data
                -   a filename like ``"data.json"`` specifying the filename of
                    a JSON manifest file in ``dataset_dir`` that maps UUIDs to
                    media filepaths. Files of this format are generated when
                    passing the ``export_media="manifest"`` option to
                    :meth:`fiftyone.core.collections.SampleCollection.export`
                -   an absolute filepath to a JSON manifest file. In this case,
                    ``dataset_dir`` has no effect on the location of the data
                -   a dict mapping filenames to absolute filepaths

                By default, it is assumed that the data can be located in the
                default location within ``dataset_dir`` for the dataset type
            labels_path (None): an optional parameter that enables explicit
                control over the location of the labels. Only applicable when
                importing certain labeled dataset formats. Can be any of the
                following:

                -   a type-specific folder name like ``"labels"`` or
                    ``"labels/"`` or a filename like ``"labels.json"`` or
                    ``"labels.xml"`` specifying the location in ``dataset_dir``
                    of the labels file(s)
                -   an absolute directory or filepath containing the labels
                    file(s). In this case, ``dataset_dir`` has no effect on the
                    location of the labels

                For labeled datasets, this parameter defaults to the location
                in ``dataset_dir`` of the labels for the default layout of the
                dataset type being imported
            label_field (None): controls the field(s) in which imported labels
                are stored. Only applicable if ``dataset_importer`` is a
                :class:`fiftyone.utils.data.importers.LabeledImageDatasetImporter` or
                :class:`fiftyone.utils.data.importers.LabeledVideoDatasetImporter`.
                If the importer produces a single
                :class:`fiftyone.core.labels.Label` instance per sample/frame,
                this argument specifies the name of the field to use; the
                default is ``"ground_truth"``. If the importer produces a
                dictionary of labels per sample, this argument can be either a
                string prefix to prepend to each label key or a dict mapping
                label keys to field names; the default in this case is to
                directly use the keys of the imported label dictionaries as
                field names
            tags (None): an optional tag or iterable of tags to attach to each
                sample
            expand_schema (True): whether to dynamically add new sample fields
                encountered to the dataset schema. If False, an error is raised
                if a sample's schema is not a subset of the dataset schema
            dynamic (False): whether to declare dynamic attributes of embedded
                document fields that are encountered
            add_info (True): whether to add dataset info from the importer (if
                any) to the dataset's ``info``
            **kwargs: optional keyword arguments to pass to the constructor of
                the :class:`fiftyone.utils.data.importers.DatasetImporter` for
                the specified ``dataset_type``

        Returns:
            a list of IDs of the samples that were added to the dataset
        """
        dataset_importer, _ = foud.build_dataset_importer(
            dataset_type,
            dataset_dir=dataset_dir,
            data_path=data_path,
            labels_path=labels_path,
            name=self.name,
            **kwargs,
        )

        return self.add_importer(
            dataset_importer,
            label_field=label_field,
            tags=tags,
            expand_schema=expand_schema,
            dynamic=dynamic,
            add_info=add_info,
        )

    def merge_dir(
        self,
        dataset_dir=None,
        dataset_type=None,
        data_path=None,
        labels_path=None,
        label_field=None,
        tags=None,
        key_field="filepath",
        key_fcn=None,
        skip_existing=False,
        insert_new=True,
        fields=None,
        omit_fields=None,
        merge_lists=True,
        overwrite=True,
        expand_schema=True,
        dynamic=False,
        add_info=True,
        **kwargs,
    ):
        """Merges the contents of the given directory into the dataset.

        You can perform imports with this method via the following basic
        patterns:

        (a) Provide ``dataset_dir`` and ``dataset_type`` to import the contents
            of a directory that is organized in the default layout for the
            dataset type as documented in
            :ref:`this guide <loading-datasets-from-disk>`

        (b) Provide ``dataset_type`` along with ``data_path``, ``labels_path``,
            or other type-specific parameters to perform a customized import.
            This syntax provides the flexibility to, for example, perform
            labels-only imports or imports where the source media lies in a
            different location than the labels

        In either workflow, the remaining parameters of this method can be
        provided to further configure the import.

        See :ref:`this guide <loading-datasets-from-disk>` for example usages
        of this method and descriptions of the available dataset types.

        By default, samples with the same absolute ``filepath`` are merged, but
        you can customize this behavior via the ``key_field`` and ``key_fcn``
        parameters. For example, you could set
        ``key_fcn = lambda sample: os.path.basename(sample.filepath)`` to merge
        samples with the same base filename.

        The behavior of this method is highly customizable. By default, all
        top-level fields from the imported samples are merged in, overwriting
        any existing values for those fields, with the exception of list fields
        (e.g., ``tags``) and label list fields (e.g.,
        :class:`fiftyone.core.labels.Detections` fields), in which case the
        elements of the lists themselves are merged. In the case of label list
        fields, labels with the same ``id`` in both collections are updated
        rather than duplicated.

        To avoid confusion between missing fields and fields whose value is
        ``None``, ``None``-valued fields are always treated as missing while
        merging.

        This method can be configured in numerous ways, including:

        -   Whether existing samples should be modified or skipped
        -   Whether new samples should be added or omitted
        -   Whether new fields can be added to the dataset schema
        -   Whether list fields should be treated as ordinary fields and merged
            as a whole rather than merging their elements
        -   Whether to merge only specific fields, or all but certain fields
        -   Mapping input fields to different field names of this dataset

        Args:
            dataset_dir (None): the dataset directory. This can be omitted for
                certain dataset formats if you provide arguments such as
                ``data_path`` and ``labels_path``
            dataset_type (None): the :class:`fiftyone.types.Dataset` type of
                the dataset
            data_path (None): an optional parameter that enables explicit
                control over the location of the media for certain dataset
                types. Can be any of the following:

                -   a folder name like ``"data"`` or ``"data/"`` specifying a
                    subfolder of ``dataset_dir`` in which the media lies
                -   an absolute directory path in which the media lies. In this
                    case, the ``export_dir`` has no effect on the location of
                    the data
                -   a filename like ``"data.json"`` specifying the filename of
                    a JSON manifest file in ``dataset_dir`` that maps UUIDs to
                    media filepaths. Files of this format are generated when
                    passing the ``export_media="manifest"`` option to
                    :meth:`fiftyone.core.collections.SampleCollection.export`
                -   an absolute filepath to a JSON manifest file. In this case,
                    ``dataset_dir`` has no effect on the location of the data
                -   a dict mapping filenames to absolute filepaths

                By default, it is assumed that the data can be located in the
                default location within ``dataset_dir`` for the dataset type
            labels_path (None): an optional parameter that enables explicit
                control over the location of the labels. Only applicable when
                importing certain labeled dataset formats. Can be any of the
                following:

                -   a type-specific folder name like ``"labels"`` or
                    ``"labels/"`` or a filename like ``"labels.json"`` or
                    ``"labels.xml"`` specifying the location in ``dataset_dir``
                    of the labels file(s)
                -   an absolute directory or filepath containing the labels
                    file(s). In this case, ``dataset_dir`` has no effect on the
                    location of the labels

                For labeled datasets, this parameter defaults to the location
                in ``dataset_dir`` of the labels for the default layout of the
                dataset type being imported
            label_field (None): controls the field(s) in which imported labels
                are stored. Only applicable if ``dataset_importer`` is a
                :class:`fiftyone.utils.data.importers.LabeledImageDatasetImporter` or
                :class:`fiftyone.utils.data.importers.LabeledVideoDatasetImporter`.
                If the importer produces a single
                :class:`fiftyone.core.labels.Label` instance per sample/frame,
                this argument specifies the name of the field to use; the
                default is ``"ground_truth"``. If the importer produces a
                dictionary of labels per sample, this argument can be either a
                string prefix to prepend to each label key or a dict mapping
                label keys to field names; the default in this case is to
                directly use the keys of the imported label dictionaries as
                field names
            tags (None): an optional tag or iterable of tags to attach to each
                sample
            key_field ("filepath"): the sample field to use to decide whether
                to join with an existing sample
            key_fcn (None): a function that accepts a
                :class:`fiftyone.core.sample.Sample` instance and computes a
                key to decide if two samples should be merged. If a ``key_fcn``
                is provided, ``key_field`` is ignored
            skip_existing (False): whether to skip existing samples (True) or
                merge them (False)
            insert_new (True): whether to insert new samples (True) or skip
                them (False)
            fields (None): an optional field or iterable of fields to which to
                restrict the merge. If provided, fields other than these are
                omitted from ``samples`` when merging or adding samples. One
                exception is that ``filepath`` is always included when adding
                new samples, since the field is required. This can also be a
                dict mapping field names of the input collection to field names
                of this dataset
            omit_fields (None): an optional field or iterable of fields to
                exclude from the merge. If provided, these fields are omitted
                from imported samples, if present. One exception is that
                ``filepath`` is always included when adding new samples, since
                the field is required
            merge_lists (True): whether to merge the elements of list fields
                (e.g., ``tags``) and label list fields (e.g.,
                :class:`fiftyone.core.labels.Detections` fields) rather than
                merging the entire top-level field like other field types. For
                label lists fields, existing :class:`fiftyone.core.label.Label`
                elements are either replaced (when ``overwrite`` is True) or
                kept (when ``overwrite`` is False) when their ``id`` matches a
                label from the provided samples
            overwrite (True): whether to overwrite (True) or skip (False)
                existing fields and label elements
            expand_schema (True): whether to dynamically add new fields
                encountered to the dataset schema. If False, an error is raised
                if a sample's schema is not a subset of the dataset schema
            dynamic (False): whether to declare dynamic attributes of embedded
                document fields that are encountered
            add_info (True): whether to add dataset info from the importer
                (if any) to the dataset
            **kwargs: optional keyword arguments to pass to the constructor of
                the :class:`fiftyone.utils.data.importers.DatasetImporter` for
                the specified ``dataset_type``
        """
        dataset_importer, _ = foud.build_dataset_importer(
            dataset_type,
            dataset_dir=dataset_dir,
            data_path=data_path,
            labels_path=labels_path,
            name=self.name,
            **kwargs,
        )

        return self.merge_importer(
            dataset_importer,
            label_field=label_field,
            tags=tags,
            key_field=key_field,
            key_fcn=key_fcn,
            skip_existing=skip_existing,
            insert_new=insert_new,
            fields=fields,
            omit_fields=omit_fields,
            merge_lists=merge_lists,
            overwrite=overwrite,
            expand_schema=expand_schema,
            dynamic=dynamic,
            add_info=add_info,
        )

    def add_archive(
        self,
        archive_path,
        dataset_type=None,
        data_path=None,
        labels_path=None,
        label_field=None,
        tags=None,
        expand_schema=True,
        dynamic=False,
        add_info=True,
        cleanup=True,
        **kwargs,
    ):
        """Adds the contents of the given archive to the dataset.

        If a directory with the same root name as ``archive_path`` exists, it
        is assumed that this directory contains the extracted contents of the
        archive, and thus the archive is not re-extracted.

        See :ref:`this guide <loading-datasets-from-disk>` for example usages
        of this method and descriptions of the available dataset types.

        .. note::

            The following archive formats are explicitly supported::

                .zip, .tar, .tar.gz, .tgz, .tar.bz, .tbz

            If an archive *not* in the above list is found, extraction will be
            attempted via the ``patool`` package, which supports many formats
            but may require that additional system packages be installed.

        Args:
            archive_path: the path to an archive of a dataset directory
            dataset_type (None): the :class:`fiftyone.types.Dataset` type of
                the dataset in ``archive_path``
            data_path (None): an optional parameter that enables explicit
                control over the location of the media for certain dataset
                types. Can be any of the following:

                -   a folder name like ``"data"`` or ``"data/"`` specifying a
                    subfolder of ``dataset_dir`` in which the media lies
                -   an absolute directory path in which the media lies. In this
                    case, the ``archive_path`` has no effect on the location of
                    the data
                -   a filename like ``"data.json"`` specifying the filename of
                    a JSON manifest file in ``archive_path`` that maps UUIDs to
                    media filepaths. Files of this format are generated when
                    passing the ``export_media="manifest"`` option to
                    :meth:`fiftyone.core.collections.SampleCollection.export`
                -   an absolute filepath to a JSON manifest file. In this case,
                    ``archive_path`` has no effect on the location of the data
                -   a dict mapping filenames to absolute filepaths

                By default, it is assumed that the data can be located in the
                default location within ``archive_path`` for the dataset type
            labels_path (None): an optional parameter that enables explicit
                control over the location of the labels. Only applicable when
                importing certain labeled dataset formats. Can be any of the
                following:

                -   a type-specific folder name like ``"labels"`` or
                    ``"labels/"`` or a filename like ``"labels.json"`` or
                    ``"labels.xml"`` specifying the location in
                    ``archive_path`` of the labels file(s)
                -   an absolute directory or filepath containing the labels
                    file(s). In this case, ``archive_path`` has no effect on
                    the location of the labels

                For labeled datasets, this parameter defaults to the location
                in ``archive_path`` of the labels for the default layout of the
                dataset type being imported
            label_field (None): controls the field(s) in which imported labels
                are stored. Only applicable if ``dataset_importer`` is a
                :class:`fiftyone.utils.data.importers.LabeledImageDatasetImporter` or
                :class:`fiftyone.utils.data.importers.LabeledVideoDatasetImporter`.
                If the importer produces a single
                :class:`fiftyone.core.labels.Label` instance per sample/frame,
                this argument specifies the name of the field to use; the
                default is ``"ground_truth"``. If the importer produces a
                dictionary of labels per sample, this argument can be either a
                string prefix to prepend to each label key or a dict mapping
                label keys to field names; the default in this case is to
                directly use the keys of the imported label dictionaries as
                field names
            tags (None): an optional tag or iterable of tags to attach to each
                sample
            expand_schema (True): whether to dynamically add new sample fields
                encountered to the dataset schema. If False, an error is raised
                if a sample's schema is not a subset of the dataset schema
            dynamic (False): whether to declare dynamic attributes of embedded
                document fields that are encountered
            add_info (True): whether to add dataset info from the importer (if
                any) to the dataset's ``info``
            cleanup (True): whether to delete the archive after extracting it
            **kwargs: optional keyword arguments to pass to the constructor of
                the :class:`fiftyone.utils.data.importers.DatasetImporter` for
                the specified ``dataset_type``

        Returns:
            a list of IDs of the samples that were added to the dataset
        """
        dataset_dir = _extract_archive_if_necessary(archive_path, cleanup)
        return self.add_dir(
            dataset_dir=dataset_dir,
            dataset_type=dataset_type,
            data_path=data_path,
            labels_path=labels_path,
            label_field=label_field,
            tags=tags,
            expand_schema=expand_schema,
            dynamic=dynamic,
            add_info=add_info,
            **kwargs,
        )

    def merge_archive(
        self,
        archive_path,
        dataset_type=None,
        data_path=None,
        labels_path=None,
        label_field=None,
        tags=None,
        key_field="filepath",
        key_fcn=None,
        skip_existing=False,
        insert_new=True,
        fields=None,
        omit_fields=None,
        merge_lists=True,
        overwrite=True,
        expand_schema=True,
        dynamic=False,
        add_info=True,
        cleanup=True,
        **kwargs,
    ):
        """Merges the contents of the given archive into the dataset.

        If a directory with the same root name as ``archive_path`` exists, it
        is assumed that this directory contains the extracted contents of the
        archive, and thus the archive is not re-extracted.

        See :ref:`this guide <loading-datasets-from-disk>` for example usages
        of this method and descriptions of the available dataset types.

        .. note::

            The following archive formats are explicitly supported::

                .zip, .tar, .tar.gz, .tgz, .tar.bz, .tbz

            If an archive *not* in the above list is found, extraction will be
            attempted via the ``patool`` package, which supports many formats
            but may require that additional system packages be installed.

        By default, samples with the same absolute ``filepath`` are merged, but
        you can customize this behavior via the ``key_field`` and ``key_fcn``
        parameters. For example, you could set
        ``key_fcn = lambda sample: os.path.basename(sample.filepath)`` to merge
        samples with the same base filename.

        The behavior of this method is highly customizable. By default, all
        top-level fields from the imported samples are merged in, overwriting
        any existing values for those fields, with the exception of list fields
        (e.g., ``tags``) and label list fields (e.g.,
        :class:`fiftyone.core.labels.Detections` fields), in which case the
        elements of the lists themselves are merged. In the case of label list
        fields, labels with the same ``id`` in both collections are updated
        rather than duplicated.

        To avoid confusion between missing fields and fields whose value is
        ``None``, ``None``-valued fields are always treated as missing while
        merging.

        This method can be configured in numerous ways, including:

        -   Whether existing samples should be modified or skipped
        -   Whether new samples should be added or omitted
        -   Whether new fields can be added to the dataset schema
        -   Whether list fields should be treated as ordinary fields and merged
            as a whole rather than merging their elements
        -   Whether to merge only specific fields, or all but certain fields
        -   Mapping input fields to different field names of this dataset

        Args:
            archive_path: the path to an archive of a dataset directory
            dataset_type (None): the :class:`fiftyone.types.Dataset` type of
                the dataset in ``archive_path``
            data_path (None): an optional parameter that enables explicit
                control over the location of the media for certain dataset
                types. Can be any of the following:

                -   a folder name like ``"data"`` or ``"data/"`` specifying a
                    subfolder of ``dataset_dir`` in which the media lies
                -   an absolute directory path in which the media lies. In this
                    case, the ``archive_path`` has no effect on the location of
                    the data
                -   a filename like ``"data.json"`` specifying the filename of
                    a JSON manifest file in ``archive_path`` that maps UUIDs to
                    media filepaths. Files of this format are generated when
                    passing the ``export_media="manifest"`` option to
                    :meth:`fiftyone.core.collections.SampleCollection.export`
                -   an absolute filepath to a JSON manifest file. In this case,
                    ``archive_path`` has no effect on the location of the data
                -   a dict mapping filenames to absolute filepaths

                By default, it is assumed that the data can be located in the
                default location within ``archive_path`` for the dataset type
            labels_path (None): an optional parameter that enables explicit
                control over the location of the labels. Only applicable when
                importing certain labeled dataset formats. Can be any of the
                following:

                -   a type-specific folder name like ``"labels"`` or
                    ``"labels/"`` or a filename like ``"labels.json"`` or
                    ``"labels.xml"`` specifying the location in
                    ``archive_path`` of the labels file(s)
                -   an absolute directory or filepath containing the labels
                    file(s). In this case, ``archive_path`` has no effect on
                    the location of the labels

                For labeled datasets, this parameter defaults to the location
                in ``archive_path`` of the labels for the default layout of the
                dataset type being imported
            label_field (None): controls the field(s) in which imported labels
                are stored. Only applicable if ``dataset_importer`` is a
                :class:`fiftyone.utils.data.importers.LabeledImageDatasetImporter` or
                :class:`fiftyone.utils.data.importers.LabeledVideoDatasetImporter`.
                If the importer produces a single
                :class:`fiftyone.core.labels.Label` instance per sample/frame,
                this argument specifies the name of the field to use; the
                default is ``"ground_truth"``. If the importer produces a
                dictionary of labels per sample, this argument can be either a
                string prefix to prepend to each label key or a dict mapping
                label keys to field names; the default in this case is to
                directly use the keys of the imported label dictionaries as
                field names
            tags (None): an optional tag or iterable of tags to attach to each
                sample
            key_field ("filepath"): the sample field to use to decide whether
                to join with an existing sample
            key_fcn (None): a function that accepts a
                :class:`fiftyone.core.sample.Sample` instance and computes a
                key to decide if two samples should be merged. If a ``key_fcn``
                is provided, ``key_field`` is ignored
            skip_existing (False): whether to skip existing samples (True) or
                merge them (False)
            insert_new (True): whether to insert new samples (True) or skip
                them (False)
            fields (None): an optional field or iterable of fields to which to
                restrict the merge. If provided, fields other than these are
                omitted from ``samples`` when merging or adding samples. One
                exception is that ``filepath`` is always included when adding
                new samples, since the field is required. This can also be a
                dict mapping field names of the input collection to field names
                of this dataset
            omit_fields (None): an optional field or iterable of fields to
                exclude from the merge. If provided, these fields are omitted
                from imported samples, if present. One exception is that
                ``filepath`` is always included when adding new samples, since
                the field is required
            merge_lists (True): whether to merge the elements of list fields
                (e.g., ``tags``) and label list fields (e.g.,
                :class:`fiftyone.core.labels.Detections` fields) rather than
                merging the entire top-level field like other field types. For
                label lists fields, existing :class:`fiftyone.core.label.Label`
                elements are either replaced (when ``overwrite`` is True) or
                kept (when ``overwrite`` is False) when their ``id`` matches a
                label from the provided samples
            overwrite (True): whether to overwrite (True) or skip (False)
                existing fields and label elements
            expand_schema (True): whether to dynamically add new fields
                encountered to the dataset schema. If False, an error is raised
                if a sample's schema is not a subset of the dataset schema
            dynamic (False): whether to declare dynamic attributes of embedded
                document fields that are encountered
            add_info (True): whether to add dataset info from the importer
                (if any) to the dataset
            cleanup (True): whether to delete the archive after extracting it
            **kwargs: optional keyword arguments to pass to the constructor of
                the :class:`fiftyone.utils.data.importers.DatasetImporter` for
                the specified ``dataset_type``
        """
        dataset_dir = _extract_archive_if_necessary(archive_path, cleanup)
        return self.merge_dir(
            dataset_dir=dataset_dir,
            dataset_type=dataset_type,
            data_path=data_path,
            labels_path=labels_path,
            label_field=label_field,
            tags=tags,
            key_field=key_field,
            key_fcn=key_fcn,
            skip_existing=skip_existing,
            insert_new=insert_new,
            fields=fields,
            omit_fields=omit_fields,
            merge_lists=merge_lists,
            overwrite=overwrite,
            expand_schema=expand_schema,
            dynamic=dynamic,
            add_info=add_info,
            **kwargs,
        )

    def add_importer(
        self,
        dataset_importer,
        label_field=None,
        tags=None,
        expand_schema=True,
        dynamic=False,
        add_info=True,
    ):
        """Adds the samples from the given
        :class:`fiftyone.utils.data.importers.DatasetImporter` to the dataset.

        See :ref:`this guide <custom-dataset-importer>` for more details about
        importing datasets in custom formats by defining your own
        :class:`DatasetImporter <fiftyone.utils.data.importers.DatasetImporter>`.

        Args:
            dataset_importer: a
                :class:`fiftyone.utils.data.importers.DatasetImporter`
            label_field (None): controls the field(s) in which imported labels
                are stored. Only applicable if ``dataset_importer`` is a
                :class:`fiftyone.utils.data.importers.LabeledImageDatasetImporter` or
                :class:`fiftyone.utils.data.importers.LabeledVideoDatasetImporter`.
                If the importer produces a single
                :class:`fiftyone.core.labels.Label` instance per sample/frame,
                this argument specifies the name of the field to use; the
                default is ``"ground_truth"``. If the importer produces a
                dictionary of labels per sample, this argument can be either a
                string prefix to prepend to each label key or a dict mapping
                label keys to field names; the default in this case is to
                directly use the keys of the imported label dictionaries as
                field names
            tags (None): an optional tag or iterable of tags to attach to each
                sample
            expand_schema (True): whether to dynamically add new sample fields
                encountered to the dataset schema. If False, an error is raised
                if a sample's schema is not a subset of the dataset schema
            dynamic (False): whether to declare dynamic attributes of embedded
                document fields that are encountered
            add_info (True): whether to add dataset info from the importer (if
                any) to the dataset's ``info``

        Returns:
            a list of IDs of the samples that were added to the dataset
        """
        return foud.import_samples(
            self,
            dataset_importer,
            label_field=label_field,
            tags=tags,
            expand_schema=expand_schema,
            dynamic=dynamic,
            add_info=add_info,
        )

    def merge_importer(
        self,
        dataset_importer,
        label_field=None,
        tags=None,
        key_field="filepath",
        key_fcn=None,
        skip_existing=False,
        insert_new=True,
        fields=None,
        omit_fields=None,
        merge_lists=True,
        overwrite=True,
        expand_schema=True,
        dynamic=False,
        add_info=True,
    ):
        """Merges the samples from the given
        :class:`fiftyone.utils.data.importers.DatasetImporter` into the
        dataset.

        See :ref:`this guide <custom-dataset-importer>` for more details about
        importing datasets in custom formats by defining your own
        :class:`DatasetImporter <fiftyone.utils.data.importers.DatasetImporter>`.

        By default, samples with the same absolute ``filepath`` are merged, but
        you can customize this behavior via the ``key_field`` and ``key_fcn``
        parameters. For example, you could set
        ``key_fcn = lambda sample: os.path.basename(sample.filepath)`` to merge
        samples with the same base filename.

        The behavior of this method is highly customizable. By default, all
        top-level fields from the imported samples are merged in, overwriting
        any existing values for those fields, with the exception of list fields
        (e.g., ``tags``) and label list fields (e.g.,
        :class:`fiftyone.core.labels.Detections` fields), in which case the
        elements of the lists themselves are merged. In the case of label list
        fields, labels with the same ``id`` in both collections are updated
        rather than duplicated.

        To avoid confusion between missing fields and fields whose value is
        ``None``, ``None``-valued fields are always treated as missing while
        merging.

        This method can be configured in numerous ways, including:

        -   Whether existing samples should be modified or skipped
        -   Whether new samples should be added or omitted
        -   Whether new fields can be added to the dataset schema
        -   Whether list fields should be treated as ordinary fields and merged
            as a whole rather than merging their elements
        -   Whether to merge only specific fields, or all but certain fields
        -   Mapping input fields to different field names of this dataset

        Args:
            dataset_importer: a
                :class:`fiftyone.utils.data.importers.DatasetImporter`
            label_field (None): controls the field(s) in which imported labels
                are stored. Only applicable if ``dataset_importer`` is a
                :class:`fiftyone.utils.data.importers.LabeledImageDatasetImporter` or
                :class:`fiftyone.utils.data.importers.LabeledVideoDatasetImporter`.
                If the importer produces a single
                :class:`fiftyone.core.labels.Label` instance per sample/frame,
                this argument specifies the name of the field to use; the
                default is ``"ground_truth"``. If the importer produces a
                dictionary of labels per sample, this argument can be either a
                string prefix to prepend to each label key or a dict mapping
                label keys to field names; the default in this case is to
                directly use the keys of the imported label dictionaries as
                field names
            tags (None): an optional tag or iterable of tags to attach to each
                sample
            key_field ("filepath"): the sample field to use to decide whether
                to join with an existing sample
            key_fcn (None): a function that accepts a
                :class:`fiftyone.core.sample.Sample` instance and computes a
                key to decide if two samples should be merged. If a ``key_fcn``
                is provided, ``key_field`` is ignored
            skip_existing (False): whether to skip existing samples (True) or
                merge them (False)
            insert_new (True): whether to insert new samples (True) or skip
                them (False)
            fields (None): an optional field or iterable of fields to which to
                restrict the merge. If provided, fields other than these are
                omitted from ``samples`` when merging or adding samples. One
                exception is that ``filepath`` is always included when adding
                new samples, since the field is required. This can also be a
                dict mapping field names of the input collection to field names
                of this dataset
            omit_fields (None): an optional field or iterable of fields to
                exclude from the merge. If provided, these fields are omitted
                from imported samples, if present. One exception is that
                ``filepath`` is always included when adding new samples, since
                the field is required
            merge_lists (True): whether to merge the elements of list fields
                (e.g., ``tags``) and label list fields (e.g.,
                :class:`fiftyone.core.labels.Detections` fields) rather than
                merging the entire top-level field like other field types. For
                label lists fields, existing :class:`fiftyone.core.label.Label`
                elements are either replaced (when ``overwrite`` is True) or
                kept (when ``overwrite`` is False) when their ``id`` matches a
                label from the provided samples
            overwrite (True): whether to overwrite (True) or skip (False)
                existing fields and label elements
            expand_schema (True): whether to dynamically add new fields
                encountered to the dataset schema. If False, an error is raised
                if a sample's schema is not a subset of the dataset schema
            dynamic (False): whether to declare dynamic attributes of embedded
                document fields that are encountered
            add_info (True): whether to add dataset info from the importer
                (if any) to the dataset
        """
        return foud.merge_samples(
            self,
            dataset_importer,
            label_field=label_field,
            tags=tags,
            key_field=key_field,
            key_fcn=key_fcn,
            skip_existing=skip_existing,
            insert_new=insert_new,
            fields=fields,
            omit_fields=omit_fields,
            merge_lists=merge_lists,
            overwrite=overwrite,
            expand_schema=expand_schema,
            dynamic=dynamic,
            add_info=add_info,
        )

    def add_images(self, paths_or_samples, sample_parser=None, tags=None):
        """Adds the given images to the dataset.

        This operation does not read the images.

        See :ref:`this guide <custom-sample-parser>` for more details about
        adding images to a dataset by defining your own
        :class:`UnlabeledImageSampleParser <fiftyone.utils.data.parsers.UnlabeledImageSampleParser>`.

        Args:
            paths_or_samples: an iterable of data. If no ``sample_parser`` is
                provided, this must be an iterable of image paths. If a
                ``sample_parser`` is provided, this can be an arbitrary
                iterable whose elements can be parsed by the sample parser
            sample_parser (None): a
                :class:`fiftyone.utils.data.parsers.UnlabeledImageSampleParser`
                instance to use to parse the samples
            tags (None): an optional tag or iterable of tags to attach to each
                sample

        Returns:
            a list of IDs of the samples that were added to the dataset
        """
        if sample_parser is None:
            sample_parser = foud.ImageSampleParser()

        return foud.add_images(
            self, paths_or_samples, sample_parser, tags=tags
        )

    def add_labeled_images(
        self,
        samples,
        sample_parser,
        label_field=None,
        tags=None,
        expand_schema=True,
        dynamic=False,
    ):
        """Adds the given labeled images to the dataset.

        This operation will iterate over all provided samples, but the images
        will not be read (unless the sample parser requires it in order to
        compute image metadata).

        See :ref:`this guide <custom-sample-parser>` for more details about
        adding labeled images to a dataset by defining your own
        :class:`LabeledImageSampleParser <fiftyone.utils.data.parsers.LabeledImageSampleParser>`.

        Args:
            samples: an iterable of data
            sample_parser: a
                :class:`fiftyone.utils.data.parsers.LabeledImageSampleParser`
                instance to use to parse the samples
            label_field (None): controls the field(s) in which imported labels
                are stored. If the parser produces a single
                :class:`fiftyone.core.labels.Label` instance per sample, this
                argument specifies the name of the field to use; the default is
                ``"ground_truth"``. If the parser produces a dictionary of
                labels per sample, this argument can be either a string prefix
                to prepend to each label key or a dict mapping label keys to
                field names; the default in this case is to directly use the
                keys of the imported label dictionaries as field names
            tags (None): an optional tag or iterable of tags to attach to each
                sample
            expand_schema (True): whether to dynamically add new sample fields
                encountered to the dataset schema. If False, an error is raised
                if a sample's schema is not a subset of the dataset schema
            dynamic (False): whether to declare dynamic attributes of embedded
                document fields that are encountered

        Returns:
            a list of IDs of the samples that were added to the dataset
        """
        return foud.add_labeled_images(
            self,
            samples,
            sample_parser,
            label_field=label_field,
            tags=tags,
            expand_schema=expand_schema,
            dynamic=dynamic,
        )

    def add_images_dir(self, images_dir, tags=None, recursive=True):
        """Adds the given directory of images to the dataset.

        See :class:`fiftyone.types.ImageDirectory` for format details. In
        particular, note that files with non-image MIME types are omitted.

        This operation does not read the images.

        Args:
            images_dir: a directory of images
            tags (None): an optional tag or iterable of tags to attach to each
                sample
            recursive (True): whether to recursively traverse subdirectories

        Returns:
            a list of IDs of the samples in the dataset
        """
        image_paths = foud.parse_images_dir(images_dir, recursive=recursive)
        sample_parser = foud.ImageSampleParser()
        return self.add_images(image_paths, sample_parser, tags=tags)

    def add_images_patt(self, images_patt, tags=None):
        """Adds the given glob pattern of images to the dataset.

        This operation does not read the images.

        Args:
            images_patt: a glob pattern of images like
                ``/path/to/images/*.jpg``
            tags (None): an optional tag or iterable of tags to attach to each
                sample

        Returns:
            a list of IDs of the samples in the dataset
        """
        image_paths = etau.get_glob_matches(images_patt)
        sample_parser = foud.ImageSampleParser()
        return self.add_images(image_paths, sample_parser, tags=tags)

    def ingest_images(
        self,
        paths_or_samples,
        sample_parser=None,
        tags=None,
        dataset_dir=None,
        image_format=None,
    ):
        """Ingests the given iterable of images into the dataset.

        The images are read in-memory and written to ``dataset_dir``.

        See :ref:`this guide <custom-sample-parser>` for more details about
        ingesting images into a dataset by defining your own
        :class:`UnlabeledImageSampleParser <fiftyone.utils.data.parsers.UnlabeledImageSampleParser>`.

        Args:
            paths_or_samples: an iterable of data. If no ``sample_parser`` is
                provided, this must be an iterable of image paths. If a
                ``sample_parser`` is provided, this can be an arbitrary
                iterable whose elements can be parsed by the sample parser
            sample_parser (None): a
                :class:`fiftyone.utils.data.parsers.UnlabeledImageSampleParser`
                instance to use to parse the samples
            tags (None): an optional tag or iterable of tags to attach to each
                sample
            dataset_dir (None): the directory in which the images will be
                written. By default, :func:`get_default_dataset_dir` is used
            image_format (None): the image format to use to write the images to
                disk. By default, ``fiftyone.config.default_image_ext`` is used

        Returns:
            a list of IDs of the samples in the dataset
        """
        if sample_parser is None:
            sample_parser = foud.ImageSampleParser()

        if dataset_dir is None:
            dataset_dir = get_default_dataset_dir(self.name)

        dataset_ingestor = foud.UnlabeledImageDatasetIngestor(
            dataset_dir,
            paths_or_samples,
            sample_parser,
            image_format=image_format,
        )

        return self.add_importer(dataset_ingestor, tags=tags)

    def ingest_labeled_images(
        self,
        samples,
        sample_parser,
        label_field=None,
        tags=None,
        expand_schema=True,
        dynamic=False,
        dataset_dir=None,
        image_format=None,
    ):
        """Ingests the given iterable of labeled image samples into the
        dataset.

        The images are read in-memory and written to ``dataset_dir``.

        See :ref:`this guide <custom-sample-parser>` for more details about
        ingesting labeled images into a dataset by defining your own
        :class:`LabeledImageSampleParser <fiftyone.utils.data.parsers.LabeledImageSampleParser>`.

        Args:
            samples: an iterable of data
            sample_parser: a
                :class:`fiftyone.utils.data.parsers.LabeledImageSampleParser`
                instance to use to parse the samples
            label_field (None): controls the field(s) in which imported labels
                are stored. If the parser produces a single
                :class:`fiftyone.core.labels.Label` instance per sample, this
                argument specifies the name of the field to use; the default is
                ``"ground_truth"``. If the parser produces a dictionary of
                labels per sample, this argument can be either a string prefix
                to prepend to each label key or a dict mapping label keys to
                field names; the default in this case is to directly use the
                keys of the imported label dictionaries as field names
            tags (None): an optional tag or iterable of tags to attach to each
                sample
            expand_schema (True): whether to dynamically add new sample fields
                encountered to the dataset schema. If False, an error is raised
                if the sample's schema is not a subset of the dataset schema
            dynamic (False): whether to declare dynamic attributes of embedded
                document fields that are encountered
            dataset_dir (None): the directory in which the images will be
                written. By default, :func:`get_default_dataset_dir` is used
            image_format (None): the image format to use to write the images to
                disk. By default, ``fiftyone.config.default_image_ext`` is used

        Returns:
            a list of IDs of the samples in the dataset
        """
        if dataset_dir is None:
            dataset_dir = get_default_dataset_dir(self.name)

        dataset_ingestor = foud.LabeledImageDatasetIngestor(
            dataset_dir,
            samples,
            sample_parser,
            image_format=image_format,
        )

        return self.add_importer(
            dataset_ingestor,
            label_field=label_field,
            tags=tags,
            expand_schema=expand_schema,
            dynamic=dynamic,
        )

    def add_videos(self, paths_or_samples, sample_parser=None, tags=None):
        """Adds the given videos to the dataset.

        This operation does not read the videos.

        See :ref:`this guide <custom-sample-parser>` for more details about
        adding videos to a dataset by defining your own
        :class:`UnlabeledVideoSampleParser <fiftyone.utils.data.parsers.UnlabeledVideoSampleParser>`.

        Args:
            paths_or_samples: an iterable of data. If no ``sample_parser`` is
                provided, this must be an iterable of video paths. If a
                ``sample_parser`` is provided, this can be an arbitrary
                iterable whose elements can be parsed by the sample parser
            sample_parser (None): a
                :class:`fiftyone.utils.data.parsers.UnlabeledVideoSampleParser`
                instance to use to parse the samples
            tags (None): an optional tag or iterable of tags to attach to each
                sample

        Returns:
            a list of IDs of the samples that were added to the dataset
        """
        if sample_parser is None:
            sample_parser = foud.VideoSampleParser()

        return foud.add_videos(
            self, paths_or_samples, sample_parser, tags=tags
        )

    def add_labeled_videos(
        self,
        samples,
        sample_parser,
        label_field=None,
        tags=None,
        expand_schema=True,
        dynamic=False,
    ):
        """Adds the given labeled videos to the dataset.

        This operation will iterate over all provided samples, but the videos
        will not be read/decoded/etc.

        See :ref:`this guide <custom-sample-parser>` for more details about
        adding labeled videos to a dataset by defining your own
        :class:`LabeledVideoSampleParser <fiftyone.utils.data.parsers.LabeledVideoSampleParser>`.

        Args:
            samples: an iterable of data
            sample_parser: a
                :class:`fiftyone.utils.data.parsers.LabeledVideoSampleParser`
                instance to use to parse the samples
            label_field (None): controls the field(s) in which imported labels
                are stored. If the parser produces a single
                :class:`fiftyone.core.labels.Label` instance per sample/frame,
                this argument specifies the name of the field to use; the
                default is ``"ground_truth"``. If the parser produces a
                dictionary of labels per sample/frame, this argument can be
                either a string prefix to prepend to each label key or a dict
                mapping label keys to field names; the default in this case is
                to directly use the keys of the imported label dictionaries as
                field names
            label_field ("ground_truth"): the name (or root name) of the
                frame field(s) to use for the labels
            tags (None): an optional tag or iterable of tags to attach to each
                sample
            expand_schema (True): whether to dynamically add new sample fields
                encountered to the dataset schema. If False, an error is raised
                if a sample's schema is not a subset of the dataset schema
            dynamic (False): whether to declare dynamic attributes of embedded
                document fields that are encountered

        Returns:
            a list of IDs of the samples that were added to the dataset
        """
        return foud.add_labeled_videos(
            self,
            samples,
            sample_parser,
            label_field=label_field,
            tags=tags,
            expand_schema=expand_schema,
            dynamic=dynamic,
        )

    def add_videos_dir(self, videos_dir, tags=None, recursive=True):
        """Adds the given directory of videos to the dataset.

        See :class:`fiftyone.types.VideoDirectory` for format details. In
        particular, note that files with non-video MIME types are omitted.

        This operation does not read/decode the videos.

        Args:
            videos_dir: a directory of videos
            tags (None): an optional tag or iterable of tags to attach to each
                sample
            recursive (True): whether to recursively traverse subdirectories

        Returns:
            a list of IDs of the samples in the dataset
        """
        video_paths = foud.parse_videos_dir(videos_dir, recursive=recursive)
        sample_parser = foud.VideoSampleParser()
        return self.add_videos(video_paths, sample_parser, tags=tags)

    def add_videos_patt(self, videos_patt, tags=None):
        """Adds the given glob pattern of videos to the dataset.

        This operation does not read/decode the videos.

        Args:
            videos_patt: a glob pattern of videos like
                ``/path/to/videos/*.mp4``
            tags (None): an optional tag or iterable of tags to attach to each
                sample

        Returns:
            a list of IDs of the samples in the dataset
        """
        video_paths = etau.get_glob_matches(videos_patt)
        sample_parser = foud.VideoSampleParser()
        return self.add_videos(video_paths, sample_parser, tags=tags)

    def ingest_videos(
        self,
        paths_or_samples,
        sample_parser=None,
        tags=None,
        dataset_dir=None,
    ):
        """Ingests the given iterable of videos into the dataset.

        The videos are copied to ``dataset_dir``.

        See :ref:`this guide <custom-sample-parser>` for more details about
        ingesting videos into a dataset by defining your own
        :class:`UnlabeledVideoSampleParser <fiftyone.utils.data.parsers.UnlabeledVideoSampleParser>`.

        Args:
            paths_or_samples: an iterable of data. If no ``sample_parser`` is
                provided, this must be an iterable of video paths. If a
                ``sample_parser`` is provided, this can be an arbitrary
                iterable whose elements can be parsed by the sample parser
            sample_parser (None): a
                :class:`fiftyone.utils.data.parsers.UnlabeledVideoSampleParser`
                instance to use to parse the samples
            tags (None): an optional tag or iterable of tags to attach to each
                sample
            dataset_dir (None): the directory in which the videos will be
                written. By default, :func:`get_default_dataset_dir` is used

        Returns:
            a list of IDs of the samples in the dataset
        """
        if sample_parser is None:
            sample_parser = foud.VideoSampleParser()

        if dataset_dir is None:
            dataset_dir = get_default_dataset_dir(self.name)

        dataset_ingestor = foud.UnlabeledVideoDatasetIngestor(
            dataset_dir, paths_or_samples, sample_parser
        )

        return self.add_importer(dataset_ingestor, tags=tags)

    def ingest_labeled_videos(
        self,
        samples,
        sample_parser,
        tags=None,
        expand_schema=True,
        dynamic=False,
        dataset_dir=None,
    ):
        """Ingests the given iterable of labeled video samples into the
        dataset.

        The videos are copied to ``dataset_dir``.

        See :ref:`this guide <custom-sample-parser>` for more details about
        ingesting labeled videos into a dataset by defining your own
        :class:`LabeledVideoSampleParser <fiftyone.utils.data.parsers.LabeledVideoSampleParser>`.

        Args:
            samples: an iterable of data
            sample_parser: a
                :class:`fiftyone.utils.data.parsers.LabeledVideoSampleParser`
                instance to use to parse the samples
            tags (None): an optional tag or iterable of tags to attach to each
                sample
            expand_schema (True): whether to dynamically add new sample fields
                encountered to the dataset schema. If False, an error is raised
                if the sample's schema is not a subset of the dataset schema
            dynamic (False): whether to declare dynamic attributes of embedded
                document fields that are encountered
            dataset_dir (None): the directory in which the videos will be
                written. By default, :func:`get_default_dataset_dir` is used

        Returns:
            a list of IDs of the samples in the dataset
        """
        if dataset_dir is None:
            dataset_dir = get_default_dataset_dir(self.name)

        dataset_ingestor = foud.LabeledVideoDatasetIngestor(
            dataset_dir, samples, sample_parser
        )

        return self.add_importer(
            dataset_ingestor,
            tags=tags,
            expand_schema=expand_schema,
            dynamic=dynamic,
        )

    @classmethod
    def from_dir(
        cls,
        dataset_dir=None,
        dataset_type=None,
        data_path=None,
        labels_path=None,
        name=None,
        label_field=None,
        tags=None,
        dynamic=False,
        **kwargs,
    ):
        """Creates a :class:`Dataset` from the contents of the given directory.

        You can create datasets with this method via the following basic
        patterns:

        (a) Provide ``dataset_dir`` and ``dataset_type`` to import the contents
            of a directory that is organized in the default layout for the
            dataset type as documented in
            :ref:`this guide <loading-datasets-from-disk>`

        (b) Provide ``dataset_type`` along with ``data_path``, ``labels_path``,
            or other type-specific parameters to perform a customized
            import. This syntax provides the flexibility to, for example,
            perform labels-only imports or imports where the source media lies
            in a different location than the labels

        In either workflow, the remaining parameters of this method can be
        provided to further configure the import.

        See :ref:`this guide <loading-datasets-from-disk>` for example usages
        of this method and descriptions of the available dataset types.

        Args:
            dataset_dir (None): the dataset directory. This can be omitted if
                you provide arguments such as ``data_path`` and ``labels_path``
            dataset_type (None): the :class:`fiftyone.types.Dataset` type of
                the dataset
            data_path (None): an optional parameter that enables explicit
                control over the location of the media for certain dataset
                types. Can be any of the following:

                -   a folder name like ``"data"`` or ``"data/"`` specifying a
                    subfolder of ``dataset_dir`` in which the media lies
                -   an absolute directory path in which the media lies. In this
                    case, the ``export_dir`` has no effect on the location of
                    the data
                -   a filename like ``"data.json"`` specifying the filename of
                    a JSON manifest file in ``dataset_dir`` that maps UUIDs to
                    media filepaths. Files of this format are generated when
                    passing the ``export_media="manifest"`` option to
                    :meth:`fiftyone.core.collections.SampleCollection.export`
                -   an absolute filepath to a JSON manifest file. In this case,
                    ``dataset_dir`` has no effect on the location of the data
                -   a dict mapping filenames to absolute filepaths

                By default, it is assumed that the data can be located in the
                default location within ``dataset_dir`` for the dataset type
            labels_path (None): an optional parameter that enables explicit
                control over the location of the labels. Only applicable when
                importing certain labeled dataset formats. Can be any of the
                following:

                -   a type-specific folder name like ``"labels"`` or
                    ``"labels/"`` or a filename like ``"labels.json"`` or
                    ``"labels.xml"`` specifying the location in ``dataset_dir``
                    of the labels file(s)
                -   an absolute directory or filepath containing the labels
                    file(s). In this case, ``dataset_dir`` has no effect on the
                    location of the labels

                For labeled datasets, this parameter defaults to the location
                in ``dataset_dir`` of the labels for the default layout of the
                dataset type being imported
            name (None): a name for the dataset. By default,
                :func:`get_default_dataset_name` is used
            label_field (None): controls the field(s) in which imported labels
                are stored. Only applicable if ``dataset_importer`` is a
                :class:`fiftyone.utils.data.importers.LabeledImageDatasetImporter` or
                :class:`fiftyone.utils.data.importers.LabeledVideoDatasetImporter`.
                If the importer produces a single
                :class:`fiftyone.core.labels.Label` instance per sample/frame,
                this argument specifies the name of the field to use; the
                default is ``"ground_truth"``. If the importer produces a
                dictionary of labels per sample, this argument can be either a
                string prefix to prepend to each label key or a dict mapping
                label keys to field names; the default in this case is to
                directly use the keys of the imported label dictionaries as
                field names
            tags (None): an optional tag or iterable of tags to attach to each
                sample
            dynamic (False): whether to declare dynamic attributes of embedded
                document fields that are encountered
            **kwargs: optional keyword arguments to pass to the constructor of
                the :class:`fiftyone.utils.data.importers.DatasetImporter` for
                the specified ``dataset_type``

        Returns:
            a :class:`Dataset`
        """
        dataset = cls(name)
        dataset.add_dir(
            dataset_dir=dataset_dir,
            dataset_type=dataset_type,
            data_path=data_path,
            labels_path=labels_path,
            label_field=label_field,
            tags=tags,
            dynamic=dynamic,
            **kwargs,
        )
        return dataset

    @classmethod
    def from_archive(
        cls,
        archive_path,
        dataset_type=None,
        data_path=None,
        labels_path=None,
        name=None,
        label_field=None,
        tags=None,
        dynamic=False,
        cleanup=True,
        **kwargs,
    ):
        """Creates a :class:`Dataset` from the contents of the given archive.

        If a directory with the same root name as ``archive_path`` exists, it
        is assumed that this directory contains the extracted contents of the
        archive, and thus the archive is not re-extracted.

        See :ref:`this guide <loading-datasets-from-disk>` for example usages
        of this method and descriptions of the available dataset types.

        .. note::

            The following archive formats are explicitly supported::

                .zip, .tar, .tar.gz, .tgz, .tar.bz, .tbz

            If an archive *not* in the above list is found, extraction will be
            attempted via the ``patool`` package, which supports many formats
            but may require that additional system packages be installed.

        Args:
            archive_path: the path to an archive of a dataset directory
            dataset_type (None): the :class:`fiftyone.types.Dataset` type of
                the dataset in ``archive_path``
            data_path (None): an optional parameter that enables explicit
                control over the location of the media for certain dataset
                types. Can be any of the following:

                -   a folder name like ``"data"`` or ``"data/"`` specifying a
                    subfolder of ``dataset_dir`` in which the media lies
                -   an absolute directory path in which the media lies. In this
                    case, the ``archive_path`` has no effect on the location of
                    the data
                -   a filename like ``"data.json"`` specifying the filename of
                    a JSON manifest file in ``archive_path`` that maps UUIDs to
                    media filepaths. Files of this format are generated when
                    passing the ``export_media="manifest"`` option to
                    :meth:`fiftyone.core.collections.SampleCollection.export`
                -   an absolute filepath to a JSON manifest file. In this case,
                    ``archive_path`` has no effect on the location of the data
                -   a dict mapping filenames to absolute filepaths

                By default, it is assumed that the data can be located in the
                default location within ``archive_path`` for the dataset type
            labels_path (None): an optional parameter that enables explicit
                control over the location of the labels. Only applicable when
                importing certain labeled dataset formats. Can be any of the
                following:

                -   a type-specific folder name like ``"labels"`` or
                    ``"labels/"`` or a filename like ``"labels.json"`` or
                    ``"labels.xml"`` specifying the location in
                    ``archive_path`` of the labels file(s)
                -   an absolute directory or filepath containing the labels
                    file(s). In this case, ``archive_path`` has no effect on
                    the location of the labels

                For labeled datasets, this parameter defaults to the location
                in ``archive_path`` of the labels for the default layout of the
                dataset type being imported
            name (None): a name for the dataset. By default,
                :func:`get_default_dataset_name` is used
            label_field (None): controls the field(s) in which imported labels
                are stored. Only applicable if ``dataset_importer`` is a
                :class:`fiftyone.utils.data.importers.LabeledImageDatasetImporter` or
                :class:`fiftyone.utils.data.importers.LabeledVideoDatasetImporter`.
                If the importer produces a single
                :class:`fiftyone.core.labels.Label` instance per sample/frame,
                this argument specifies the name of the field to use; the
                default is ``"ground_truth"``. If the importer produces a
                dictionary of labels per sample, this argument can be either a
                string prefix to prepend to each label key or a dict mapping
                label keys to field names; the default in this case is to
                directly use the keys of the imported label dictionaries as
                field names
            tags (None): an optional tag or iterable of tags to attach to each
                sample
            dynamic (False): whether to declare dynamic attributes of embedded
                document fields that are encountered
            cleanup (True): whether to delete the archive after extracting it
            **kwargs: optional keyword arguments to pass to the constructor of
                the :class:`fiftyone.utils.data.importers.DatasetImporter` for
                the specified ``dataset_type``

        Returns:
            a :class:`Dataset`
        """
        dataset = cls(name)
        dataset.add_archive(
            archive_path,
            dataset_type=dataset_type,
            data_path=data_path,
            labels_path=labels_path,
            label_field=label_field,
            tags=tags,
            dynamic=dynamic,
            cleanup=cleanup,
            **kwargs,
        )
        return dataset

    @classmethod
    def from_importer(
        cls,
        dataset_importer,
        name=None,
        label_field=None,
        tags=None,
        dynamic=False,
    ):
        """Creates a :class:`Dataset` by importing the samples in the given
        :class:`fiftyone.utils.data.importers.DatasetImporter`.

        See :ref:`this guide <custom-dataset-importer>` for more details about
        providing a custom
        :class:`DatasetImporter <fiftyone.utils.data.importers.DatasetImporter>`
        to import datasets into FiftyOne.

        Args:
            dataset_importer: a
                :class:`fiftyone.utils.data.importers.DatasetImporter`
            name (None): a name for the dataset. By default,
                :func:`get_default_dataset_name` is used
            label_field (None): controls the field(s) in which imported labels
                are stored. Only applicable if ``dataset_importer`` is a
                :class:`fiftyone.utils.data.importers.LabeledImageDatasetImporter` or
                :class:`fiftyone.utils.data.importers.LabeledVideoDatasetImporter`.
                If the importer produces a single
                :class:`fiftyone.core.labels.Label` instance per sample/frame,
                this argument specifies the name of the field to use; the
                default is ``"ground_truth"``. If the importer produces a
                dictionary of labels per sample, this argument can be either a
                string prefix to prepend to each label key or a dict mapping
                label keys to field names; the default in this case is to
                directly use the keys of the imported label dictionaries as
                field names
            tags (None): an optional tag or iterable of tags to attach to each
                sample
            dynamic (False): whether to declare dynamic attributes of embedded
                document fields that are encountered

        Returns:
            a :class:`Dataset`
        """
        dataset = cls(name)
        dataset.add_importer(
            dataset_importer,
            label_field=label_field,
            tags=tags,
            dynamic=dynamic,
        )
        return dataset

    @classmethod
    def from_images(
        cls, paths_or_samples, sample_parser=None, name=None, tags=None
    ):
        """Creates a :class:`Dataset` from the given images.

        This operation does not read the images.

        See :ref:`this guide <custom-sample-parser>` for more details about
        providing a custom
        :class:`UnlabeledImageSampleParser <fiftyone.utils.data.parsers.UnlabeledImageSampleParser>`
        to load image samples into FiftyOne.

        Args:
            paths_or_samples: an iterable of data. If no ``sample_parser`` is
                provided, this must be an iterable of image paths. If a
                ``sample_parser`` is provided, this can be an arbitrary
                iterable whose elements can be parsed by the sample parser
            sample_parser (None): a
                :class:`fiftyone.utils.data.parsers.UnlabeledImageSampleParser`
                instance to use to parse the samples
            name (None): a name for the dataset. By default,
                :func:`get_default_dataset_name` is used
            tags (None): an optional tag or iterable of tags to attach to each
                sample

        Returns:
            a :class:`Dataset`
        """
        dataset = cls(name)
        dataset.add_images(
            paths_or_samples, sample_parser=sample_parser, tags=tags
        )
        return dataset

    @classmethod
    def from_labeled_images(
        cls,
        samples,
        sample_parser,
        name=None,
        label_field=None,
        tags=None,
        dynamic=False,
    ):
        """Creates a :class:`Dataset` from the given labeled images.

        This operation will iterate over all provided samples, but the images
        will not be read.

        See :ref:`this guide <custom-sample-parser>` for more details about
        providing a custom
        :class:`LabeledImageSampleParser <fiftyone.utils.data.parsers.LabeledImageSampleParser>`
        to load labeled image samples into FiftyOne.

        Args:
            samples: an iterable of data
            sample_parser: a
                :class:`fiftyone.utils.data.parsers.LabeledImageSampleParser`
                instance to use to parse the samples
            name (None): a name for the dataset. By default,
                :func:`get_default_dataset_name` is used
            label_field (None): controls the field(s) in which imported labels
                are stored. If the parser produces a single
                :class:`fiftyone.core.labels.Label` instance per sample, this
                argument specifies the name of the field to use; the default is
                ``"ground_truth"``. If the parser produces a dictionary of
                labels per sample, this argument can be either a string prefix
                to prepend to each label key or a dict mapping label keys to
                field names; the default in this case is to directly use the
                keys of the imported label dictionaries as field names
            tags (None): an optional tag or iterable of tags to attach to each
                sample
            dynamic (False): whether to declare dynamic attributes of embedded
                document fields that are encountered

        Returns:
            a :class:`Dataset`
        """
        dataset = cls(name)
        dataset.add_labeled_images(
            samples,
            sample_parser,
            label_field=label_field,
            tags=tags,
            dynamic=dynamic,
        )
        return dataset

    @classmethod
    def from_images_dir(cls, images_dir, name=None, tags=None, recursive=True):
        """Creates a :class:`Dataset` from the given directory of images.

        This operation does not read the images.

        Args:
            images_dir: a directory of images
            name (None): a name for the dataset. By default,
                :func:`get_default_dataset_name` is used
            tags (None): an optional tag or iterable of tags to attach to each
                sample
            recursive (True): whether to recursively traverse subdirectories

        Returns:
            a :class:`Dataset`
        """
        dataset = cls(name)
        dataset.add_images_dir(images_dir, tags=tags, recursive=recursive)
        return dataset

    @classmethod
    def from_images_patt(cls, images_patt, name=None, tags=None):
        """Creates a :class:`Dataset` from the given glob pattern of images.

        This operation does not read the images.

        Args:
            images_patt: a glob pattern of images like
                ``/path/to/images/*.jpg``
            name (None): a name for the dataset. By default,
                :func:`get_default_dataset_name` is used
            tags (None): an optional tag or iterable of tags to attach to each
                sample

        Returns:
            a :class:`Dataset`
        """
        dataset = cls(name)
        dataset.add_images_patt(images_patt, tags=tags)
        return dataset

    @classmethod
    def from_videos(
        cls, paths_or_samples, sample_parser=None, name=None, tags=None
    ):
        """Creates a :class:`Dataset` from the given videos.

        This operation does not read/decode the videos.

        See :ref:`this guide <custom-sample-parser>` for more details about
        providing a custom
        :class:`UnlabeledVideoSampleParser <fiftyone.utils.data.parsers.UnlabeledVideoSampleParser>`
        to load video samples into FiftyOne.

        Args:
            paths_or_samples: an iterable of data. If no ``sample_parser`` is
                provided, this must be an iterable of video paths. If a
                ``sample_parser`` is provided, this can be an arbitrary
                iterable whose elements can be parsed by the sample parser
            sample_parser (None): a
                :class:`fiftyone.utils.data.parsers.UnlabeledVideoSampleParser`
                instance to use to parse the samples
            name (None): a name for the dataset. By default,
                :func:`get_default_dataset_name` is used
            tags (None): an optional tag or iterable of tags to attach to each
                sample

        Returns:
            a :class:`Dataset`
        """
        dataset = cls(name)
        dataset.add_videos(
            paths_or_samples, sample_parser=sample_parser, tags=tags
        )
        return dataset

    @classmethod
    def from_labeled_videos(
        cls,
        samples,
        sample_parser,
        name=None,
        label_field=None,
        tags=None,
        dynamic=False,
    ):
        """Creates a :class:`Dataset` from the given labeled videos.

        This operation will iterate over all provided samples, but the videos
        will not be read/decoded/etc.

        See :ref:`this guide <custom-sample-parser>` for more details about
        providing a custom
        :class:`LabeledVideoSampleParser <fiftyone.utils.data.parsers.LabeledVideoSampleParser>`
        to load labeled video samples into FiftyOne.

        Args:
            samples: an iterable of data
            sample_parser: a
                :class:`fiftyone.utils.data.parsers.LabeledVideoSampleParser`
                instance to use to parse the samples
            name (None): a name for the dataset. By default,
                :func:`get_default_dataset_name` is used
            label_field (None): controls the field(s) in which imported labels
                are stored. If the parser produces a single
                :class:`fiftyone.core.labels.Label` instance per sample/frame,
                this argument specifies the name of the field to use; the
                default is ``"ground_truth"``. If the parser produces a
                dictionary of labels per sample/frame, this argument can be
                either a string prefix to prepend to each label key or a dict
                mapping label keys to field names; the default in this case is
                to directly use the keys of the imported label dictionaries as
                field names
            tags (None): an optional tag or iterable of tags to attach to each
                sample
            dynamic (False): whether to declare dynamic attributes of embedded
                document fields that are encountered

        Returns:
            a :class:`Dataset`
        """
        dataset = cls(name)
        dataset.add_labeled_videos(
            samples,
            sample_parser,
            label_field=label_field,
            tags=tags,
            dynamic=dynamic,
        )
        return dataset

    @classmethod
    def from_videos_dir(cls, videos_dir, name=None, tags=None, recursive=True):
        """Creates a :class:`Dataset` from the given directory of videos.

        This operation does not read/decode the videos.

        Args:
            videos_dir: a directory of videos
            name (None): a name for the dataset. By default,
                :func:`get_default_dataset_name` is used
            tags (None): an optional tag or iterable of tags to attach to each
                sample
            recursive (True): whether to recursively traverse subdirectories

        Returns:
            a :class:`Dataset`
        """
        dataset = cls(name)
        dataset.add_videos_dir(videos_dir, tags=tags, recursive=recursive)
        return dataset

    @classmethod
    def from_videos_patt(cls, videos_patt, name=None, tags=None):
        """Creates a :class:`Dataset` from the given glob pattern of videos.

        This operation does not read/decode the videos.

        Args:
            videos_patt: a glob pattern of videos like
                ``/path/to/videos/*.mp4``
            name (None): a name for the dataset. By default,
                :func:`get_default_dataset_name` is used
            tags (None): an optional tag or iterable of tags to attach to each
                sample

        Returns:
            a :class:`Dataset`
        """
        dataset = cls(name)
        dataset.add_videos_patt(videos_patt, tags=tags)
        return dataset

    @classmethod
    def from_dict(cls, d, name=None, rel_dir=None, frame_labels_dir=None):
        """Loads a :class:`Dataset` from a JSON dictionary generated by
        :meth:`fiftyone.core.collections.SampleCollection.to_dict`.

        The JSON dictionary can contain an export of any
        :class:`fiftyone.core.collections.SampleCollection`, e.g.,
        :class:`Dataset` or :class:`fiftyone.core.view.DatasetView`.

        Args:
            d: a JSON dictionary
            name (None): a name for the new dataset. By default, ``d["name"]``
                is used
            rel_dir (None): a relative directory to prepend to the ``filepath``
                of each sample if the filepath is not absolute (begins with a
                path separator). The path is converted to an absolute path
                (if necessary) via :func:`fiftyone.core.utils.normalize_path`
            frame_labels_dir (None): a directory of per-sample JSON files
                containing the frame labels for video samples. If omitted, it
                is assumed that the frame labels are included directly in the
                provided JSON dict. Only applicable to datasets that contain
                videos

        Returns:
            a :class:`Dataset`
        """
        if name is None:
            name = d["name"]

        if rel_dir is not None:
            rel_dir = fou.normalize_path(rel_dir)

        name = make_unique_dataset_name(name)
        dataset = cls(name)

        media_type = d.get("media_type", None)
        if media_type is not None:
            dataset.media_type = media_type

        if media_type == fom.GROUP:
            # group_field and group_slice are inferred when adding samples
            dataset._doc.group_media_types = d.get("group_media_types", {})
            dataset._doc.default_group_slice = d.get(
                "default_group_slice", None
            )
            dataset.save()

        dataset._apply_field_schema(d.get("sample_fields", {}))

        if "frame_fields" in d:
            if media_type == fom.GROUP:
                dataset._declare_frame_fields()

            dataset._apply_frame_field_schema(d["frame_fields"])

        dataset._doc.info = d.get("info", {})

        dataset._doc.classes = d.get("classes", {})
        dataset._doc.default_classes = d.get("default_classes", [])

        dataset._doc.mask_targets = dataset._parse_mask_targets(
            d.get("mask_targets", {})
        )
        dataset._doc.default_mask_targets = (
            dataset._parse_default_mask_targets(
                d.get("default_mask_targets", {})
            )
        )

        dataset._doc.skeletons = dataset._parse_skeletons(
            d.get("skeletons", {})
        )
        dataset._doc.default_skeleton = dataset._parse_default_skeleton(
            d.get("default_skeleton", None)
        )

        dataset.save()

        def parse_sample(sd):
            if rel_dir and not os.path.isabs(sd["filepath"]):
                sd["filepath"] = os.path.join(rel_dir, sd["filepath"])

            if (media_type == fom.VIDEO) or (
                media_type == fom.GROUP
                and fom.get_media_type(sd["filepath"]) == fom.VIDEO
            ):
                frames = sd.pop("frames", {})

                if etau.is_str(frames):
                    frames_path = os.path.join(frame_labels_dir, frames)
                    frames = etas.load_json(frames_path).get("frames", {})

                sample = fos.Sample.from_dict(sd)

                for key, value in frames.items():
                    sample.frames[int(key)] = fofr.Frame.from_dict(value)
            else:
                sample = fos.Sample.from_dict(sd)

            return sample

        samples = d["samples"]
        _samples = map(parse_sample, samples)

        dataset.add_samples(
            _samples, expand_schema=False, num_samples=len(samples)
        )

        return dataset

    @classmethod
    def from_json(
        cls, path_or_str, name=None, rel_dir=None, frame_labels_dir=None
    ):
        """Loads a :class:`Dataset` from JSON generated by
        :func:`fiftyone.core.collections.SampleCollection.write_json` or
        :func:`fiftyone.core.collections.SampleCollection.to_json`.

        The JSON file can contain an export of any
        :class:`fiftyone.core.collections.SampleCollection`, e.g.,
        :class:`Dataset` or :class:`fiftyone.core.view.DatasetView`.

        Args:
            path_or_str: the path to a JSON file on disk or a JSON string
            name (None): a name for the new dataset. By default, ``d["name"]``
                is used
            rel_dir (None): a relative directory to prepend to the ``filepath``
                of each sample, if the filepath is not absolute (begins with a
                path separator). The path is converted to an absolute path
                (if necessary) via :func:`fiftyone.core.utils.normalize_path`

        Returns:
            a :class:`Dataset`
        """
        d = etas.load_json(path_or_str)
        return cls.from_dict(
            d, name=name, rel_dir=rel_dir, frame_labels_dir=frame_labels_dir
        )

    def _add_view_stage(self, stage):
        return self.view().add_stage(stage)

    def _pipeline(
        self,
        pipeline=None,
        media_type=None,
        attach_frames=False,
        detach_frames=False,
        frames_only=False,
        support=None,
        group_slice=None,
        group_slices=None,
        groups_only=False,
        detach_groups=False,
        manual_group_select=False,
        post_pipeline=None,
    ):
        if media_type is None:
            media_type = self.media_type

        if group_slice is None:
            group_slice = self.group_slice

        if media_type == fom.VIDEO:
            contains_videos = True
        else:
            contains_videos = self._contains_videos(any_slice=True)

        if not contains_videos:
            attach_frames = False
            detach_frames = False
            frames_only = False

        # We check for exactly False here, because `attach_frames == None` is a
        # special syntax that means that frames were already attached
        if attach_frames == False:
            if frames_only:
                attach_frames = True

            detach_frames = False

        if frames_only:
            detach_frames = False

        if media_type != fom.GROUP:
            group_slices = None
            groups_only = False
            detach_groups = False

        if groups_only:
            detach_groups = False

        _pipeline = []

        # If this is a grouped dataset, always start the pipeline by selecting
        # `group_slice`, unless the caller manually overrides this
        if self.media_type == fom.GROUP and not manual_group_select:
            _pipeline.extend(self._group_select_pipeline(group_slice))

        if attach_frames:
            _pipeline.extend(self._attach_frames_pipeline(support=support))

        if group_slices:
            _pipeline.extend(
                self._attach_groups_pipeline(group_slices=group_slices)
            )

        if pipeline is not None:
            _pipeline.extend(pipeline)

        if detach_frames:
            _pipeline.append({"$project": {"frames": False}})
        elif frames_only:
            _pipeline.extend(self._unwind_frames_pipeline())

        if detach_groups:
            _pipeline.append({"$project": {"groups": False}})
        elif groups_only:
            _pipeline.extend(self._groups_only_pipeline())

        if post_pipeline is not None:
            _pipeline.extend(post_pipeline)

        return _pipeline

    def _attach_frames_pipeline(self, support=None):
        """A pipeline that attaches the frame documents for each document."""
        if self._is_clips:
            first = {"$arrayElemAt": ["$support", 0]}
            last = {"$arrayElemAt": ["$support", 1]}

            if support is not None:
                first = {"$max": [first, support[0]]}
                last = {"$min": [last, support[1]]}

            let = {"sample_id": "$_sample_id", "first": first, "last": last}
            match_expr = {
                "$and": [
                    {"$eq": ["$$sample_id", "$_sample_id"]},
                    {"$gte": ["$frame_number", "$$first"]},
                    {"$lte": ["$frame_number", "$$last"]},
                ]
            }
        elif support is not None:
            let = {"sample_id": "$_id"}
            match_expr = {
                "$and": [
                    {"$eq": ["$$sample_id", "$_sample_id"]},
                    {"$gte": ["$frame_number", support[0]]},
                    {"$lte": ["$frame_number", support[1]]},
                ]
            }
        else:
            let = {"sample_id": "$_id"}
            match_expr = {"$eq": ["$$sample_id", "$_sample_id"]}

        return [
            {
                "$lookup": {
                    "from": self._frame_collection_name,
                    "let": let,
                    "pipeline": [
                        {"$match": {"$expr": match_expr}},
                        {"$sort": {"frame_number": 1}},
                    ],
                    "as": "frames",
                }
            }
        ]

    def _unwind_frames_pipeline(self):
        """A pipeline that returns (only) the unwound ``frames`` documents."""
        return [
            {"$unwind": "$frames"},
            {"$replaceRoot": {"newRoot": "$frames"}},
        ]

    def _group_select_pipeline(self, slice_name):
        """A pipeline that selects only the given slice's documents from the
        pipeline.
        """
        if self.group_field is None:
            return []

        name_field = self.group_field + ".name"
        return [{"$match": {"$expr": {"$eq": ["$" + name_field, slice_name]}}}]

    def _attach_groups_pipeline(self, group_slices=None):
        """A pipeline that attaches the reuested group slice(s) for each
        document and stores them in under ``groups.<slice>`` keys.
        """
        if self.group_field is None:
            return []

        id_field = self.group_field + "._id"
        name_field = self.group_field + ".name"

        F = foex.ViewField
        expr = F(id_field) == "$$group_id"
        if etau.is_container(group_slices):
            expr &= F(name_field).is_in(list(group_slices))
        elif group_slices is not None:
            expr &= F(name_field) == group_slices

        return [
            {
                "$lookup": {
                    "from": self._sample_collection_name,
                    "let": {"group_id": "$" + id_field},
                    "pipeline": [{"$match": {"$expr": expr.to_mongo()}}],
                    "as": "groups",
                }
            },
            {
                "$set": {
                    "groups": {
                        "$arrayToObject": {
                            "$map": {
                                "input": "$groups",
                                "as": "this",
                                "in": ["$$this." + name_field, "$$this"],
                            }
                        }
                    }
                }
            },
        ]

    def _groups_only_pipeline(self, group_slices=None):
        """A pipeline that looks up the requested group slices for each
        document and returns (only) the unwound group slices.
        """
        if self.group_field is None:
            return []

        id_field = self.group_field + "._id"
        name_field = self.group_field + ".name"

        F = foex.ViewField
        expr = F(id_field) == "$$group_id"
        if etau.is_container(group_slices):
            expr &= F(name_field).is_in(list(group_slices))
        elif group_slices is not None:
            expr &= F(name_field) == group_slices

        return [
            {"$project": {self.group_field: True}},
            {
                "$lookup": {
                    "from": self._sample_collection_name,
                    "let": {"group_id": "$" + id_field},
                    "pipeline": [{"$match": {"$expr": expr.to_mongo()}}],
                    "as": "groups",
                }
            },
            {"$unwind": "$groups"},
            {"$replaceRoot": {"newRoot": "$groups"}},
        ]

    def _unwind_groups_pipeline(self):
        """A pipeline that returns (only) the unwound ``groups`` documents."""
        return [
            {
                "$set": {
                    "groups": {
                        "$map": {
                            "input": {"$objectToArray": "$groups"},
                            "as": "this",
                            "in": "$$this.v",
                        }
                    }
                }
            },
            {"$unwind": "$groups"},
            {"$replaceRoot": {"newRoot": "$groups"}},
        ]

    def _aggregate(
        self,
        pipeline=None,
        media_type=None,
        attach_frames=False,
        detach_frames=False,
        frames_only=False,
        support=None,
        group_slice=None,
        group_slices=None,
        groups_only=False,
        detach_groups=False,
        manual_group_select=False,
        post_pipeline=None,
    ):
        _pipeline = self._pipeline(
            pipeline=pipeline,
            media_type=media_type,
            attach_frames=attach_frames,
            detach_frames=detach_frames,
            frames_only=frames_only,
            support=support,
            group_slice=group_slice,
            group_slices=group_slices,
            groups_only=groups_only,
            detach_groups=detach_groups,
            manual_group_select=manual_group_select,
            post_pipeline=post_pipeline,
        )

        return foo.aggregate(self._sample_collection, _pipeline)

    @property
    def _sample_collection_name(self):
        return self._doc.sample_collection_name

    @property
    def _sample_collection(self):
        return foo.get_db_conn()[self._sample_collection_name]

    @property
    def _frame_collection_name(self):
        return self._doc.frame_collection_name

    @property
    def _frame_collection(self):
        return foo.get_db_conn()[self._frame_collection_name]

    @property
    def _frame_indexes(self):
        index_info = self._frame_collection.index_information()
        return [k["key"][0][0] for k in index_info.values()]

    def _apply_field_schema(self, new_fields):
        for field_name, field_str in new_fields.items():
            ftype, embedded_doc_type, subfield = fof.parse_field_str(field_str)
            self.add_sample_field(
                field_name,
                ftype,
                embedded_doc_type=embedded_doc_type,
                subfield=subfield,
            )

    def _apply_frame_field_schema(self, new_fields):
        for field_name, field_str in new_fields.items():
            ftype, embedded_doc_type, subfield = fof.parse_field_str(field_str)
            self.add_frame_field(
                field_name,
                ftype,
                embedded_doc_type=embedded_doc_type,
                subfield=subfield,
            )

    def _ensure_label_field(self, label_field, label_cls):
        if label_field not in self.get_field_schema():
            self.add_sample_field(
                label_field,
                fof.EmbeddedDocumentField,
                embedded_doc_type=label_cls,
            )

    def _expand_schema(self, samples, dynamic):
        expanded = False

        if not dynamic:
            schema = self.get_field_schema(include_private=True)

        for sample in samples:
            for field_name in sample._get_field_names(include_private=True):
                if field_name == "_id":
                    continue

                value = sample[field_name]

                if value is None:
                    continue

                if isinstance(value, fog.Group):
                    self._expand_group_schema(sample, field_name, value)

                if not dynamic and field_name in schema:
                    continue

                if isinstance(value, fog.Group):
                    expanded |= self._add_group_field(
                        field_name, default=value.name
                    )
                else:
                    expanded |= self._sample_doc_cls.add_implied_field(
<<<<<<< HEAD
                        field_name,
                        value,
                        dynamic=dynamic,
                        validate=False,
                        dataset_doc=self._doc,
=======
                        field_name, value, dynamic=dynamic, validate=False
>>>>>>> 81f215de
                    )

                if not dynamic:
                    schema = self.get_field_schema(include_private=True)

            if sample.media_type == fom.VIDEO:
                expanded |= self._expand_frame_schema(sample.frames, dynamic)

        if expanded:
            self._reload()

    def _expand_group_schema(self, sample, field_name, value):
        if self.group_field is not None and field_name != self.group_field:
            raise ValueError("Dataset has no group field '%s'" % field_name)

        slice_name = value.name
        media_type = sample.media_type

        if slice_name not in self._doc.group_media_types:
            # If this is the first video slice, we need to initialize the frame
            # field schema
            if media_type == fom.VIDEO and not any(
                slice_media_type == fom.VIDEO
                for slice_media_type in self._doc.group_media_types.values()
            ):
                self._declare_frame_fields()

            self._doc.group_media_types[slice_name] = media_type

            # If dataset doesn't yet have a default group slice, use the first
            # observed value
            if self._doc.default_group_slice is None:
                self._doc.default_group_slice = slice_name
                self._group_slice = slice_name

            self._doc.save()

    def _expand_frame_schema(self, frames, dynamic):
        if not dynamic:
            schema = self.get_frame_field_schema(include_private=True)

        expanded = False
        for frame in frames.values():
            for field_name in frame._get_field_names(include_private=True):
                if field_name == "_id":
                    continue

                if not dynamic and field_name in schema:
                    continue

                value = frame[field_name]

                if value is None:
                    continue

                expanded |= self._frame_doc_cls.add_implied_field(
<<<<<<< HEAD
                    field_name,
                    value,
                    dynamic=dynamic,
                    validate=False,
                    dataset_doc=self._doc,
=======
                    field_name, value, dynamic=dynamic, validate=False
>>>>>>> 81f215de
                )

                if not dynamic:
                    schema = self.get_frame_field_schema(include_private=True)

        return expanded

    def _sample_dict_to_doc(self, d):
        try:
            return self._sample_doc_cls.from_dict(d, extended=False)
        except:
            # The dataset's schema may have been changed in another process;
            # let's try reloading to see if that fixes things
            self.reload()

            return self._sample_doc_cls.from_dict(d, extended=False)

    def _frame_dict_to_doc(self, d):
        try:
            return self._frame_doc_cls.from_dict(d, extended=False)
        except:
            # The dataset's schema may have been changed in another process;
            # let's try reloading to see if that fixes things
            self.reload()

            return self._frame_doc_cls.from_dict(d, extended=False)

    def _validate_samples(self, samples):
        schema = self.get_field_schema(include_private=True)

        for sample in samples:
            if (
                self.media_type != fom.GROUP
                and sample.media_type != self.media_type
            ):
                raise fom.MediaTypeError(
                    "Sample media type '%s' does not match dataset media type "
                    "'%s'" % (sample.media_type, self.media_type)
                )

            non_existent_fields = None
            found_group = False

            for field_name, value in sample.iter_fields():
                if isinstance(value, fog.Group):
                    if self.media_type != fom.GROUP:
                        raise ValueError(
                            "Only datasets with media type '%s' may contain "
                            "Group fields" % fom.GROUP
                        )

                    if field_name != self.group_field:
                        raise ValueError(
                            "Dataset has no group field '%s'" % field_name
                        )

                    slice_media_type = self._doc.group_media_types.get(
                        value.name,
                        None,
                    )
                    if slice_media_type is None:
                        raise ValueError(
                            "Dataset has no group slice '%s'" % value.name
                        )
                    elif sample.media_type != slice_media_type:
                        raise ValueError(
                            "Sample media type '%s' does not match group "
                            "slice '%s' media type '%s'"
                            % (
                                sample.media_type,
                                value.name,
                                slice_media_type,
                            )
                        )

                    found_group = True

                field = schema.get(field_name, None)
                if field is None:
                    if value is not None:
                        if non_existent_fields is None:
                            non_existent_fields = {field_name}
                        else:
                            non_existent_fields.add(field_name)
                else:
                    if value is not None or not field.null:
                        try:
                            field.validate(value)
                        except Exception as e:
                            raise ValueError(
                                "Invalid value for field '%s'. Reason: %s"
                                % (field_name, str(e))
                            )

            if non_existent_fields:
                raise ValueError(
                    "Fields %s do not exist on dataset '%s'"
                    % (non_existent_fields, self.name)
                )

            if self.media_type == fom.GROUP and not found_group:
                raise ValueError(
                    "Found sample missing group field '%s'" % self.group_field
                )

    def reload(self):
        """Reloads the dataset and any in-memory samples from the database."""
        self._reload(hard=True)
        self._reload_docs(hard=True)

        self._annotation_cache.clear()
        self._brain_cache.clear()
        self._evaluation_cache.clear()

    def _reload(self, hard=False):
        if not hard:
            self._doc.reload()
            return

        doc, sample_doc_cls, frame_doc_cls = _load_dataset(
            self, self.name, virtual=True
        )

        self._doc = doc
        self._sample_doc_cls = sample_doc_cls
        self._frame_doc_cls = frame_doc_cls

        if self._group_slice is None:
            self._group_slice = doc.default_group_slice

    def _reload_docs(self, hard=False):
        fos.Sample._reload_docs(self._sample_collection_name, hard=hard)

        if self._has_frame_fields():
            fofr.Frame._reload_docs(self._frame_collection_name, hard=hard)

    def _serialize(self):
        return self._doc.to_dict(extended=True)


def _get_random_characters(n):
    return "".join(
        random.choice(string.ascii_lowercase + string.digits) for _ in range(n)
    )


def _list_datasets(include_private=False):
    conn = foo.get_db_conn()

    if include_private:
        query = {}
    else:
        # Datasets whose sample collections don't start with `samples.` are
        # private e.g., patches or frames datasets
        query = {"sample_collection_name": {"$regex": "^samples\\."}}

    # We don't want an error here if `name == None`
    _sort = lambda l: sorted(l, key=lambda x: (x is None, x))

    return _sort(conn.datasets.find(query).distinct("name"))


def _list_dataset_info():
    info = []
    for name in _list_datasets():
        try:
            dataset = Dataset(name, _create=False, _virtual=True)
            num_samples = dataset._sample_collection.estimated_document_count()
            i = {
                "name": dataset.name,
                "created_at": dataset.created_at,
                "last_loaded_at": dataset.last_loaded_at,
                "version": dataset.version,
                "persistent": dataset.persistent,
                "media_type": dataset.media_type,
                "tags": dataset.tags,
                "num_samples": num_samples,
            }
        except:
            # If the dataset can't be loaded, it likely requires migration, so
            # we can't show any information about it
            i = {
                "name": name,
                "created_at": None,
                "last_loaded_at": None,
                "version": None,
                "persistent": None,
                "media_type": None,
                "tags": None,
                "num_samples": None,
            }

        info.append(i)

    return info


def _create_dataset(
    obj,
    name,
    persistent=False,
    _patches=False,
    _frames=False,
    _clips=False,
    _src_collection=None,
):
    if dataset_exists(name):
        raise ValueError(
            (
                "Dataset '%s' already exists; use `fiftyone.load_dataset()` "
                "to load an existing dataset"
            )
            % name
        )

    _id = ObjectId()

    sample_collection_name = _make_sample_collection_name(
        _id, patches=_patches, frames=_frames, clips=_clips
    )
    sample_doc_cls = _create_sample_document_cls(obj, sample_collection_name)

    # pylint: disable=no-member
    sample_fields = [
        foo.SampleFieldDocument.from_field(field)
        for field in sample_doc_cls._fields.values()
    ]

    if _clips:
        # Clips datasets directly inherit frames from source dataset
        src_dataset = _src_collection._dataset
        frame_collection_name = src_dataset._doc.frame_collection_name
        frame_doc_cls = src_dataset._frame_doc_cls
        frame_fields = src_dataset._doc.frame_fields
    else:
        # @todo don't create frame collection until media type is VIDEO?
        frame_collection_name = _make_frame_collection_name(
            sample_collection_name
        )
        frame_doc_cls = _create_frame_document_cls(obj, frame_collection_name)
        frame_fields = []

    now = datetime.utcnow()
    dataset_doc = foo.DatasetDocument(
        id=_id,
        name=name,
        version=focn.VERSION,
        created_at=now,
        last_loaded_at=now,
        media_type=None,  # will be inferred when first sample is added
        sample_collection_name=sample_collection_name,
        frame_collection_name=frame_collection_name,
        persistent=persistent,
        sample_fields=sample_fields,
        frame_fields=frame_fields,
        app_config=DatasetAppConfig(),
    )
    dataset_doc.save()

    if _clips:
        _create_indexes(sample_collection_name, None)
    else:
        _create_indexes(sample_collection_name, frame_collection_name)

    return dataset_doc, sample_doc_cls, frame_doc_cls


def _create_indexes(sample_collection_name, frame_collection_name):
    conn = foo.get_db_conn()

    collection = conn[sample_collection_name]
    collection.create_index("filepath")

    if frame_collection_name is not None:
        frame_collection = conn[frame_collection_name]
        frame_collection.create_index(
            [("_sample_id", 1), ("frame_number", 1)], unique=True
        )


def _make_sample_collection_name(
    dataset_id, patches=False, frames=False, clips=False
):
    if patches and frames:
        prefix = "patches.frames"
    elif patches:
        prefix = "patches"
    elif frames:
        prefix = "frames"
    elif clips:
        prefix = "clips"
    else:
        prefix = "samples"

    return prefix + "." + str(dataset_id)


def _make_frame_collection_name(sample_collection_name):
    return "frames." + sample_collection_name


def _create_sample_document_cls(
    dataset, sample_collection_name, field_docs=None
):
    cls = type(sample_collection_name, (foo.DatasetSampleDocument,), {})
    cls._dataset = dataset

    _declare_fields(dataset, cls, field_docs=field_docs)
    return cls


def _create_frame_document_cls(
    dataset, frame_collection_name, field_docs=None
):
    cls = type(frame_collection_name, (foo.DatasetFrameDocument,), {})
    cls._dataset = dataset

    _declare_fields(dataset, cls, field_docs=field_docs)
    return cls


def _declare_fields(dataset, doc_cls, field_docs=None):
    for field_name in tuple(doc_cls._fields.keys()):
        field = doc_cls._fields[field_name]

        if isinstance(field, fof.EmbeddedDocumentField):
            field = foo.create_field(field_name, **foo.get_field_kwargs(field))
            doc_cls._declare_field(dataset, field_name, field)
        else:
            field._set_dataset(dataset, field_name)

    if field_docs is not None:
        for field_doc in field_docs:
<<<<<<< HEAD
            doc_cls._declare_field(field_doc)


def _get_dataset_doc(collection_name, frames=False):
    if frames:
        # Clips datasets share their parent dataset's frame collection, but
        # only the parent sample collection starts with "samples."
        query = {
            "frame_collection_name": collection_name,
            "sample_collection_name": {"$regex": "^samples\\."},
        }
    else:
        query = {"sample_collection_name": collection_name}

    conn = foo.get_db_conn()
    doc = conn.datasets.find_one(query, {"name": 1})

    if doc is None:
        dtype = "sample" if not frames else "frame"
        raise ValueError(
            "No dataset found with %s collection name '%s'"
            % (dtype, collection_name)
        )

    dataset = load_dataset(doc["name"])
    return dataset._doc
=======
            doc_cls._declare_field(dataset, field_doc.name, field_doc)
>>>>>>> 81f215de


def _load_clips_source_dataset(frame_collection_name):
    # All clips datasets have a source dataset with the same frame collection
    query = {
        "frame_collection_name": frame_collection_name,
        "sample_collection_name": {"$regex": "^samples\\."},
    }

    conn = foo.get_db_conn()
    doc = conn.datasets.find_one(query, {"name": 1})

    if doc is None:
        # The source dataset must have been deleted...
        return None

    return load_dataset(doc["name"])


def _load_dataset(obj, name, virtual=False):
    if not virtual:
        fomi.migrate_dataset_if_necessary(name)

    try:
        return _do_load_dataset(obj, name, virtual=virtual)
    except Exception as e:
        try:
            version = fomi.get_dataset_revision(name)
        except:
            raise e

        if version != focn.VERSION:
            raise ValueError(
                "Failed to load dataset '%s' from v%s using client v%s. "
                "You may need to upgrade your client"
                % (name, version, focn.VERSION)
            ) from e

        raise e


def _do_load_dataset(obj, name, virtual=False):
    try:
        # pylint: disable=no-member
        dataset_doc = foo.DatasetDocument.objects.get(name=name)
    except moe.DoesNotExist:
        raise ValueError("Dataset '%s' not found" % name)

    sample_collection_name = dataset_doc.sample_collection_name
    frame_collection_name = dataset_doc.frame_collection_name

    sample_doc_cls = _create_sample_document_cls(
        obj, sample_collection_name, field_docs=dataset_doc.sample_fields
    )

    if sample_collection_name.startswith("clips."):
        # Clips datasets directly inherit frames from source dataset
        _src_dataset = _load_clips_source_dataset(frame_collection_name)
    else:
        _src_dataset = None

    if _src_dataset is not None:
        frame_doc_cls = _src_dataset._frame_doc_cls
    else:
        frame_doc_cls = _create_frame_document_cls(
            obj, frame_collection_name, field_docs=dataset_doc.frame_fields
        )

    if not virtual:
        dataset_doc.last_loaded_at = datetime.utcnow()
        dataset_doc.save()

    return dataset_doc, sample_doc_cls, frame_doc_cls


def _delete_dataset_doc(dataset_doc):
    #
    # Must manually cleanup run results, which are stored using GridFS
    # https://docs.mongoengine.org/guide/gridfs.html#deletion
    #

    for run_doc in dataset_doc.annotation_runs.values():
        if run_doc.results is not None:
            run_doc.results.delete()

    for run_doc in dataset_doc.brain_methods.values():
        if run_doc.results is not None:
            run_doc.results.delete()

    for run_doc in dataset_doc.evaluations.values():
        if run_doc.results is not None:
            run_doc.results.delete()

    dataset_doc.delete()


def _clone_dataset_or_view(dataset_or_view, name, persistent):
    if dataset_exists(name):
        raise ValueError("Dataset '%s' already exists" % name)

    contains_videos = dataset_or_view._contains_videos(any_slice=True)

    if isinstance(dataset_or_view, fov.DatasetView):
        dataset = dataset_or_view._dataset
        view = dataset_or_view
    else:
        dataset = dataset_or_view
        view = None

    dataset._reload()

    _id = ObjectId()

    sample_collection_name = _make_sample_collection_name(_id)
    frame_collection_name = _make_frame_collection_name(sample_collection_name)

    #
    # Clone dataset document
    #

    dataset_doc = dataset._doc.copy()

    dataset_doc.id = _id
    dataset_doc.name = name
    dataset_doc.created_at = datetime.utcnow()
    dataset_doc.last_loaded_at = None
    dataset_doc.persistent = persistent
    dataset_doc.sample_collection_name = sample_collection_name
    dataset_doc.frame_collection_name = frame_collection_name

    dataset_doc.media_type = dataset_or_view.media_type
    if dataset_doc.media_type != fom.GROUP:
        dataset_doc.group_field = None
        dataset_doc.group_media_types = {}
        dataset_doc.default_group_slice = None

    # Run results get special treatment at the end
    dataset_doc.annotation_runs.clear()
    dataset_doc.brain_methods.clear()
    dataset_doc.evaluations.clear()

    if view is not None:
        # Respect filtered sample fields, if any
        schema = view.get_field_schema()
        dataset_doc.sample_fields = [
            f
            for f in dataset_doc.sample_fields
            if f.name in set(schema.keys())
        ]

        # Respect filtered frame fields, if any
        if contains_videos:
            frame_schema = view.get_frame_field_schema()
            dataset_doc.frame_fields = [
                f
                for f in dataset_doc.frame_fields
                if f.name in set(frame_schema.keys())
            ]

    dataset_doc.save()

    # Create indexes
    _create_indexes(sample_collection_name, frame_collection_name)

    # Clone samples
    coll, pipeline = _get_samples_pipeline(dataset_or_view)
    pipeline.append({"$out": sample_collection_name})
    foo.aggregate(coll, pipeline)

    # Clone frames
    if contains_videos:
        coll, pipeline = _get_frames_pipeline(dataset_or_view)
        pipeline.append({"$out": frame_collection_name})
        foo.aggregate(coll, pipeline)

    clone_dataset = load_dataset(name)

    # Clone run results (full datasets only)
    if view is None and (
        dataset.has_annotation_runs
        or dataset.has_brain_runs
        or dataset.has_evaluations
    ):
        _clone_runs(clone_dataset, dataset._doc)

    return clone_dataset


def _get_samples_pipeline(sample_collection):
    if sample_collection.media_type == fom.GROUP:
        sample_collection = sample_collection.select_group_slices(
            _allow_mixed=True
        )

    coll = sample_collection._dataset._sample_collection
    pipeline = sample_collection._pipeline(
        detach_frames=True, detach_groups=True
    )
    return coll, pipeline


def _get_frames_pipeline(sample_collection):
    if isinstance(sample_collection, fov.DatasetView):
        dataset = sample_collection._dataset
        view = sample_collection
    else:
        dataset = sample_collection
        view = None

    if dataset._is_clips:
        # Clips datasets use `sample_id` to associated with frames, but now as
        # a standalone collection, they must use `_id`
        coll = dataset._sample_collection
        pipeline = sample_collection._pipeline(attach_frames=True) + [
            {"$project": {"frames": True}},
            {"$unwind": "$frames"},
            {"$set": {"frames._sample_id": "$_id"}},
            {"$replaceRoot": {"newRoot": "$frames"}},
            {"$unset": "_id"},
        ]
    elif view is not None:
        # The view may modify the frames, so we route the frames though
        # the sample collection

        if view.media_type == fom.GROUP:
            view = view.select_group_slices(media_type=fom.VIDEO)

        coll = dataset._sample_collection
        pipeline = view._pipeline(frames_only=True)
    else:
        # Here we can directly aggregate on the frame collection
        coll = dataset._frame_collection
        pipeline = []

    return coll, pipeline


def _save_view(view, fields=None):
    # Note: for grouped views, only the active slice's contents are saved,
    # since views cannot edit other slices

    dataset = view._dataset

    contains_videos = view._contains_videos()
    all_fields = fields is None

    if fields is None:
        fields = []

    if etau.is_str(fields):
        fields = [fields]

    if contains_videos:
        sample_fields, frame_fields = fou.split_frame_fields(fields)
    else:
        sample_fields = fields
        frame_fields = []

    if sample_fields:
        sample_fields = dataset._handle_db_fields(sample_fields)

    if frame_fields:
        frame_fields = dataset._handle_db_fields(frame_fields, frames=True)

    save_samples = sample_fields or all_fields
    save_frames = contains_videos and (frame_fields or all_fields)

    # Must retrieve IDs now in case view changes after saving
    sample_ids = view.values("id")

    #
    # Save samples
    #

    pipeline = view._pipeline(detach_frames=True, detach_groups=True)

    if sample_fields:
        pipeline.append({"$project": {f: True for f in sample_fields}})
        pipeline.append({"$merge": dataset._sample_collection_name})
        foo.aggregate(dataset._sample_collection, pipeline)
    elif save_samples:
        pipeline.append(
            {
                "$merge": {
                    "into": dataset._sample_collection_name,
                    "whenMatched": "replace",
                }
            }
        )
        foo.aggregate(dataset._sample_collection, pipeline)

    #
    # Save frames
    #

    if save_frames:
        # The view may modify the frames, so we route the frames through the
        # sample collection
        pipeline = view._pipeline(frames_only=True)

        # Clips datasets may contain overlapping clips, so we must select only
        # the first occurrance of each frame
        if dataset._is_clips:
            pipeline.extend(
                [
                    {"$group": {"_id": "$_id", "doc": {"$first": "$$ROOT"}}},
                    {"$replaceRoot": {"newRoot": "$doc"}},
                ]
            )

        if frame_fields:
            pipeline.append({"$project": {f: True for f in frame_fields}})
            pipeline.append({"$merge": dataset._frame_collection_name})
            foo.aggregate(dataset._sample_collection, pipeline)
        else:
            pipeline.append(
                {
                    "$merge": {
                        "into": dataset._frame_collection_name,
                        "whenMatched": "replace",
                    }
                }
            )
            foo.aggregate(dataset._sample_collection, pipeline)

    #
    # Reload in-memory documents
    #

    if save_samples:
        fos.Sample._reload_docs(
            dataset._sample_collection_name, sample_ids=sample_ids
        )

    if save_frames:
        fofr.Frame._reload_docs(
            dataset._frame_collection_name, sample_ids=sample_ids
        )


def _merge_dataset_doc(
    dataset,
    collection_or_doc,
    fields=None,
    omit_fields=None,
    expand_schema=True,
    merge_info=True,
    overwrite_info=False,
):
    #
    # Merge schemas
    #

    src_media_type = collection_or_doc.media_type

    if dataset.media_type is None:
        if src_media_type == fom.MIXED:
            dataset.media_type = fom.GROUP
        elif src_media_type is not None:
            dataset.media_type = src_media_type

    curr_doc = dataset._doc
    has_frame_fields = dataset._has_frame_fields()

    if isinstance(collection_or_doc, foc.SampleCollection):
        # Respects filtered schemas, if any
        doc = collection_or_doc._root_dataset._doc
        schema = collection_or_doc.get_field_schema()
        if has_frame_fields:
            frame_schema = collection_or_doc.get_frame_field_schema()
    else:
        doc = collection_or_doc
        schema = {f.name: f.to_field() for f in doc.sample_fields}
        if has_frame_fields:
            frame_schema = {f.name: f.to_field() for f in doc.frame_fields}

    if curr_doc.media_type == fom.GROUP:
        # Get the group field this way because a view might omit the field
        src_group_field = _get_group_field(schema)

        if src_group_field is None:
            raise ValueError(
                "Cannot merge samples with no group field into a grouped "
                "dataset"
            )

        if curr_doc.group_field is None:
            curr_doc.group_field = doc.group_field
        elif src_group_field != curr_doc.group_field:
            raise ValueError(
                "Cannot merge samples with group field '%s' into a "
                "dataset with group field '%s'"
                % (src_group_field, curr_doc.group_field)
            )

        if src_media_type == fom.GROUP:
            src_group_media_types = doc.group_media_types
            src_default_group_slice = doc.default_group_slice
        else:
            src_group_media_types = collection_or_doc._get_group_media_types()
            src_default_group_slice = next(
                iter(src_group_media_types.keys()), None
            )

        for name, media_type in src_group_media_types.items():
            if name not in curr_doc.group_media_types:
                curr_doc.group_media_types[name] = media_type
            else:
                curr_media_type = curr_doc.group_media_types[name]
                if curr_media_type != media_type:
                    raise ValueError(
                        "Cannot merge a collection whose '%s' slice has media "
                        "type '%s' into a dataset whose '%s' slice has media "
                        "type '%s'" % (name, media_type, name, curr_media_type)
                    )

        if curr_doc.default_group_slice is None:
            curr_doc.default_group_slice = src_default_group_slice

        if dataset._group_slice is None:
            dataset._group_slice = src_default_group_slice
    elif src_media_type not in (None, dataset.media_type):
        raise ValueError(
            "Cannot merge a collection with media_type='%s' into a dataset "
            "with media_type='%s'" % (src_media_type, dataset.media_type)
        )

    # Omit fields first in case `fields` is a dict that changes field names
    if omit_fields is not None:
        if has_frame_fields:
            omit_fields, omit_frame_fields = fou.split_frame_fields(
                omit_fields
            )
            frame_schema = {
                k: v
                for k, v in frame_schema.items()
                if k not in omit_frame_fields
            }

        schema = {k: v for k, v in schema.items() if k not in omit_fields}

    if fields is not None:
        if not isinstance(fields, dict):
            fields = {f: f for f in fields}

        if has_frame_fields:
            fields, frame_fields = fou.split_frame_fields(fields)

            frame_schema = {
                frame_fields[k]: v
                for k, v in frame_schema.items()
                if k in frame_fields
            }

        schema = {fields[k]: v for k, v in schema.items() if k in fields}

    dataset._sample_doc_cls.merge_field_schema(
        schema, expand_schema=expand_schema
    )

    if has_frame_fields and frame_schema is not None:
        dataset._frame_doc_cls.merge_field_schema(
            frame_schema, expand_schema=expand_schema
        )

    if not merge_info:
        curr_doc.reload()
        return

    #
    # Merge info
    #

    if overwrite_info:
        curr_doc.info.update(doc.info)
        curr_doc.classes.update(doc.classes)
        curr_doc.mask_targets.update(doc.mask_targets)
        curr_doc.skeletons.update(doc.skeletons)

        if doc.default_classes:
            curr_doc.default_classes = doc.default_classes

        if doc.default_mask_targets:
            curr_doc.default_mask_targets = doc.default_mask_targets

        if doc.default_skeleton:
            curr_doc.default_skeleton = doc.default_skeleton
    else:
        _update_no_overwrite(curr_doc.info, doc.info)
        _update_no_overwrite(curr_doc.classes, doc.classes)
        _update_no_overwrite(curr_doc.mask_targets, doc.mask_targets)
        _update_no_overwrite(curr_doc.skeletons, doc.skeletons)

        if doc.default_classes and not curr_doc.default_classes:
            curr_doc.default_classes = doc.default_classes

        if doc.default_mask_targets and not curr_doc.default_mask_targets:
            curr_doc.default_mask_targets = doc.default_mask_targets

        if doc.default_skeleton and not curr_doc.default_skeleton:
            curr_doc.default_skeleton = doc.default_skeleton

    curr_doc.save()


def _update_no_overwrite(d, dnew):
    d.update({k: v for k, v in dnew.items() if k not in d})


def _clone_runs(dst_dataset, src_doc):
    dst_doc = dst_dataset._doc

    #
    # Clone annotation runs results
    #
    # GridFS files must be manually copied
    # This works by loading the source dataset's copy of the results into
    # memory and then writing a new copy for the destination dataset
    #

    for anno_key, run_doc in src_doc.annotation_runs.items():
        _run_doc = deepcopy(run_doc)
        dst_doc.annotation_runs[anno_key] = _run_doc
        results = foan.AnnotationMethod.load_run_results(
            dst_dataset, anno_key, cache=False
        )
        _run_doc.results = None
        foan.AnnotationMethod.save_run_results(
            dst_dataset, anno_key, results, cache=False
        )

    #
    # Clone brain results
    #
    # GridFS files must be manually copied
    # This works by loading the source dataset's copy of the results into
    # memory and then writing a new copy for the destination dataset
    #

    for brain_key, run_doc in src_doc.brain_methods.items():
        _run_doc = deepcopy(run_doc)
        dst_doc.brain_methods[brain_key] = _run_doc
        results = fob.BrainMethod.load_run_results(
            dst_dataset, brain_key, cache=False
        )
        _run_doc.results = None
        fob.BrainMethod.save_run_results(
            dst_dataset, brain_key, results, cache=False
        )

    #
    # Clone evaluation results
    #
    # GridFS files must be manually copied
    # This works by loading the source dataset's copy of the results into
    # memory and then writing a new copy for the destination dataset
    #

    for eval_key, run_doc in src_doc.evaluations.items():
        _run_doc = deepcopy(run_doc)
        dst_doc.evaluations[eval_key] = _run_doc
        results = foe.EvaluationMethod.load_run_results(
            dst_dataset, eval_key, cache=False
        )
        _run_doc.results = None
        foe.EvaluationMethod.save_run_results(
            dst_dataset, eval_key, results, cache=False
        )

    dst_doc.save()


def _ensure_index(dataset, db_field, unique=False):
    # For some reason the ID index is not reported by `index_information()` as
    # being unique like other manually created indexes, but it is
    if db_field == "_id":
        return False, False

    coll = dataset._sample_collection

    # db_field -> (name, unique)
    index_map = _get_single_index_map(coll)

    new = False
    dropped = False

    if db_field in index_map:
        name, _unique = index_map[db_field]
        if _unique or (_unique == unique):
            # Satisfactory index already exists
            return new, dropped

        # Must upgrade to unique index
        coll.drop_index(name)
        dropped = True

    coll.create_index(db_field, unique=True)
    new = True

    return new, dropped


def _cleanup_index(dataset, db_field, new_index, dropped_index):
    coll = dataset._sample_collection

    if new_index:
        # db_field -> (name, unique)
        index_map = _get_single_index_map(coll)

        name = index_map[db_field][0]
        coll.drop_index(name)

    if dropped_index:
        coll.create_index(db_field)


def _cleanup_frame_index(dataset, index):
    coll = dataset._frame_collection

    if index:
        coll.drop_index(index)


def _get_single_index_map(coll):
    # db_field -> (name, unique)
    return {
        v["key"][0][0]: (k, v.get("unique", False))
        for k, v in coll.index_information().items()
        if len(v["key"]) == 1
    }


def _add_collection_with_new_ids(
    dataset,
    sample_collection,
    include_info=True,
    overwrite_info=False,
):
    dataset._merge_doc(
        sample_collection,
        merge_info=include_info,
        overwrite_info=overwrite_info,
    )

    contains_groups = sample_collection.media_type == fom.GROUP
    contains_videos = sample_collection._contains_videos(any_slice=True)

    if contains_groups:
        src_samples = sample_collection.select_group_slices(_allow_mixed=True)
    else:
        src_samples = sample_collection

    if not contains_videos:
        src_samples._aggregate(
            detach_groups=True,
            post_pipeline=[
                {"$unset": "_id"},
                {
                    "$merge": {
                        "into": dataset._sample_collection_name,
                        "whenMatched": "keepExisting",
                        "whenNotMatched": "insert",
                    }
                },
            ],
        )

        return

    #
    # For video datasets, we must take greater care, because sample IDs are
    # used as foreign keys in the frame documents
    #

    if contains_groups:
        src_videos = sample_collection.select_group_slices(
            media_type=fom.VIDEO
        )
    else:
        src_videos = sample_collection

    old_ids = src_samples.values("_id")

    src_samples._aggregate(
        detach_frames=True,
        detach_groups=True,
        post_pipeline=[
            {"$unset": "_id"},
            {
                "$merge": {
                    "into": dataset._sample_collection_name,
                    "whenMatched": "keepExisting",
                    "whenNotMatched": "insert",
                }
            },
        ],
    )

    src_videos._aggregate(
        frames_only=True,
        post_pipeline=[
            {"$set": {"_tmp": "$_sample_id", "_sample_id": {"$rand": {}}}},
            {"$unset": "_id"},
            {
                "$merge": {
                    "into": dataset._frame_collection_name,
                    "whenMatched": "keepExisting",
                    "whenNotMatched": "insert",
                }
            },
        ],
    )

    new_ids = dataset[-len(old_ids) :].values("_id")

    ops = [
        UpdateMany(
            {"_tmp": _old},
            {"$set": {"_sample_id": _new}, "$unset": {"_tmp": ""}},
        )
        for _old, _new in zip(old_ids, new_ids)
    ]
    dataset._bulk_write(ops, frames=True)

    return [str(_id) for _id in new_ids]


def _merge_samples_python(
    dataset,
    samples,
    key_field="filepath",
    key_fcn=None,
    skip_existing=False,
    insert_new=True,
    fields=None,
    omit_fields=None,
    merge_lists=True,
    overwrite=True,
    expand_schema=True,
    dynamic=False,
    num_samples=None,
):
    if (
        isinstance(samples, foc.SampleCollection)
        and samples.media_type == fom.GROUP
    ):
        samples = samples.select_group_slices(_allow_mixed=True)
        dst = dataset.select_group_slices(_allow_mixed=True)
    else:
        dst = dataset

    if num_samples is None:
        try:
            num_samples = len(samples)
        except:
            pass

    if key_fcn is None:
        id_map = {k: v for k, v in zip(*dst.values([key_field, "_id"]))}
        key_fcn = lambda sample: sample[key_field]
    else:
        id_map = {}
        logger.info("Indexing dataset...")
        for sample in dst.iter_samples(progress=True):
            id_map[key_fcn(sample)] = sample._id

    _samples = _make_merge_samples_generator(
        dataset,
        samples,
        key_fcn,
        id_map,
        skip_existing=skip_existing,
        insert_new=insert_new,
        fields=fields,
        omit_fields=omit_fields,
        merge_lists=merge_lists,
        overwrite=overwrite,
        expand_schema=expand_schema,
    )

    logger.info("Merging samples...")
    dataset._upsert_samples(
        _samples,
        expand_schema=expand_schema,
        dynamic=dynamic,
        num_samples=num_samples,
    )


def _make_merge_samples_generator(
    dataset,
    samples,
    key_fcn,
    id_map,
    skip_existing=False,
    insert_new=True,
    fields=None,
    omit_fields=None,
    merge_lists=True,
    overwrite=True,
    expand_schema=True,
):
    # When inserting new samples, `filepath` cannot be excluded
    if insert_new:
        if isinstance(fields, dict):
            insert_fields = fields.copy()
            insert_fields["filepath"] = "filepath"
        elif fields is not None:
            insert_fields = fields.copy()
            if "filepath" not in insert_fields:
                insert_fields = ["filepath"] + insert_fields
        else:
            insert_fields = None

        insert_omit_fields = omit_fields
        if insert_omit_fields is not None:
            insert_omit_fields = [
                f for f in insert_omit_fields if f != "filepath"
            ]

    for sample in samples:
        key = key_fcn(sample)
        if key in id_map:
            if not skip_existing:
                existing_sample = dataset[id_map[key]]
                existing_sample.merge(
                    sample,
                    fields=fields,
                    omit_fields=omit_fields,
                    merge_lists=merge_lists,
                    overwrite=overwrite,
                    expand_schema=expand_schema,
                )

                yield existing_sample
        elif insert_new:
            if insert_fields is not None or insert_omit_fields is not None:
                sample = sample.copy(
                    fields=insert_fields, omit_fields=insert_omit_fields
                )
            elif sample._in_db:
                sample = sample.copy()

            yield sample


def _merge_samples_pipeline(
    src_collection,
    dst_dataset,
    key_field,
    skip_existing=False,
    insert_new=True,
    fields=None,
    omit_fields=None,
    merge_lists=True,
    overwrite=True,
):
    in_key_field = key_field
    db_fields_map = src_collection._get_db_fields_map()
    key_field = db_fields_map.get(key_field, key_field)

    contains_groups = src_collection.media_type == fom.GROUP
    if contains_groups:
        src_samples = src_collection.select_group_slices(_allow_mixed=True)
    else:
        src_samples = src_collection

    contains_videos = src_collection._contains_videos(any_slice=True)
    if contains_videos:
        if contains_groups:
            src_videos = src_collection.select_group_slices(
                media_type=fom.VIDEO
            )
        else:
            src_videos = src_collection

        if dst_dataset.media_type == fom.GROUP:
            dst_videos = dst_dataset.select_group_slices(media_type=fom.VIDEO)
        else:
            dst_videos = dst_dataset

    src_dataset = src_collection._dataset

    if contains_videos:
        frame_fields = None
        omit_frame_fields = None

    if fields is not None:
        if not isinstance(fields, dict):
            fields = {f: f for f in fields}

        if contains_videos:
            fields, frame_fields = fou.split_frame_fields(fields)

    if omit_fields is not None:
        if contains_videos:
            omit_fields, omit_frame_fields = fou.split_frame_fields(
                omit_fields
            )

        if fields is not None:
            fields = {k: v for k, v in fields.items() if k not in omit_fields}
            omit_fields = None

        if contains_videos and frame_fields is not None:
            frame_fields = {
                k: v
                for k, v in frame_fields.items()
                if k not in omit_frame_fields
            }
            omit_frame_fields = None

    #
    # Prepare samples merge pipeline
    #

    default_fields = set(
        src_collection._get_default_sample_fields(include_private=True)
    )
    default_fields.discard("id")

    sample_pipeline = []

    if fields is not None:
        project = {key_field: True}

        for k, v in fields.items():
            k = db_fields_map.get(k, k)
            v = db_fields_map.get(v, v)
            if k == v:
                project[k] = True
            else:
                project[v] = "$" + k

        if insert_new:
            # Must include default fields when new samples may be inserted.
            # Any extra fields here are omitted in `when_matched` pipeline
            project["filepath"] = True
            project["_rand"] = True
            project["_media_type"] = True

            if "tags" not in project:
                project["tags"] = []

        sample_pipeline.append({"$project": project})

    if omit_fields is not None:
        _omit_fields = set(omit_fields)
    else:
        _omit_fields = set()

    _omit_fields.add("id")
    _omit_fields.discard(in_key_field)

    if insert_new:
        # Can't omit default fields here when new samples may be inserted.
        # Any extra fields here are omitted in `when_matched` pipeline
        _omit_fields -= default_fields

    if _omit_fields:
        unset_fields = [db_fields_map.get(f, f) for f in _omit_fields]
        sample_pipeline.append({"$unset": unset_fields})

    if skip_existing:
        when_matched = "keepExisting"
    else:
        # We had to include all default fields since they are required if new
        # samples are inserted, but, when merging, the user may have wanted
        # them excluded
        delete_fields = set()
        if insert_new:
            if fields is not None:
                delete_fields.update(
                    f for f in default_fields if f not in set(fields.values())
                )

            if omit_fields is not None:
                delete_fields.update(
                    f for f in default_fields if f in omit_fields
                )

        when_matched = _merge_docs(
            src_collection,
            merge_lists=merge_lists,
            fields=fields,
            omit_fields=omit_fields,
            delete_fields=delete_fields,
            overwrite=overwrite,
            frames=False,
        )

    if insert_new:
        when_not_matched = "insert"
    else:
        when_not_matched = "discard"

    sample_pipeline.append(
        {
            "$merge": {
                "into": dst_dataset._sample_collection_name,
                "on": key_field,
                "whenMatched": when_matched,
                "whenNotMatched": when_not_matched,
            }
        }
    )

    #
    # Prepare frames merge pipeline
    #
    # The implementation of merging video frames is currently a bit complex.
    # It may be possible to simplify this...
    #
    # The trouble is that the `_sample_id` of the frame documents need to match
    # the `_id` of the sample documents after merging. There may be a more
    # clever way to make this happen via `$lookup` than what is implemented
    # here, but here's the current workflow:
    #
    # - Store the `key_field` value on each frame document in both the source
    #   and destination collections corresopnding to its parent sample in a
    #   temporary `frame_key_field` field
    # - Merge the sample documents without frames attached
    # - Merge the frame documents on `[frame_key_field, frame_number]` with
    #   their old `_sample_id`s unset
    # - Generate a `key_field` -> `_id` mapping for the post-merge sample docs,
    #   then make a pass over the frame documents and set
    #   their `_sample_id` to the corresponding value from this mapping
    # - The merge is complete, so delete `frame_key_field` from both frame
    #   collections
    #

    if contains_videos:
        frame_key_field = "_merge_key"

        # @todo this there a cleaner way to avoid this? we have to be sure that
        # `frame_key_field` is not excluded by a user's view here...
        _src_videos = _always_select_field(
            src_videos, "frames." + frame_key_field
        )

        db_fields_map = src_collection._get_db_fields_map(frames=True)

        frame_pipeline = []

        if frame_fields is not None:
            project = {}
            for k, v in frame_fields.items():
                k = db_fields_map.get(k, k)
                v = db_fields_map.get(v, v)
                if k == v:
                    project[k] = True
                else:
                    project[v] = "$" + k

            project[frame_key_field] = True
            project["frame_number"] = True
            frame_pipeline.append({"$project": project})

        if omit_frame_fields is not None:
            _omit_frame_fields = set(omit_frame_fields)
        else:
            _omit_frame_fields = set()

        _omit_frame_fields.update(["id", "_sample_id"])
        _omit_frame_fields.discard(frame_key_field)
        _omit_frame_fields.discard("frame_number")

        unset_fields = [db_fields_map.get(f, f) for f in _omit_frame_fields]
        frame_pipeline.append({"$unset": unset_fields})

        if skip_existing:
            when_frame_matched = "keepExisting"
        else:
            when_frame_matched = _merge_docs(
                src_collection,
                merge_lists=merge_lists,
                fields=frame_fields,
                omit_fields=omit_frame_fields,
                overwrite=overwrite,
                frames=True,
            )

        frame_pipeline.append(
            {
                "$merge": {
                    "into": dst_dataset._frame_collection_name,
                    "on": [frame_key_field, "frame_number"],
                    "whenMatched": when_frame_matched,
                    "whenNotMatched": "insert",
                }
            }
        )

    #
    # Perform the merge(s)
    #
    # We wrap this in a try-finally because we need to ensure that temporary
    # data and collection indexes are deleted if something goes wrong during
    # the actual merges
    #

    new_src_index = None
    dropped_src_index = None
    new_dst_index = None
    dropped_dst_index = None
    dst_frame_index = None
    src_frame_index = None

    try:
        # Create unique index on merge key, if necessary
        new_src_index, dropped_src_index = _ensure_index(
            src_dataset, key_field, unique=True
        )
        new_dst_index, dropped_dst_index = _ensure_index(
            dst_dataset, key_field, unique=True
        )

        if contains_videos:
            _index_frames(dst_videos, key_field, frame_key_field)
            _index_frames(src_videos, key_field, frame_key_field)

            # Create unique index on frame merge key
            frame_index_spec = [(frame_key_field, 1), ("frame_number", 1)]
            dst_frame_index = dst_dataset._frame_collection.create_index(
                frame_index_spec, unique=True
            )
            src_frame_index = src_dataset._frame_collection.create_index(
                frame_index_spec, unique=True
            )

        # Merge samples
        src_samples._aggregate(
            detach_frames=True,
            detach_groups=True,
            post_pipeline=sample_pipeline,
        )

        if contains_videos:
            # Merge frames
            _src_videos._aggregate(
                frames_only=True, post_pipeline=frame_pipeline
            )

            # Finalize IDs
            _finalize_frames(dst_videos, key_field, frame_key_field)
    finally:
        # Cleanup indexes
        _cleanup_index(
            src_dataset, key_field, new_src_index, dropped_src_index
        )
        _cleanup_index(
            dst_dataset, key_field, new_dst_index, dropped_dst_index
        )

        if contains_videos:
            # Cleanup indexes
            _cleanup_frame_index(dst_dataset, dst_frame_index)
            _cleanup_frame_index(src_dataset, src_frame_index)

            # Cleanup merge key
            cleanup_op = {"$unset": {frame_key_field: ""}}
            src_dataset._frame_collection.update_many({}, cleanup_op)
            dst_dataset._frame_collection.update_many({}, cleanup_op)

    # Reload docs
    fos.Sample._reload_docs(dst_dataset._sample_collection_name)
    if contains_videos:
        fofr.Frame._reload_docs(dst_dataset._frame_collection_name)


def _merge_docs(
    sample_collection,
    merge_lists=True,
    fields=None,
    omit_fields=None,
    delete_fields=None,
    overwrite=False,
    frames=False,
):
    if frames:
        schema = sample_collection.get_frame_field_schema()
    else:
        schema = sample_collection.get_field_schema()

    if merge_lists:
        list_fields = []
        elem_fields = []
        for field, field_type in schema.items():
            if fields is not None and field not in fields:
                continue

            if omit_fields is not None and field in omit_fields:
                continue

            if isinstance(field_type, fof.ListField):
                root = fields[field] if fields is not None else field
                list_fields.append(root)
            elif isinstance(
                field_type, fof.EmbeddedDocumentField
            ) and issubclass(field_type.document_type, fol._LABEL_LIST_FIELDS):
                root = fields[field] if fields is not None else field
                elem_fields.append(
                    root + "." + field_type.document_type._LABEL_LIST_FIELD
                )
    else:
        list_fields = None
        elem_fields = None

    if overwrite:
        root_doc = "$$ROOT"

        if delete_fields:
            cond = {
                "$and": [
                    {"$ne": ["$$item.v", None]},
                    {"$not": {"$in": ["$$item.k", list(delete_fields)]}},
                ]
            }
        else:
            cond = {"$ne": ["$$item.v", None]}

        new_doc = {
            "$arrayToObject": {
                "$filter": {
                    "input": {"$objectToArray": "$$new"},
                    "as": "item",
                    "cond": cond,
                }
            }
        }

        docs = [root_doc, new_doc]
    else:
        if delete_fields:
            new_doc = {
                "$arrayToObject": {
                    "$filter": {
                        "input": {"$objectToArray": "$$new"},
                        "as": "item",
                        "cond": {
                            "$not": {"$in": ["$$item.k", list(delete_fields)]}
                        },
                    }
                }
            }
        else:
            new_doc = "$$new"

        root_doc = {
            "$arrayToObject": {
                "$filter": {
                    "input": {"$objectToArray": "$$ROOT"},
                    "as": "item",
                    "cond": {"$ne": ["$$item.v", None]},
                }
            }
        }

        docs = [new_doc, root_doc]

    if list_fields or elem_fields:
        doc = {}

        if list_fields:
            for list_field in list_fields:
                _merge_list_field(doc, list_field)

        if elem_fields:
            for elem_field in elem_fields:
                _merge_label_list_field(doc, elem_field, overwrite=overwrite)

        docs.append(doc)

    return [{"$replaceWith": {"$mergeObjects": docs}}]


def _merge_list_field(doc, list_field):
    doc[list_field] = {
        "$switch": {
            "branches": [
                {
                    "case": {"$not": {"$gt": ["$" + list_field, None]}},
                    "then": "$$new." + list_field,
                },
                {
                    "case": {"$not": {"$gt": ["$$new." + list_field, None]}},
                    "then": "$" + list_field,
                },
            ],
            "default": {
                "$concatArrays": [
                    "$" + list_field,
                    {
                        "$filter": {
                            "input": "$$new." + list_field,
                            "as": "this",
                            "cond": {
                                "$not": {"$in": ["$$this", "$" + list_field]}
                            },
                        }
                    },
                ]
            },
        }
    }


def _merge_label_list_field(doc, elem_field, overwrite=False):
    field, leaf = elem_field.split(".")

    if overwrite:
        root = "$$new." + field
        elements = {
            "$reverseArray": {
                "$let": {
                    "vars": {
                        "new_ids": {
                            "$map": {
                                "input": "$$new." + elem_field,
                                "as": "this",
                                "in": "$$this._id",
                            },
                        },
                    },
                    "in": {
                        "$reduce": {
                            "input": {"$reverseArray": "$" + elem_field},
                            "initialValue": {
                                "$reverseArray": "$$new." + elem_field
                            },
                            "in": {
                                "$cond": {
                                    "if": {
                                        "$not": {
                                            "$in": ["$$this._id", "$$new_ids"]
                                        }
                                    },
                                    "then": {
                                        "$concatArrays": [
                                            "$$value",
                                            ["$$this"],
                                        ]
                                    },
                                    "else": "$$value",
                                }
                            },
                        }
                    },
                }
            }
        }
    else:
        root = "$" + field
        elements = {
            "$let": {
                "vars": {
                    "existing_ids": {
                        "$map": {
                            "input": "$" + elem_field,
                            "as": "this",
                            "in": "$$this._id",
                        },
                    },
                },
                "in": {
                    "$reduce": {
                        "input": "$$new." + elem_field,
                        "initialValue": "$" + elem_field,
                        "in": {
                            "$cond": {
                                "if": {
                                    "$not": {
                                        "$in": ["$$this._id", "$$existing_ids"]
                                    }
                                },
                                "then": {
                                    "$concatArrays": ["$$value", ["$$this"]]
                                },
                                "else": "$$value",
                            }
                        },
                    }
                },
            }
        }

    doc[field] = {
        "$switch": {
            "branches": [
                {
                    "case": {"$not": {"$gt": ["$" + field, None]}},
                    "then": "$$new." + field,
                },
                {
                    "case": {"$not": {"$gt": ["$$new." + field, None]}},
                    "then": "$" + field,
                },
            ],
            "default": {"$mergeObjects": [root, {leaf: elements}]},
        }
    }


def _index_frames(sample_collection, key_field, frame_key_field):
    ids, keys, all_sample_ids = sample_collection.values(
        ["_id", key_field, "frames._sample_id"]
    )
    keys_map = {k: v for k, v in zip(ids, keys)}

    frame_keys = []
    for sample_ids in all_sample_ids:
        if sample_ids:
            sample_keys = [keys_map[_id] for _id in sample_ids]
        else:
            sample_keys = sample_ids

        frame_keys.append(sample_keys)

    sample_collection.set_values(
        "frames." + frame_key_field,
        frame_keys,
        expand_schema=False,
        _allow_missing=True,
    )


def _always_select_field(sample_collection, field):
    if not isinstance(sample_collection, fov.DatasetView):
        return sample_collection

    view = sample_collection

    if not any(isinstance(stage, fost.SelectFields) for stage in view._stages):
        return view

    # Manually insert `field` into all `SelectFields` stages
    _view = view._base_view
    for stage in view._stages:
        if isinstance(stage, fost.SelectFields):
            stage = fost.SelectFields(
                stage.field_names + [field], _allow_missing=True
            )

        _view = _view.add_stage(stage)

    return _view


def _finalize_frames(sample_collection, key_field, frame_key_field):
    results = sample_collection.values([key_field, "_id"])
    ids_map = {k: v for k, v in zip(*results)}

    frame_coll = sample_collection._dataset._frame_collection

    ops = [
        UpdateMany(
            {frame_key_field: key}, {"$set": {"_sample_id": ids_map[key]}}
        )
        for key in frame_coll.distinct(frame_key_field)
    ]

    foo.bulk_write(ops, frame_coll)


def _get_media_type(sample):
    for field, value in sample.iter_fields():
        if isinstance(value, fog.Group):
            return fom.GROUP

    return sample.media_type


def _get_group_field(schema):
    for field_name, field in schema.items():
        if isinstance(field, fof.EmbeddedDocumentField) and issubclass(
            field.document_type, fog.Group
        ):
            return field_name

    return None


def _get_sample_ids(arg):
    if etau.is_str(arg):
        return [arg]

    if isinstance(arg, (fos.Sample, fos.SampleView)):
        return [arg.id]

    if isinstance(arg, foc.SampleCollection):
        return arg.values("id")

    arg = list(arg)

    if not arg:
        return []

    if isinstance(arg[0], (fos.Sample, fos.SampleView)):
        return [sample.id for sample in arg]

    return arg


def _get_frame_ids(arg):
    if etau.is_str(arg):
        return [arg]

    if isinstance(arg, (fofr.Frame, fofr.FrameView)):
        return [arg.id]

    if isinstance(arg, (fos.Sample, fos.SampleView)):
        return _get_frame_ids_for_sample(arg)

    if isinstance(arg, foc.SampleCollection):
        return arg.values("frames.id", unwind=True)

    arg = list(arg)

    if not arg:
        return []

    if isinstance(arg[0], (fofr.Frame, fofr.FrameView)):
        return [frame.id for frame in arg]

    if isinstance(arg[0], (fos.Sample, fos.SampleView)):
        return itertools.chain.from_iterable(
            _get_frame_ids_for_sample(a) for a in arg
        )

    return arg


def _get_frame_ids_for_sample(sample):
    if sample.in_dataset:
        view = sample._collection.select(sample.id)
        return view.values("frames.id", unwind=True)

    return [frame.id for frame in sample.frames.values()]


def _get_group_ids(arg):
    if etau.is_str(arg):
        return [arg]

    if isinstance(arg, (dict, fos.Sample, fos.SampleView)):
        return [_get_group_id(arg)]

    if isinstance(arg, foc.SampleCollection):
        if arg.media_type != fom.GROUP:
            raise ValueError("%s is not a grouped collection" % type(arg))

        return arg.values(arg.group_field + ".id")

    arg = list(arg)

    if not arg:
        return []

    if isinstance(arg[0], (dict, fos.Sample, fos.SampleView)):
        return [_get_group_id(a) for a in arg]

    return arg


def _get_group_id(sample_or_group):
    if isinstance(sample_or_group, dict):
        sample = next(iter(sample_or_group.values()))
    else:
        sample = sample_or_group

    for field, value in sample.iter_fields():
        if isinstance(value, fog.Group):
            return value.id

    raise ValueError("Sample '%s' has no group" % sample.id)


def _to_list(arg):
    if etau.is_container(arg):
        return list(arg)
<<<<<<< HEAD

    return [arg]

=======

    return [arg]

>>>>>>> 81f215de

def _parse_fields(field_names):
    field_names = _to_list(field_names)
    fields = [f for f in field_names if "." not in f]
    embedded_fields = [f for f in field_names if "." in f]
    return fields, embedded_fields


def _parse_field_mapping(field_mapping):
    fields = []
    new_fields = []
    embedded_fields = []
    embedded_new_fields = []
    for field, new_field in field_mapping.items():
        if "." in field or "." in new_field:
            embedded_fields.append(field)
            embedded_new_fields.append(new_field)
        else:
            fields.append(field)
            new_fields.append(new_field)

    return fields, new_fields, embedded_fields, embedded_new_fields


def _extract_archive_if_necessary(archive_path, cleanup):
    dataset_dir = etau.split_archive(archive_path)[0]

    if not os.path.isdir(dataset_dir):
        etau.extract_archive(archive_path, delete_archive=cleanup)

        if not os.path.isdir(dataset_dir):
            raise ValueError(
                "Expected to find a directory '%s' after extracting '%s', "
                "but it was not found" % (dataset_dir, archive_path)
            )
    else:
        logger.info(
            "Assuming '%s' contains the extracted contents of '%s'",
            dataset_dir,
            archive_path,
        )

    return dataset_dir<|MERGE_RESOLUTION|>--- conflicted
+++ resolved
@@ -1140,11 +1140,8 @@
         embedded_doc_type=None,
         subfield=None,
         fields=None,
-<<<<<<< HEAD
-=======
         description=None,
         info=None,
->>>>>>> 81f215de
         **kwargs,
     ):
         """Adds a new sample field or embedded field to the dataset, if
@@ -1166,11 +1163,8 @@
                 instances defining embedded document attributes. Only
                 applicable when ``ftype`` is
                 :class:`fiftyone.core.fields.EmbeddedDocumentField`
-<<<<<<< HEAD
-=======
             description (None): an optional description
             info (None): an optional info dict
->>>>>>> 81f215de
 
         Raises:
             ValueError: if a field of the same name already exists and it is
@@ -1189,12 +1183,8 @@
                 embedded_doc_type=embedded_doc_type,
                 subfield=subfield,
                 fields=fields,
-<<<<<<< HEAD
-                dataset_doc=self._doc,
-=======
                 description=description,
                 info=info,
->>>>>>> 81f215de
                 **kwargs,
             )
 
@@ -1206,14 +1196,7 @@
             expanded = self._add_group_field(field_name, default=value.name)
         else:
             expanded = self._sample_doc_cls.add_implied_field(
-<<<<<<< HEAD
-                field_name,
-                value,
-                dynamic=dynamic,
-                dataset_doc=self._doc,
-=======
                 field_name, value, dynamic=dynamic
->>>>>>> 81f215de
             )
 
         if expanded:
@@ -1248,13 +1231,7 @@
             elif field is not None:
                 schema[path] = field
 
-<<<<<<< HEAD
-        expanded = self._sample_doc_cls.merge_field_schema(
-            schema, dataset_doc=self._doc
-        )
-=======
         expanded = self._sample_doc_cls.merge_field_schema(schema)
->>>>>>> 81f215de
 
         if expanded:
             self._reload()
@@ -1266,11 +1243,8 @@
         embedded_doc_type=None,
         subfield=None,
         fields=None,
-<<<<<<< HEAD
-=======
         description=None,
         info=None,
->>>>>>> 81f215de
         **kwargs,
     ):
         """Adds a new frame-level field or embedded field to the dataset, if
@@ -1294,11 +1268,8 @@
                 instances defining embedded document attributes. Only
                 applicable when ``ftype`` is
                 :class:`fiftyone.core.fields.EmbeddedDocumentField`
-<<<<<<< HEAD
-=======
             description (None): an optional description
             info (None): an optional info dict
->>>>>>> 81f215de
 
         Raises:
             ValueError: if a field of the same name already exists and it is
@@ -1315,12 +1286,8 @@
             embedded_doc_type=embedded_doc_type,
             subfield=subfield,
             fields=fields,
-<<<<<<< HEAD
-            dataset_doc=self._doc,
-=======
             description=description,
             info=info,
->>>>>>> 81f215de
             **kwargs,
         )
 
@@ -1328,8 +1295,6 @@
             self._reload()
 
     def _add_implied_frame_field(self, field_name, value, dynamic=False):
-<<<<<<< HEAD
-=======
         if not self._has_frame_fields():
             raise ValueError(
                 "Only datasets that contain videos may have frame fields"
@@ -1355,43 +1320,11 @@
                 of mixed types as generic :class:`fiftyone.core.fields.Field`
                 instances (True) or to skip such fields (False)
         """
->>>>>>> 81f215de
         if not self._has_frame_fields():
             raise ValueError(
                 "Only datasets that contain videos may have frame fields"
             )
 
-<<<<<<< HEAD
-        expanded = self._frame_doc_cls.add_implied_field(
-            field_name,
-            value,
-            dynamic=dynamic,
-            dataset_doc=self._doc,
-        )
-
-        if expanded:
-            self._reload()
-
-    def add_dynamic_frame_fields(self, fields=None, add_mixed=False):
-        """Adds all dynamic frame fields to the dataset's schema.
-
-        Dynamic fields are embedded document fields with at least one non-None
-        value that have not been declared on the dataset's schema.
-
-        Args:
-            fields (None): an optional field or iterable of fields for which to
-                add dynamic fields. By default, all fields are considered
-            add_mixed (False): whether to declare fields that contain values
-                of mixed types as generic :class:`fiftyone.core.fields.Field`
-                instances (True) or to skip such fields (False)
-        """
-        if not self._has_frame_fields():
-            raise ValueError(
-                "Only datasets that contain videos may have frame fields"
-            )
-
-=======
->>>>>>> 81f215de
         dynamic_schema = self.get_dynamic_frame_field_schema(fields=fields)
 
         schema = {}
@@ -1408,13 +1341,7 @@
             elif field is not None:
                 schema[path] = field
 
-<<<<<<< HEAD
-        expanded = self._frame_doc_cls.merge_field_schema(
-            schema, dataset_doc=self._doc
-        )
-=======
         expanded = self._frame_doc_cls.merge_field_schema(schema)
->>>>>>> 81f215de
 
         if expanded:
             self._reload()
@@ -1445,11 +1372,7 @@
             field_name,
             fof.EmbeddedDocumentField,
             embedded_doc_type=fog.Group,
-<<<<<<< HEAD
-            dataset_doc=self._doc,
-=======
             **kwargs,
->>>>>>> 81f215de
         )
 
         if not expanded:
@@ -1526,8 +1449,7 @@
 
         paths, new_paths = zip(*field_mapping.items())
         self._sample_doc_cls._rename_fields(
-<<<<<<< HEAD
-            paths, new_paths, sample_collection
+            sample_collection, paths, new_paths
         )
 
         fields, _, _, _ = _parse_field_mapping(field_mapping)
@@ -1535,16 +1457,6 @@
         if fields:
             fos.Sample._purge_fields(self._sample_collection_name, fields)
 
-=======
-            sample_collection, paths, new_paths
-        )
-
-        fields, _, _, _ = _parse_field_mapping(field_mapping)
-
-        if fields:
-            fos.Sample._purge_fields(self._sample_collection_name, fields)
-
->>>>>>> 81f215de
         fos.Sample._reload_docs(self._sample_collection_name)
         self._reload()
 
@@ -1556,11 +1468,7 @@
             )
 
         paths, new_paths = zip(*field_mapping.items())
-<<<<<<< HEAD
-        self._frame_doc_cls._rename_fields(paths, new_paths, sample_collection)
-=======
         self._frame_doc_cls._rename_fields(sample_collection, paths, new_paths)
->>>>>>> 81f215de
 
         fields, _, _, _ = _parse_field_mapping(field_mapping)
 
@@ -1626,16 +1534,7 @@
         sample_collection = self if view is None else view
 
         paths, new_paths = zip(*field_mapping.items())
-<<<<<<< HEAD
-        self._sample_doc_cls._clone_fields(
-            paths,
-            new_paths,
-            sample_collection,
-            dataset_doc=self._doc,
-        )
-=======
         self._sample_doc_cls._clone_fields(sample_collection, paths, new_paths)
->>>>>>> 81f215de
 
         fos.Sample._reload_docs(self._sample_collection_name)
         self._reload()
@@ -1648,16 +1547,7 @@
             )
 
         paths, new_paths = zip(*field_mapping.items())
-<<<<<<< HEAD
-        self._frame_doc_cls._clone_fields(
-            paths,
-            new_paths,
-            sample_collection,
-            dataset_doc=self._doc,
-        )
-=======
         self._frame_doc_cls._clone_fields(sample_collection, paths, new_paths)
->>>>>>> 81f215de
 
         fofr.Frame._reload_docs(self._frame_collection_name)
         self._reload()
@@ -1728,11 +1618,7 @@
         sample_collection = self if view is None else view
 
         field_names = _to_list(field_names)
-<<<<<<< HEAD
-        self._sample_doc_cls._clear_fields(field_names, sample_collection)
-=======
         self._sample_doc_cls._clear_fields(sample_collection, field_names)
->>>>>>> 81f215de
 
         fos.Sample._reload_docs(self._sample_collection_name)
 
@@ -1744,11 +1630,7 @@
             )
 
         field_names = _to_list(field_names)
-<<<<<<< HEAD
-        self._frame_doc_cls._clear_fields(field_names, sample_collection)
-=======
         self._frame_doc_cls._clear_fields(sample_collection, field_names)
->>>>>>> 81f215de
 
         fofr.Frame._reload_docs(self._frame_collection_name)
 
@@ -1884,13 +1766,7 @@
     def _delete_sample_fields(self, field_names, error_level):
         field_names = _to_list(field_names)
         self._sample_doc_cls._delete_fields(
-<<<<<<< HEAD
-            field_names,
-            error_level=error_level,
-            dataset_doc=self._doc,
-=======
             field_names, error_level=error_level
->>>>>>> 81f215de
         )
 
         fields, embedded_fields = _parse_fields(field_names)
@@ -1906,13 +1782,7 @@
     def _remove_dynamic_sample_fields(self, field_names, error_level):
         field_names = _to_list(field_names)
         self._sample_doc_cls._remove_dynamic_fields(
-<<<<<<< HEAD
-            field_names,
-            error_level=error_level,
-            dataset_doc=self._doc,
-=======
             field_names, error_level=error_level
->>>>>>> 81f215de
         )
 
         self._reload()
@@ -1929,13 +1799,7 @@
 
         field_names = _to_list(field_names)
         self._frame_doc_cls._delete_fields(
-<<<<<<< HEAD
-            field_names,
-            error_level=error_level,
-            dataset_doc=self._doc,
-=======
             field_names, error_level=error_level
->>>>>>> 81f215de
         )
 
         fields, embedded_fields = _parse_fields(field_names)
@@ -1960,13 +1824,7 @@
 
         field_names = _to_list(field_names)
         self._frame_doc_cls._remove_dynamic_fields(
-<<<<<<< HEAD
-            field_names,
-            error_level=error_level,
-            dataset_doc=self._doc,
-=======
             field_names, error_level=error_level
->>>>>>> 81f215de
         )
 
         self._reload()
@@ -5749,15 +5607,7 @@
                     )
                 else:
                     expanded |= self._sample_doc_cls.add_implied_field(
-<<<<<<< HEAD
-                        field_name,
-                        value,
-                        dynamic=dynamic,
-                        validate=False,
-                        dataset_doc=self._doc,
-=======
                         field_name, value, dynamic=dynamic, validate=False
->>>>>>> 81f215de
                     )
 
                 if not dynamic:
@@ -5814,15 +5664,7 @@
                     continue
 
                 expanded |= self._frame_doc_cls.add_implied_field(
-<<<<<<< HEAD
-                    field_name,
-                    value,
-                    dynamic=dynamic,
-                    validate=False,
-                    dataset_doc=self._doc,
-=======
                     field_name, value, dynamic=dynamic, validate=False
->>>>>>> 81f215de
                 )
 
                 if not dynamic:
@@ -6156,36 +5998,7 @@
 
     if field_docs is not None:
         for field_doc in field_docs:
-<<<<<<< HEAD
-            doc_cls._declare_field(field_doc)
-
-
-def _get_dataset_doc(collection_name, frames=False):
-    if frames:
-        # Clips datasets share their parent dataset's frame collection, but
-        # only the parent sample collection starts with "samples."
-        query = {
-            "frame_collection_name": collection_name,
-            "sample_collection_name": {"$regex": "^samples\\."},
-        }
-    else:
-        query = {"sample_collection_name": collection_name}
-
-    conn = foo.get_db_conn()
-    doc = conn.datasets.find_one(query, {"name": 1})
-
-    if doc is None:
-        dtype = "sample" if not frames else "frame"
-        raise ValueError(
-            "No dataset found with %s collection name '%s'"
-            % (dtype, collection_name)
-        )
-
-    dataset = load_dataset(doc["name"])
-    return dataset._doc
-=======
             doc_cls._declare_field(dataset, field_doc.name, field_doc)
->>>>>>> 81f215de
 
 
 def _load_clips_source_dataset(frame_collection_name):
@@ -7766,15 +7579,9 @@
 def _to_list(arg):
     if etau.is_container(arg):
         return list(arg)
-<<<<<<< HEAD
 
     return [arg]
 
-=======
-
-    return [arg]
-
->>>>>>> 81f215de
 
 def _parse_fields(field_names):
     field_names = _to_list(field_names)
