--- conflicted
+++ resolved
@@ -135,9 +135,6 @@
 
     Args:
         name: the name of the dataset
-<<<<<<< HEAD
-        create (True): whether to create a dataset with the given name if it
-            does not exist
         persistent (False): whether the dataset will persist in the database
             once the session terminates.
 
@@ -145,24 +142,14 @@
         ValueError: if ``create == False`` and the dataset does not exist
     """
 
-    def __init__(self, name, create=True, persistent=False):
-=======
-    """
-
-    def __init__(self, name, _create=True):
->>>>>>> 72d2ce97
+    def __init__(self, name, persistent=False, _create=True):
         self._name = name
         self._deleted = False
 
-<<<<<<< HEAD
-        if create:
+        if _create:
             self._meta, self._sample_doc_cls = _create_dataset(
                 name, persistent=persistent
             )
-=======
-        if _create:
-            self._meta, self._sample_doc_cls = _create_dataset(name)
->>>>>>> 72d2ce97
         else:
             self._meta, self._sample_doc_cls = _load_dataset(name)
 
