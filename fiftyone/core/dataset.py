"""
FiftyOne datasets.

| Copyright 2017-2022, Voxel51, Inc.
| `voxel51.com <https://voxel51.com/>`_
|
"""
from collections import defaultdict
from datetime import datetime
import fnmatch
import itertools
import logging
import numbers
import os
import random
import string

from bson import json_util, ObjectId
from deprecated import deprecated
import mongoengine.errors as moe
from pymongo import DeleteMany, InsertOne, ReplaceOne, UpdateMany, UpdateOne
from pymongo.errors import CursorNotFound, BulkWriteError

import eta.core.serial as etas
import eta.core.utils as etau

import fiftyone as fo
import fiftyone.constants as focn
import fiftyone.core.collections as foc
import fiftyone.core.expressions as foe
import fiftyone.core.fields as fof
import fiftyone.core.frame as fofr
import fiftyone.core.labels as fol
import fiftyone.core.media as fom
import fiftyone.core.metadata as fome
from fiftyone.core.odm.dataset import SampleFieldDocument
import fiftyone.migrations as fomi
import fiftyone.core.odm as foo
import fiftyone.core.sample as fos
from fiftyone.core.singletons import DatasetSingleton
import fiftyone.core.utils as fou
import fiftyone.core.view as fov

fost = fou.lazy_import("fiftyone.core.stages")
foud = fou.lazy_import("fiftyone.utils.data")


logger = logging.getLogger(__name__)


def list_datasets(info=False):
    """Lists the available FiftyOne datasets.

    Args:
        info (False): whether to return info dicts describing each dataset
            rather than just their names

    Returns:
        a list of dataset names or info dicts
    """
    if info:
        return _list_dataset_info()

    return _list_datasets()


def dataset_exists(name):
    """Checks if the dataset exists.

    Args:
        name: the name of the dataset

    Returns:
        True/False
    """
    conn = foo.get_db_conn()
    return bool(list(conn.datasets.find({"name": name}, {"_id": 1}).limit(1)))


def load_dataset(name):
    """Loads the FiftyOne dataset with the given name.

    To create a new dataset, use the :class:`Dataset` constructor.

    .. note::

        :class:`Dataset` instances are singletons keyed by their name, so all
        calls to this method with a given dataset ``name`` in a program will
        return the same object.

    Args:
        name: the name of the dataset

    Returns:
        a :class:`Dataset`
    """
    return Dataset(name, _create=False)


def get_default_dataset_name():
    """Returns a default dataset name based on the current time.

    Returns:
        a dataset name
    """
    now = datetime.now()
    name = now.strftime("%Y.%m.%d.%H.%M.%S")
    if name in _list_datasets(include_private=True):
        name = now.strftime("%Y.%m.%d.%H.%M.%S.%f")

    return name


def make_unique_dataset_name(root):
    """Makes a unique dataset name with the given root name.

    Args:
        root: the root name for the dataset

    Returns:
        the dataset name
    """
    name = root
    dataset_names = _list_datasets(include_private=True)

    if name in dataset_names:
        name += "_" + _get_random_characters(6)

    while name in dataset_names:
        name += _get_random_characters(1)

    return name


def get_default_dataset_dir(name):
    """Returns the default dataset directory for the dataset with the given
    name.

    Args:
        name: the dataset name

    Returns:
        the default directory for the dataset
    """
    return os.path.join(fo.config.default_dataset_dir, name)


def delete_dataset(name, verbose=False):
    """Deletes the FiftyOne dataset with the given name.

    Args:
        name: the name of the dataset
        verbose (False): whether to log the name of the deleted dataset
    """
    dataset = load_dataset(name)
    dataset.delete()
    if verbose:
        logger.info("Dataset '%s' deleted", name)


def delete_datasets(glob_patt, verbose=False):
    """Deletes all FiftyOne datasets whose names match the given glob pattern.

    Args:
        glob_patt: a glob pattern of datasets to delete
        verbose (False): whether to log the names of deleted datasets
    """
    all_datasets = _list_datasets()
    for name in fnmatch.filter(all_datasets, glob_patt):
        delete_dataset(name, verbose=verbose)


def delete_non_persistent_datasets(verbose=False):
    """Deletes all non-persistent datasets.

    Args:
        verbose (False): whether to log the names of deleted datasets
    """
    conn = foo.get_db_conn()

    for name in conn.datasets.find({"persistent": False}).distinct("name"):
        try:
            dataset = Dataset(name, _create=False, _virtual=True)
        except:
            # If the dataset can't be loaded, it likely requires migration,
            # which means it is persistent, so we don't worry about it here
            continue

        if not dataset.persistent and not dataset.deleted:
            dataset.delete()
            if verbose:
                logger.info("Dataset '%s' deleted", name)


class Dataset(foc.SampleCollection, metaclass=DatasetSingleton):
    """A FiftyOne dataset.

    Datasets represent an ordered collection of
    :class:`fiftyone.core.sample.Sample` instances that describe a particular
    type of raw media (e.g., images or videos) together with a user-defined set
    of fields.

    FiftyOne datasets ingest and store the labels for all samples internally;
    raw media is stored on disk and the dataset provides paths to the data.

    See :ref:`this page <using-datasets>` for an overview of working with
    FiftyOne datasets.

    Args:
        name (None): the name of the dataset. By default,
            :func:`get_default_dataset_name` is used
        persistent (False): whether the dataset should persist in the database
            after the session terminates
        overwrite (False): whether to overwrite an existing dataset of the same
            name
    """

    def __init__(
        self,
        name=None,
        persistent=False,
        overwrite=False,
        _create=True,
        _virtual=False,
        **kwargs,
    ):
        if name is None and _create:
            name = get_default_dataset_name()

        if overwrite and dataset_exists(name):
            delete_dataset(name)

        if _create:
            doc, sample_doc_cls, frame_doc_cls = _create_dataset(
                name, persistent=persistent, **kwargs
            )
        else:
            doc, sample_doc_cls, frame_doc_cls = _load_dataset(
                name, virtual=_virtual
            )

        self._doc = doc
        self._sample_doc_cls = sample_doc_cls
        self._frame_doc_cls = frame_doc_cls

        self._annotation_cache = {}
        self._brain_cache = {}
        self._evaluation_cache = {}

        self._deleted = False

    def __len__(self):
        return self.count()

    def __getitem__(self, id_filepath_slice):
        if isinstance(id_filepath_slice, numbers.Integral):
            raise ValueError(
                "Accessing dataset samples by numeric index is not supported. "
                "Use sample IDs, filepaths, slices, boolean arrays, or a "
                "boolean ViewExpression instead"
            )

        if isinstance(id_filepath_slice, slice):
            return self.view()[id_filepath_slice]

        if isinstance(id_filepath_slice, foe.ViewExpression):
            return self.view()[id_filepath_slice]

        if etau.is_container(id_filepath_slice):
            return self.view()[id_filepath_slice]

        try:
            oid = ObjectId(id_filepath_slice)
            query = {"_id": oid}
        except:
            oid = None
            query = {"filepath": id_filepath_slice}

        d = self._sample_collection.find_one(query)

        if d is None:
            field = "ID" if oid is not None else "filepath"
            raise KeyError(
                "No sample found with %s '%s'" % (field, id_filepath_slice)
            )

        doc = self._sample_dict_to_doc(d)
        return fos.Sample.from_doc(doc, dataset=self)

    def __delitem__(self, samples_or_ids):
        self.delete_samples(samples_or_ids)

    def __getattribute__(self, name):
        #
        # The attributes necessary to determine a dataset's name and whether
        # it is deleted are always available. If a dataset is deleted, no other
        # methods are available
        #
        if name.startswith("__") or name in (
            "name",
            "deleted",
            "_deleted",
            "_doc",
        ):
            return super().__getattribute__(name)

        if getattr(self, "_deleted", False):
            raise ValueError("Dataset '%s' is deleted" % self.name)

        return super().__getattribute__(name)

    @property
    def _dataset(self):
        return self

    @property
    def _root_dataset(self):
        return self

    @property
    def _is_generated(self):
        return self._is_patches or self._is_frames or self._is_clips

    @property
    def _is_patches(self):
        return self._sample_collection_name.startswith("patches.")

    @property
    def _is_frames(self):
        return self._sample_collection_name.startswith("frames.")

    @property
    def _is_clips(self):
        return self._sample_collection_name.startswith("clips.")

    @property
    def media_type(self):
        """The media type of the dataset."""
        return self._doc.media_type

    @media_type.setter
    def media_type(self, media_type):
        if self:
            raise ValueError("Cannot set media type of a non-empty dataset")

        if media_type not in fom.MEDIA_TYPES:
            raise ValueError(
                "Invalid media_type '%s'. Supported values are %s"
                % (media_type, fom.MEDIA_TYPES)
            )

        if media_type == self._doc.media_type:
            return

        self._doc.media_type = media_type
        self._set_metadata(media_type)

    def _set_metadata(self, media_type):
        idx = None
        for i, field in enumerate(self._doc.sample_fields):
            if field.name == "metadata":
                idx = i

        if idx is not None:
            if media_type == fom.IMAGE:
                doc_type = fome.ImageMetadata
            elif media_type == fom.VIDEO:
                doc_type = fome.VideoMetadata
            else:
                doc_type = fome.Metadata

            field = foo.create_field(
                "metadata",
                fof.EmbeddedDocumentField,
                embedded_doc_type=doc_type,
            )
            field_doc = foo.SampleFieldDocument.from_field(field)
            self._doc.sample_fields[idx] = field_doc

        if media_type == fom.VIDEO:
            # pylint: disable=no-member
            self._doc.frame_fields = [
                foo.SampleFieldDocument.from_field(field)
                for field in self._frame_doc_cls._fields.values()
            ]

        self._doc.save()
        self.reload()

    @property
    def version(self):
        """The version of the ``fiftyone`` package for which the dataset is
        formatted.
        """
        return self._doc.version

    @property
    def name(self):
        """The name of the dataset."""
        return self._doc.name

    @name.setter
    def name(self, name):
        _name = self._doc.name

        if name == _name:
            return

        if name in list_datasets():
            raise ValueError("A dataset with name '%s' already exists" % name)

        try:
            self._doc.name = name
            self._doc.save()
        except:
            self._doc.name = _name
            raise

        # Update singleton
        self._instances.pop(_name, None)
        self._instances[name] = self

    @property
    def created_at(self):
        """The datetime that the dataset was created."""
        return self._doc.created_at

    @property
    def last_loaded_at(self):
        """The datetime that the dataset was last loaded."""
        return self._doc.last_loaded_at

    @property
    def persistent(self):
        """Whether the dataset persists in the database after a session is
        terminated.
        """
        return self._doc.persistent

    @persistent.setter
    def persistent(self, value):
        _value = self._doc.persistent
        try:
            self._doc.persistent = value
            self._doc.save()
        except:
            self._doc.persistent = _value
            raise

    @property
    def tags(self):
        """A list of tags given to the dataset.

        Examples::

            import fiftyone as fo

            dataset = fo.Dataset()

            # Add some tags
            dataset.tags = ["test", "projectA"]

            # Edit the tags
            dataset.tags.pop()
            dataset.tags.append("projectB")
            dataset.save()  # must save after edits
        """
        return self._doc.tags

    @tags.setter
    def tags(self, value):
        _value = self._doc.tags
        try:
            self._doc.tags = value
            self._doc.save()
        except:
            self._doc.tags = _value
            raise

    @property
    def info(self):
        """A user-facing dictionary of information about the dataset.

        Examples::

            import fiftyone as fo

            dataset = fo.Dataset()

            # Store a class list in the dataset's info
            dataset.info = {"classes": ["cat", "dog"]}

            # Edit the info
            dataset.info["other_classes"] = ["bird", "plane"]
            dataset.save()  # must save after edits
        """
        return self._doc.info

    @info.setter
    def info(self, info):
        self._doc.info = info
        self._doc.save()

    @property
    def classes(self):
        """A dict mapping field names to list of class label strings for the
        corresponding fields of the dataset.

        Examples::

            import fiftyone as fo

            dataset = fo.Dataset()

            # Set classes for the `ground_truth` and `predictions` fields
            dataset.classes = {
                "ground_truth": ["cat", "dog"],
                "predictions": ["cat", "dog", "other"],
            }

            # Edit an existing classes list
            dataset.classes["ground_truth"].append("other")
            dataset.save()  # must save after edits
        """
        return self._doc.classes

    @classes.setter
    def classes(self, classes):
        self._doc.classes = classes
        self.save()

    @property
    def default_classes(self):
        """A list of class label strings for all
        :class:`fiftyone.core.labels.Label` fields of this dataset that do not
        have customized classes defined in :meth:`classes`.

        Examples::

            import fiftyone as fo

            dataset = fo.Dataset()

            # Set default classes
            dataset.default_classes = ["cat", "dog"]

            # Edit the default classes
            dataset.default_classes.append("rabbit")
            dataset.save()  # must save after edits
        """
        return self._doc.default_classes

    @default_classes.setter
    def default_classes(self, classes):
        self._doc.default_classes = classes
        self.save()

    @property
    def mask_targets(self):
        """A dict mapping field names to mask target dicts, each of which
        defines a mapping between pixel values and label strings for the
        segmentation masks in the corresponding field of the dataset.

        .. note::

            The pixel value `0` is a reserved "background" class that is
            rendered as invisible in the App.

        Examples::

            import fiftyone as fo

            dataset = fo.Dataset()

            # Set mask targets for the `ground_truth` and `predictions` fields
            dataset.mask_targets = {
                "ground_truth": {1: "cat", 2: "dog"},
                "predictions": {1: "cat", 2: "dog", 255: "other"},
            }

            # Edit an existing mask target
            dataset.mask_targets["ground_truth"][255] = "other"
            dataset.save()  # must save after edits
        """
        return self._doc.mask_targets

    @mask_targets.setter
    def mask_targets(self, targets):
        self._doc.mask_targets = targets
        self.save()

    @property
    def default_mask_targets(self):
        """A dict defining a default mapping between pixel values and label
        strings for the segmentation masks of all
        :class:`fiftyone.core.labels.Segmentation` fields of this dataset that
        do not have customized mask targets defined in :meth:`mask_targets`.

        .. note::

            The pixel value `0` is a reserved "background" class that is
            rendered as invisible in the App.

        Examples::

            import fiftyone as fo

            dataset = fo.Dataset()

            # Set default mask targets
            dataset.default_mask_targets = {1: "cat", 2: "dog"}

            # Edit the default mask targets
            dataset.default_mask_targets[255] = "other"
            dataset.save()  # must save after edits
        """
        return self._doc.default_mask_targets

    @default_mask_targets.setter
    def default_mask_targets(self, targets):
        self._doc.default_mask_targets = targets
        self.save()

    @property
    def skeletons(self):
        """A dict mapping field names to
        :class:`fiftyone.core.odm.dataset.KeypointSkeleton` instances, each of
        which defines the semantic labels and point connectivity for the
        :class:`fiftyone.core.labels.Keypoint` instances in the corresponding
        field of the dataset.

        Examples::

            import fiftyone as fo

            dataset = fo.Dataset()

            # Set keypoint skeleton for the `ground_truth` field
            dataset.skeletons = {
                "ground_truth": fo.KeypointSkeleton(
                    labels=[
                        "left hand" "left shoulder", "right shoulder", "right hand",
                        "left eye", "right eye", "mouth",
                    ],
                    edges=[[0, 1, 2, 3], [4, 5, 6]],
                )
            }

            # Edit an existing skeleton
            dataset.skeletons["ground_truth"].labels[-1] = "lips"
            dataset.save()  # must save after edits
        """
        return self._doc.skeletons

    @skeletons.setter
    def skeletons(self, skeletons):
        self._doc.skeletons = skeletons
        self.save()

    @property
    def default_skeleton(self):
        """A default :class:`fiftyone.core.odm.dataset.KeypointSkeleton`
        defining the semantic labels and point connectivity for all
        :class:`fiftyone.core.labels.Keypoint` fields of this dataset that do
        not have customized skeletons defined in :meth:`skeleton`.

        Examples::

            import fiftyone as fo

            dataset = fo.Dataset()

            # Set default keypoint skeleton
            dataset.default_skeleton = fo.KeypointSkeleton(
                labels=[
                    "left hand" "left shoulder", "right shoulder", "right hand",
                    "left eye", "right eye", "mouth",
                ],
                edges=[[0, 1, 2, 3], [4, 5, 6]],
            )

            # Edit the default skeleton
            dataset.default_skeleton.labels[-1] = "lips"
            dataset.save()  # must save after edits
        """
        return self._doc.default_skeleton

    @default_skeleton.setter
    def default_skeleton(self, skeleton):
        self._doc.default_skeleton = skeleton
        self.save()

    @property
    def deleted(self):
        """Whether the dataset is deleted."""
        return self._deleted

    def summary(self):
        """Returns a string summary of the dataset.

        Returns:
            a string summary
        """
        elements = [
            ("Name:", self.name),
            ("Media type:", self.media_type),
            ("Num samples:", self.count()),
            ("Persistent:", self.persistent),
            ("Tags:", self.tags),
        ]

        elements = fou.justify_headings(elements)
        lines = ["%s %s" % tuple(e) for e in elements]

        lines.extend(
            ["Sample fields:", self._to_fields_str(self.get_field_schema())]
        )

        if self.media_type == fom.VIDEO:
            lines.extend(
                [
                    "Frame fields:",
                    self._to_fields_str(self.get_frame_field_schema()),
                ]
            )

        return "\n".join(lines)

    def stats(self, include_media=False, compressed=False):
        """Returns stats about the dataset on disk.

        The ``samples`` keys refer to the sample-level labels for the dataset
        as they are stored in the database.

        The ``media`` keys refer to the raw media associated with each sample
        in the dataset on disk (only included if ``include_media`` is True).

        The ``frames`` keys refer to the frame labels for the dataset as they
        are stored in the database (video datasets only).

        Args:
            include_media (False): whether to include stats about the size of
                the raw media in the dataset
            compressed (False): whether to return the sizes of collections in
                their compressed form on disk (True) or the logical
                uncompressed size of  the collections (False)

        Returns:
            a stats dict
        """
        stats = {}

        conn = foo.get_db_conn()

        cs = conn.command("collstats", self._sample_collection_name)
        samples_bytes = cs["storageSize"] if compressed else cs["size"]
        stats["samples_count"] = cs["count"]
        stats["samples_bytes"] = samples_bytes
        stats["samples_size"] = etau.to_human_bytes_str(samples_bytes)
        total_bytes = samples_bytes

        if self.media_type == fom.VIDEO:
            cs = conn.command("collstats", self._frame_collection_name)
            frames_bytes = cs["storageSize"] if compressed else cs["size"]
            stats["frames_count"] = cs["count"]
            stats["frames_bytes"] = frames_bytes
            stats["frames_size"] = etau.to_human_bytes_str(frames_bytes)
            total_bytes += frames_bytes

        if include_media:
            self.compute_metadata()
            media_bytes = self.sum("metadata.size_bytes")
            stats["media_bytes"] = media_bytes
            stats["media_size"] = etau.to_human_bytes_str(media_bytes)
            total_bytes += media_bytes

        stats["total_bytes"] = total_bytes
        stats["total_size"] = etau.to_human_bytes_str(total_bytes)

        return stats

    def first(self):
        """Returns the first sample in the dataset.

        Returns:
            a :class:`fiftyone.core.sample.Sample`
        """
        return super().first()

    def last(self):
        """Returns the last sample in the dataset.

        Returns:
            a :class:`fiftyone.core.sample.Sample`
        """
        try:
            sample_view = self[-1:].first()
        except ValueError:
            raise ValueError("%s is empty" % self.__class__.__name__)

        return fos.Sample.from_doc(sample_view._doc, dataset=self)

    def head(self, num_samples=3):
        """Returns a list of the first few samples in the dataset.

        If fewer than ``num_samples`` samples are in the dataset, only the
        available samples are returned.

        Args:
            num_samples (3): the number of samples

        Returns:
            a list of :class:`fiftyone.core.sample.Sample` objects
        """
        return [
            fos.Sample.from_doc(sv._doc, dataset=self)
            for sv in self[:num_samples]
        ]

    def tail(self, num_samples=3):
        """Returns a list of the last few samples in the dataset.

        If fewer than ``num_samples`` samples are in the dataset, only the
        available samples are returned.

        Args:
            num_samples (3): the number of samples

        Returns:
            a list of :class:`fiftyone.core.sample.Sample` objects
        """
        return [
            fos.Sample.from_doc(sv._doc, dataset=self)
            for sv in self[-num_samples:]
        ]

    def view(self):
        """Returns a :class:`fiftyone.core.view.DatasetView` containing the
        entire dataset.

        Returns:
            a :class:`fiftyone.core.view.DatasetView`
        """
        return fov.DatasetView(self)

    def get_field_schema(
        self, ftype=None, embedded_doc_type=None, include_private=False
    ):
        """Returns a schema dictionary describing the fields of the samples in
        the dataset.

        Args:
            ftype (None): an optional field type to which to restrict the
                returned schema. Must be a subclass of
                :class:`fiftyone.core.fields.Field`
            embedded_doc_type (None): an optional embedded document type to
                which to restrict the returned schema. Must be a subclass of
                :class:`fiftyone.core.odm.BaseEmbeddedDocument`
            include_private (False): whether to include fields that start with
                ``_`` in the returned schema

        Returns:
             an ``OrderedDict`` mapping field names to field types
        """
        return self._sample_doc_cls.get_field_schema(
            ftype=ftype,
            embedded_doc_type=embedded_doc_type,
            include_private=include_private,
        )

    def get_frame_field_schema(
        self, ftype=None, embedded_doc_type=None, include_private=False
    ):
        """Returns a schema dictionary describing the fields of the frames of
        the samples in the dataset.

        Only applicable for video datasets.

        Args:
            ftype (None): an optional field type to which to restrict the
                returned schema. Must be a subclass of
                :class:`fiftyone.core.fields.Field`
            embedded_doc_type (None): an optional embedded document type to
                which to restrict the returned schema. Must be a subclass of
                :class:`fiftyone.core.odm.BaseEmbeddedDocument`
            include_private (False): whether to include fields that start with
                ``_`` in the returned schema

        Returns:
            a dictionary mapping field names to field types, or ``None`` if
            the dataset is not a video dataset
        """
        if self.media_type != fom.VIDEO:
            return None

        return self._frame_doc_cls.get_field_schema(
            ftype=ftype,
            embedded_doc_type=embedded_doc_type,
            include_private=include_private,
        )

    def add_sample_field(
        self,
        field_name,
        ftype,
        embedded_doc_type=None,
        subfield=None,
        **kwargs,
    ):
        """Adds a new sample field to the dataset.

        Args:
            field_name: the field name
            ftype: the field type to create. Must be a subclass of
                :class:`fiftyone.core.fields.Field`
            embedded_doc_type (None): the
                :class:`fiftyone.core.odm.BaseEmbeddedDocument` type of the
                field. Only applicable when ``ftype`` is
                :class:`fiftyone.core.fields.EmbeddedDocumentField`
            subfield (None): the :class:`fiftyone.core.fields.Field` type of
                the contained field. Only applicable when ``ftype`` is
                :class:`fiftyone.core.fields.ListField` or
                :class:`fiftyone.core.fields.DictField`
        """
        self._sample_doc_cls.add_field(
            field_name,
            ftype,
            embedded_doc_type=embedded_doc_type,
            subfield=subfield,
            **kwargs,
        )
        self._reload()

    def _add_sample_field_if_necessary(
        self,
        field_name,
        ftype,
        embedded_doc_type=None,
        subfield=None,
        **kwargs,
    ):
        field_kwargs = dict(
            ftype=ftype,
            embedded_doc_type=embedded_doc_type,
            subfield=subfield,
            **kwargs,
        )

        schema = self.get_field_schema()
        if field_name in schema:
            foo.validate_fields_match(
                field_name, field_kwargs, schema[field_name]
            )
        else:
            self.add_sample_field(field_name, **field_kwargs)

    def _add_implied_sample_field(self, field_name, value):
        self._sample_doc_cls.add_implied_field(field_name, value)
        self._reload()

    def add_frame_field(
        self,
        field_name,
        ftype,
        embedded_doc_type=None,
        subfield=None,
        **kwargs,
    ):
        """Adds a new frame-level field to the dataset.

        Only applicable to video datasets.

        Args:
            field_name: the field name
            ftype: the field type to create. Must be a subclass of
                :class:`fiftyone.core.fields.Field`
            embedded_doc_type (None): the
                :class:`fiftyone.core.odm.BaseEmbeddedDocument` type of the
                field. Only applicable when ``ftype`` is
                :class:`fiftyone.core.fields.EmbeddedDocumentField`
            subfield (None): the :class:`fiftyone.core.fields.Field` type of
                the contained field. Only applicable when ``ftype`` is
                :class:`fiftyone.core.fields.ListField` or
                :class:`fiftyone.core.fields.DictField`
        """
        if self.media_type != fom.VIDEO:
            raise ValueError("Only video datasets have frame fields")

        self._frame_doc_cls.add_field(
            field_name,
            ftype,
            embedded_doc_type=embedded_doc_type,
            subfield=subfield,
            **kwargs,
        )
        self._reload()

    def _add_frame_field_if_necessary(
        self,
        field_name,
        ftype,
        embedded_doc_type=None,
        subfield=None,
        **kwargs,
    ):
        field_kwargs = dict(
            ftype=ftype,
            embedded_doc_type=embedded_doc_type,
            subfield=subfield,
            **kwargs,
        )

        schema = self.get_frame_field_schema()
        if field_name in schema:
            foo.validate_fields_match(
                field_name, field_kwargs, schema[field_name]
            )
        else:
            self.add_frame_field(field_name, **field_kwargs)

    def _add_implied_frame_field(self, field_name, value):
        if self.media_type != fom.VIDEO:
            raise ValueError("Only video datasets have frame fields")

        self._frame_doc_cls.add_implied_field(field_name, value)
        self._reload()

    def rename_sample_field(self, field_name, new_field_name):
        """Renames the sample field to the given new name.

        You can use dot notation (``embedded.field.name``) to rename embedded
        fields.

        Args:
            field_name: the field name or ``embedded.field.name``
            new_field_name: the new field name or ``embedded.field.name``
        """
        self._rename_sample_fields({field_name: new_field_name})

    def rename_sample_fields(self, field_mapping):
        """Renames the sample fields to the given new names.

        You can use dot notation (``embedded.field.name``) to rename embedded
        fields.

        Args:
            field_mapping: a dict mapping field names to new field names
        """
        self._rename_sample_fields(field_mapping)

    def rename_frame_field(self, field_name, new_field_name):
        """Renames the frame-level field to the given new name.

        You can use dot notation (``embedded.field.name``) to rename embedded
        frame fields.

        Only applicable to video datasets.

        Args:
            field_name: the field name or ``embedded.field.name``
            new_field_name: the new field name or ``embedded.field.name``
        """
        self._rename_frame_fields({field_name: new_field_name})

    def rename_frame_fields(self, field_mapping):
        """Renames the frame-level fields to the given new names.

        You can use dot notation (``embedded.field.name``) to rename embedded
        frame fields.

        Args:
            field_mapping: a dict mapping field names to new field names
        """
        self._rename_frame_fields(field_mapping)

    def _rename_sample_fields(self, field_mapping, view=None):
        (
            fields,
            new_fields,
            embedded_fields,
            embedded_new_fields,
        ) = _parse_field_mapping(field_mapping)

        if fields:
            self._sample_doc_cls._rename_fields(fields, new_fields)
            fos.Sample._rename_fields(
                self._sample_collection_name, fields, new_fields
            )

        if embedded_fields:
            sample_collection = self if view is None else view
            self._sample_doc_cls._rename_embedded_fields(
                embedded_fields, embedded_new_fields, sample_collection
            )
            fos.Sample._reload_docs(self._sample_collection_name)

        self._reload()

    def _rename_frame_fields(self, field_mapping, view=None):
        if self.media_type != fom.VIDEO:
            raise ValueError("Only video datasets have frame fields")

        (
            fields,
            new_fields,
            embedded_fields,
            embedded_new_fields,
        ) = _parse_field_mapping(field_mapping)

        if fields:
            self._frame_doc_cls._rename_fields(fields, new_fields)
            fofr.Frame._rename_fields(
                self._frame_collection_name, fields, new_fields
            )

        if embedded_fields:
            sample_collection = self if view is None else view
            self._frame_doc_cls._rename_embedded_fields(
                embedded_fields, embedded_new_fields, sample_collection
            )
            fofr.Frame._reload_docs(self._frame_collection_name)

        self._reload()

    def clone_sample_field(self, field_name, new_field_name):
        """Clones the given sample field into a new field of the dataset.

        You can use dot notation (``embedded.field.name``) to clone embedded
        fields.

        Args:
            field_name: the field name or ``embedded.field.name``
            new_field_name: the new field name or ``embedded.field.name``
        """
        self._clone_sample_fields({field_name: new_field_name})

    def clone_sample_fields(self, field_mapping):
        """Clones the given sample fields into new fields of the dataset.

        You can use dot notation (``embedded.field.name``) to clone embedded
        fields.

        Args:
            field_mapping: a dict mapping field names to new field names into
                which to clone each field
        """
        self._clone_sample_fields(field_mapping)

    def clone_frame_field(self, field_name, new_field_name):
        """Clones the frame-level field into a new field.

        You can use dot notation (``embedded.field.name``) to clone embedded
        frame fields.

        Only applicable to video datasets.

        Args:
            field_name: the field name or ``embedded.field.name``
            new_field_name: the new field name or ``embedded.field.name``
        """
        self._clone_frame_fields({field_name: new_field_name})

    def clone_frame_fields(self, field_mapping):
        """Clones the frame-level fields into new fields.

        You can use dot notation (``embedded.field.name``) to clone embedded
        frame fields.

        Only applicable to video datasets.

        Args:
            field_mapping: a dict mapping field names to new field names into
                which to clone each field
        """
        self._clone_frame_fields(field_mapping)

    def _clone_sample_fields(self, field_mapping, view=None):
        (
            fields,
            new_fields,
            embedded_fields,
            embedded_new_fields,
        ) = _parse_field_mapping(field_mapping)

        if fields:
            self._sample_doc_cls._clone_fields(fields, new_fields, view)

        if embedded_fields:
            sample_collection = self if view is None else view
            self._sample_doc_cls._clone_embedded_fields(
                embedded_fields, embedded_new_fields, sample_collection
            )

        fos.Sample._reload_docs(self._sample_collection_name)
        self._reload()

    def _clone_frame_fields(self, field_mapping, view=None):
        if self.media_type != fom.VIDEO:
            raise ValueError("Only video datasets have frame fields")

        (
            fields,
            new_fields,
            embedded_fields,
            embedded_new_fields,
        ) = _parse_field_mapping(field_mapping)

        if fields:
            self._frame_doc_cls._clone_fields(fields, new_fields, view)

        if embedded_fields:
            sample_collection = self if view is None else view
            self._frame_doc_cls._clone_embedded_fields(
                embedded_fields, embedded_new_fields, sample_collection
            )

        fofr.Frame._reload_docs(self._frame_collection_name)
        self._reload()

    def clear_sample_field(self, field_name):
        """Clears the values of the field from all samples in the dataset.

        The field will remain in the dataset's schema, and all samples will
        have the value ``None`` for the field.

        You can use dot notation (``embedded.field.name``) to clone embedded
        frame fields.

        Args:
            field_name: the field name or ``embedded.field.name``
        """
        self._clear_sample_fields(field_name)

    def clear_sample_fields(self, field_names):
        """Clears the values of the fields from all samples in the dataset.

        The field will remain in the dataset's schema, and all samples will
        have the value ``None`` for the field.

        You can use dot notation (``embedded.field.name``) to clone embedded
        frame fields.

        Args:
            field_names: the field name or iterable of field names
        """
        self._clear_sample_fields(field_names)

    def clear_frame_field(self, field_name):
        """Clears the values of the frame-level field from all samples in the
        dataset.

        The field will remain in the dataset's frame schema, and all frames
        will have the value ``None`` for the field.

        You can use dot notation (``embedded.field.name``) to clone embedded
        frame fields.

        Only applicable to video datasets.

        Args:
            field_name: the field name or ``embedded.field.name``
        """
        self._clear_frame_fields(field_name)

    def clear_frame_fields(self, field_names):
        """Clears the values of the frame-level fields from all samples in the
        dataset.

        The fields will remain in the dataset's frame schema, and all frames
        will have the value ``None`` for the field.

        You can use dot notation (``embedded.field.name``) to clone embedded
        frame fields.

        Only applicable to video datasets.

        Args:
            field_names: the field name or iterable of field names
        """
        self._clear_frame_fields(field_names)

    def _clear_sample_fields(self, field_names, view=None):
        fields, embedded_fields = _parse_fields(field_names)

        if fields:
            self._sample_doc_cls._clear_fields(fields, view)

        if embedded_fields:
            sample_collection = self if view is None else view
            self._sample_doc_cls._clear_embedded_fields(
                embedded_fields, sample_collection
            )

        fos.Sample._reload_docs(self._sample_collection_name)

    def _clear_frame_fields(self, field_names, view=None):
        if self.media_type != fom.VIDEO:
            raise ValueError("Only video datasets have frame fields")

        fields, embedded_fields = _parse_fields(field_names)

        if fields:
            self._frame_doc_cls._clear_fields(fields, view)

        if embedded_fields:
            sample_collection = self if view is None else view
            self._frame_doc_cls._clear_embedded_fields(
                embedded_fields, sample_collection
            )

        fofr.Frame._reload_docs(self._frame_collection_name)

    def delete_sample_field(self, field_name, error_level=0):
        """Deletes the field from all samples in the dataset.

        You can use dot notation (``embedded.field.name``) to delete embedded
        fields.

        Args:
            field_name: the field name or ``embedded.field.name``
            error_level (0): the error level to use. Valid values are:

            -   0: raise error if a top-level field cannot be deleted
            -   1: log warning if a top-level field cannot be deleted
            -   2: ignore top-level fields that cannot be deleted
        """
        self._delete_sample_fields(field_name, error_level)

    def delete_sample_fields(self, field_names, error_level=0):
        """Deletes the fields from all samples in the dataset.

        You can use dot notation (``embedded.field.name``) to delete embedded
        fields.

        Args:
            field_names: the field name or iterable of field names
            error_level (0): the error level to use. Valid values are:

            -   0: raise error if a top-level field cannot be deleted
            -   1: log warning if a top-level field cannot be deleted
            -   2: ignore top-level fields that cannot be deleted
        """
        self._delete_sample_fields(field_names, error_level)

    def delete_frame_field(self, field_name, error_level=0):
        """Deletes the frame-level field from all samples in the dataset.

        You can use dot notation (``embedded.field.name``) to delete embedded
        frame fields.

        Only applicable to video datasets.

        Args:
            field_name: the field name or ``embedded.field.name``
            error_level (0): the error level to use. Valid values are:

            -   0: raise error if a top-level field cannot be deleted
            -   1: log warning if a top-level field cannot be deleted
            -   2: ignore top-level fields that cannot be deleted
        """
        self._delete_frame_fields(field_name, error_level)

    def delete_frame_fields(self, field_names, error_level=0):
        """Deletes the frame-level fields from all samples in the dataset.

        You can use dot notation (``embedded.field.name``) to delete embedded
        frame fields.

        Only applicable to video datasets.

        Args:
            field_names: a field name or iterable of field names
            error_level (0): the error level to use. Valid values are:

            -   0: raise error if a top-level field cannot be deleted
            -   1: log warning if a top-level field cannot be deleted
            -   2: ignore top-level fields that cannot be deleted
        """
        self._delete_frame_fields(field_names, error_level)

    def _delete_sample_fields(self, field_names, error_level):
        fields, embedded_fields = _parse_fields(field_names)

        if fields:
            self._sample_doc_cls._delete_fields(
                fields, error_level=error_level
            )
            fos.Sample._purge_fields(self._sample_collection_name, fields)

        if embedded_fields:
            self._sample_doc_cls._delete_embedded_fields(embedded_fields)
            fos.Sample._reload_docs(self._sample_collection_name)

        self._reload()

    def _delete_frame_fields(self, field_names, error_level):
        if self.media_type != fom.VIDEO:
            raise ValueError("Only video datasets have frame fields")

        fields, embedded_fields = _parse_fields(field_names)

        if fields:
            self._frame_doc_cls._delete_fields(fields, error_level=error_level)
            fofr.Frame._purge_fields(self._frame_collection_name, fields)

        if embedded_fields:
            self._frame_doc_cls._delete_embedded_fields(embedded_fields)
            fofr.Frame._reload_docs(self._frame_collection_name)

        self._reload()

    def iter_samples(self, progress=False):
        """Returns an iterator over the samples in the dataset.

        Args:
            progress (False): whether to render a progress bar tracking the
                iterator's progress

        Returns:
            an iterator over :class:`fiftyone.core.sample.Sample` instances
        """
        pipeline = self._pipeline(detach_frames=True)

        if progress:
            with fou.ProgressBar(total=len(self)) as pb:
                for sample in pb(self._iter_samples(pipeline)):
                    yield sample
        else:
            for sample in self._iter_samples(pipeline):
                yield sample

    def _iter_samples(self, pipeline):
        index = 0

        try:
            for d in foo.aggregate(self._sample_collection, pipeline):
                doc = self._sample_dict_to_doc(d)
                sample = fos.Sample.from_doc(doc, dataset=self)
                index += 1
                yield sample

        except CursorNotFound:
            # The cursor has timed out so we yield from a new one after
            # skipping to the last offset

            pipeline.append({"$skip": index})
            for sample in self._iter_samples(pipeline):
                yield sample

    def add_sample(self, sample, expand_schema=True, validate=True):
        """Adds the given sample to the dataset.

        If the sample instance does not belong to a dataset, it is updated
        in-place to reflect its membership in this dataset. If the sample
        instance belongs to another dataset, it is not modified.

        Args:
            sample: a :class:`fiftyone.core.sample.Sample`
            expand_schema (True): whether to dynamically add new sample fields
                encountered to the dataset schema. If False, an error is raised
                if the sample's schema is not a subset of the dataset schema
            validate (True): whether to validate that the fields of the sample
                are compliant with the dataset schema before adding it

        Returns:
            the ID of the sample in the dataset
        """
        return self._add_samples_batch([sample], expand_schema, validate)[0]

    def add_samples(
        self, samples, expand_schema=True, validate=True, num_samples=None
    ):
        """Adds the given samples to the dataset.

        Any sample instances that do not belong to a dataset are updated
        in-place to reflect membership in this dataset. Any sample instances
        that belong to other datasets are not modified.

        Args:
            samples: an iterable of :class:`fiftyone.core.sample.Sample`
                instances or a
                :class:`fiftyone.core.collections.SampleCollection`
            expand_schema (True): whether to dynamically add new sample fields
                encountered to the dataset schema. If False, an error is raised
                if a sample's schema is not a subset of the dataset schema
            validate (True): whether to validate that the fields of each sample
                are compliant with the dataset schema before adding it
            num_samples (None): the number of samples in ``samples``. If not
                provided, this is computed via ``len(samples)``, if possible.
                This value is optional and is used only for progress tracking

        Returns:
            a list of IDs of the samples in the dataset
        """
        if num_samples is None:
            try:
                num_samples = len(samples)
            except:
                pass

        # Dynamically size batches so that they are as large as possible while
        # still achieving a nice frame rate on the progress bar
        batcher = fou.DynamicBatcher(
            samples, target_latency=0.2, init_batch_size=1, max_batch_beta=2.0
        )

        sample_ids = []
        with fou.ProgressBar(total=num_samples) as pb:
            for batch in batcher:
                sample_ids.extend(
                    self._add_samples_batch(batch, expand_schema, validate)
                )
                pb.update(count=len(batch))

        return sample_ids

    def add_collection(
        self, sample_collection, include_info=True, overwrite_info=False
    ):
        """Adds the contents of the given collection to the dataset.

        This method is a special case of :meth:`Dataset.merge_samples` that
        adds samples with new IDs to this dataset and omits any samples with
        existing IDs (the latter would only happen in rare cases).

        Use :meth:`Dataset.merge_samples` if you have multiple datasets whose
        samples refer to the same source media.

        Args:
            samples: a :class:`fiftyone.core.collections.SampleCollection`
            include_info (True): whether to merge dataset-level information
                such as ``info`` and ``classes``
            overwrite_info (False): whether to overwrite existing dataset-level
                information. Only applicable when ``include_info`` is True

        Returns:
            a list of IDs of the samples that were added to this dataset
        """
        num_samples = len(self)
        self.merge_samples(
            sample_collection,
            key_field="id",
            skip_existing=True,
            insert_new=True,
            include_info=include_info,
            overwrite_info=overwrite_info,
        )
        return self.skip(num_samples).values("id")

    def _add_samples_batch(self, samples, expand_schema, validate):
        samples = [s.copy() if s._in_db else s for s in samples]

        if self.media_type is None and samples:
            self.media_type = samples[0].media_type

        if expand_schema:
            self._expand_schema(samples)

        if validate:
            self._validate_samples(samples)

        dicts = [self._make_dict(sample) for sample in samples]

        try:
            # adds `_id` to each dict
            self._sample_collection.insert_many(dicts)
        except BulkWriteError as bwe:
            msg = bwe.details["writeErrors"][0]["errmsg"]
            raise ValueError(msg) from bwe

        for sample, d in zip(samples, dicts):
            doc = self._sample_dict_to_doc(d)
            sample._set_backing_doc(doc, dataset=self)
            if self.media_type == fom.VIDEO:
                sample.frames.save()

        return [str(d["_id"]) for d in dicts]

    def _upsert_samples(
        self, samples, expand_schema=True, validate=True, num_samples=None
    ):
        if num_samples is None:
            try:
                num_samples = len(samples)
            except:
                pass

        # Dynamically size batches so that they are as large as possible while
        # still achieving a nice frame rate on the progress bar
        batcher = fou.DynamicBatcher(
            samples, target_latency=0.2, init_batch_size=1, max_batch_beta=2.0
        )

        with fou.ProgressBar(total=num_samples) as pb:
            for batch in batcher:
                self._upsert_samples_batch(batch, expand_schema, validate)
                pb.update(count=len(batch))

    def _upsert_samples_batch(self, samples, expand_schema, validate):
        if self.media_type is None and samples:
            self.media_type = samples[0].media_type

        if expand_schema:
            self._expand_schema(samples)

        if validate:
            self._validate_samples(samples)

        dicts = []
        ops = []
        for sample in samples:
            d = self._make_dict(sample, include_id=True)
            dicts.append(d)

            if sample.id:
                ops.append(ReplaceOne({"_id": sample._id}, d, upsert=True))
            else:
                d.pop("_id", None)
                ops.append(InsertOne(d))  # adds `_id` to dict

        foo.bulk_write(ops, self._sample_collection, ordered=False)

        for sample, d in zip(samples, dicts):
            doc = self._sample_dict_to_doc(d)
            sample._set_backing_doc(doc, dataset=self)

            if self.media_type == fom.VIDEO:
                sample.frames.save()

    def _make_dict(self, sample, include_id=False):
        d = sample.to_mongo_dict(include_id=include_id)

        # We omit None here to allow samples with None-valued new fields to
        # be added without raising nonexistent field errors. This is safe
        # because None and missing are equivalent in our data model
        return {k: v for k, v in d.items() if v is not None}

    def _bulk_write(self, ops, frames=False, ordered=False):
        if frames:
            coll = self._frame_collection
        else:
            coll = self._sample_collection

        foo.bulk_write(ops, coll, ordered=ordered)

        if frames:
            fofr.Frame._reload_docs(self._frame_collection_name)
        else:
            fos.Sample._reload_docs(self._sample_collection_name)

    def _merge_doc(
        self,
        doc,
        fields=None,
        omit_fields=None,
        expand_schema=True,
        merge_info=True,
        overwrite_info=False,
    ):
        if fields is not None:
            if etau.is_str(fields):
                fields = [fields]
            elif not isinstance(fields, dict):
                fields = list(fields)

        if omit_fields is not None:
            if etau.is_str(omit_fields):
                omit_fields = [omit_fields]
            else:
                omit_fields = list(omit_fields)

        _merge_dataset_doc(
            self,
            doc,
            fields=fields,
            omit_fields=omit_fields,
            expand_schema=expand_schema,
            merge_info=merge_info,
            overwrite_info=overwrite_info,
        )

    def merge_samples(
        self,
        samples,
        key_field="filepath",
        key_fcn=None,
        skip_existing=False,
        insert_new=True,
        fields=None,
        omit_fields=None,
        merge_lists=True,
        overwrite=True,
        expand_schema=True,
        include_info=True,
        overwrite_info=False,
        num_samples=None,
    ):
        """Merges the given samples into this dataset.

        By default, samples with the same absolute ``filepath`` are merged, but
        you can customize this behavior via the ``key_field`` and ``key_fcn``
        parameters. For example, you could set
        ``key_fcn = lambda sample: os.path.basename(sample.filepath)`` to merge
        samples with the same base filename.

        The behavior of this method is highly customizable. By default, all
        top-level fields from the provided samples are merged in, overwriting
        any existing values for those fields, with the exception of list fields
        (e.g., ``tags``) and label list fields (e.g.,
        :class:`fiftyone.core.labels.Detections` fields), in which case the
        elements of the lists themselves are merged. In the case of label list
        fields, labels with the same ``id`` in both collections are updated
        rather than duplicated.

        To avoid confusion between missing fields and fields whose value is
        ``None``, ``None``-valued fields are always treated as missing while
        merging.

        This method can be configured in numerous ways, including:

        -   Whether existing samples should be modified or skipped
        -   Whether new samples should be added or omitted
        -   Whether new fields can be added to the dataset schema
        -   Whether list fields should be treated as ordinary fields and merged
            as a whole rather than merging their elements
        -   Whether to merge only specific fields, or all but certain fields
        -   Mapping input fields to different field names of this dataset

        Args:
            samples: a :class:`fiftyone.core.collections.SampleCollection` or
                iterable of :class:`fiftyone.core.sample.Sample` instances
            key_field ("filepath"): the sample field to use to decide whether
                to join with an existing sample
            key_fcn (None): a function that accepts a
                :class:`fiftyone.core.sample.Sample` instance and computes a
                key to decide if two samples should be merged. If a ``key_fcn``
                is provided, ``key_field`` is ignored
            skip_existing (False): whether to skip existing samples (True) or
                merge them (False)
            insert_new (True): whether to insert new samples (True) or skip
                them (False)
            fields (None): an optional field or iterable of fields to which to
                restrict the merge. If provided, fields other than these are
                omitted from ``samples`` when merging or adding samples. One
                exception is that ``filepath`` is always included when adding
                new samples, since the field is required. This can also be a
                dict mapping field names of the input collection to field names
                of this dataset
            omit_fields (None): an optional field or iterable of fields to
                exclude from the merge. If provided, these fields are omitted
                from ``samples``, if present, when merging or adding samples.
                One exception is that ``filepath`` is always included when
                adding new samples, since the field is required
            merge_lists (True): whether to merge the elements of list fields
                (e.g., ``tags``) and label list fields (e.g.,
                :class:`fiftyone.core.labels.Detections` fields) rather than
                merging the entire top-level field like other field types.
                For label lists fields, existing
                :class:`fiftyone.core.label.Label` elements are either replaced
                (when ``overwrite`` is True) or kept (when ``overwrite`` is
                False) when their ``id`` matches a label from the provided
                samples
            overwrite (True): whether to overwrite (True) or skip (False)
                existing fields and label elements
            expand_schema (True): whether to dynamically add new fields
                encountered to the dataset schema. If False, an error is raised
                if a sample's schema is not a subset of the dataset schema
            include_info (True): whether to merge dataset-level information
                such as ``info`` and ``classes``. Only applicable when
                ``samples`` is a
                :class:`fiftyone.core.collections.SampleCollection`
            overwrite_info (False): whether to overwrite existing dataset-level
                information. Only applicable when ``samples`` is a
                :class:`fiftyone.core.collections.SampleCollection` and
                ``include_info`` is True
            num_samples (None): the number of samples in ``samples``. If not
                provided, this is computed via ``len(samples)``, if possible.
                This value is optional and is used only for progress tracking
        """
        if fields is not None:
            if etau.is_str(fields):
                fields = [fields]
            elif not isinstance(fields, dict):
                fields = list(fields)

        if omit_fields is not None:
            if etau.is_str(omit_fields):
                omit_fields = [omit_fields]
            else:
                omit_fields = list(omit_fields)

        if isinstance(samples, foc.SampleCollection):
            _merge_dataset_doc(
                self,
                samples,
                fields=fields,
                omit_fields=omit_fields,
                expand_schema=expand_schema,
                merge_info=include_info,
                overwrite_info=overwrite_info,
            )

            expand_schema = False

        # If we're merging a collection, use aggregation pipelines
        if isinstance(samples, foc.SampleCollection) and key_fcn is None:
            _merge_samples_pipeline(
                samples,
                self,
                key_field,
                skip_existing=skip_existing,
                insert_new=insert_new,
                fields=fields,
                omit_fields=omit_fields,
                merge_lists=merge_lists,
                overwrite=overwrite,
            )
            return

        #
        # If we're not merging a collection but the merge key is a field, it's
        # faster to import into a temporary dataset and then do a merge that
        # leverages aggregation pipelines, because this avoids the need to
        # load samples from `self` into memory
        #

        if key_fcn is None:
            tmp = Dataset()
            tmp.add_samples(samples, num_samples=num_samples)

            self.merge_samples(
                tmp,
                key_field=key_field,
                skip_existing=skip_existing,
                insert_new=insert_new,
                fields=fields,
                omit_fields=omit_fields,
                merge_lists=merge_lists,
                overwrite=overwrite,
                expand_schema=expand_schema,
                include_info=False,
            )
            tmp.delete()

            return

        _merge_samples_python(
            self,
            samples,
            key_field=key_field,
            key_fcn=key_fcn,
            skip_existing=skip_existing,
            insert_new=insert_new,
            fields=fields,
            omit_fields=omit_fields,
            merge_lists=merge_lists,
            overwrite=overwrite,
            expand_schema=expand_schema,
            num_samples=num_samples,
        )

    def delete_samples(self, samples_or_ids):
        """Deletes the given sample(s) from the dataset.

        If reference to a sample exists in memory, the sample will be updated
        such that ``sample.in_dataset`` is False.

        Args:
            samples_or_ids: the sample(s) to delete. Can be any of the
                following:

                -   a sample ID
                -   an iterable of sample IDs
                -   a :class:`fiftyone.core.sample.Sample` or
                    :class:`fiftyone.core.sample.SampleView`
                -   an iterable of :class:`fiftyone.core.sample.Sample` or
                    :class:`fiftyone.core.sample.SampleView` instances
                -   a :class:`fiftyone.core.collections.SampleCollection`
        """
        sample_ids = _get_sample_ids(samples_or_ids)
        self._clear(sample_ids=sample_ids)

    def delete_frames(self, frames_or_ids):
        """Deletes the given frames(s) from the dataset.

        If reference to a frame exists in memory, the frame will be updated
        such that ``frame.in_dataset`` is False.

        Args:
            frames_or_ids: the frame(s) to delete. Can be any of the following:

                -   a frame ID
                -   an iterable of frame IDs
                -   a :class:`fiftyone.core.frame.Frame` or
                    :class:`fiftyone.core.frame.FrameView`
                -   a :class:`fiftyone.core.sample.Sample` or
                    :class:`fiftyone.core.sample.SampleView` whose frames to
                    delete
                -   an iterable of :class:`fiftyone.core.frame.Frame` or
                    :class:`fiftyone.core.frame.FrameView` instances
                -   an iterable of :class:`fiftyone.core.sample.Sample` or
                    :class:`fiftyone.core.sample.SampleView` instances whose
                    frames to delete
                -   a :class:`fiftyone.core.collections.SampleCollection` whose
                    frames to delete
        """
        frame_ids = _get_frame_ids(frames_or_ids)
        self._clear_frames(frame_ids=frame_ids)

    def delete_labels(
        self, labels=None, ids=None, tags=None, view=None, fields=None
    ):
        """Deletes the specified labels from the dataset.

        You can specify the labels to delete via any of the following methods:

        -   Provide the ``labels`` argument, which should contain a list of
            dicts in the format returned by
            :meth:`fiftyone.core.session.Session.selected_labels`

        -   Provide the ``ids`` or ``tags`` arguments to specify the labels to
            delete via their IDs and/or tags

        -   Provide the ``view`` argument to delete all of the labels in a view
            into this dataset. This syntax is useful if you have constructed a
            :class:`fiftyone.core.view.DatasetView` defining the labels to
            delete

        Additionally, you can specify the ``fields`` argument to restrict
        deletion to specific field(s), either for efficiency or to ensure that
        labels from other fields are not deleted if their contents are included
        in the other arguments.

        Args:
            labels (None): a list of dicts specifying the labels to delete in
                the format returned by
                :meth:`fiftyone.core.session.Session.selected_labels`
            ids (None): an ID or iterable of IDs of the labels to delete
            tags (None): a tag or iterable of tags of the labels to delete
            view (None): a :class:`fiftyone.core.view.DatasetView` into this
                dataset containing the labels to delete
            fields (None): a field or iterable of fields from which to delete
                labels
        """
        if labels is not None:
            self._delete_labels(labels, fields=fields)

        if ids is None and tags is None and view is None:
            return

        if view is not None and view._dataset is not self:
            raise ValueError("`view` must be a view into the same dataset")

        if etau.is_str(ids):
            ids = [ids]

        if ids is not None:
            ids = [ObjectId(_id) for _id in ids]

        if etau.is_str(tags):
            tags = [tags]

        if fields is None:
            fields = self._get_label_fields()
        elif etau.is_str(fields):
            fields = [fields]

        sample_ops = []
        frame_ops = []
        for field in fields:
            if view is not None:
                _, id_path = view._get_label_field_path(field, "_id")
                view_ids = view.values(id_path, unwind=True)
            else:
                view_ids = None

            label_type = self._get_label_field_type(field)
            field, is_frame_field = self._handle_frame_field(field)

            ops = []
            if issubclass(label_type, fol._LABEL_LIST_FIELDS):
                array_field = field + "." + label_type._LABEL_LIST_FIELD

                if view_ids is not None:
                    ops.append(
                        UpdateMany(
                            {},
                            {
                                "$pull": {
                                    array_field: {"_id": {"$in": view_ids}}
                                }
                            },
                        )
                    )

                if ids is not None:
                    ops.append(
                        UpdateMany(
                            {}, {"$pull": {array_field: {"_id": {"$in": ids}}}}
                        )
                    )

                if tags is not None:
                    ops.append(
                        UpdateMany(
                            {},
                            {
                                "$pull": {
                                    array_field: {
                                        "tags": {"$elemMatch": {"$in": tags}}
                                    }
                                }
                            },
                        )
                    )
            else:
                if view_ids is not None:
                    ops.append(
                        UpdateMany(
                            {field + "._id": {"$in": view_ids}},
                            {"$set": {field: None}},
                        )
                    )

                if ids is not None:
                    ops.append(
                        UpdateMany(
                            {field + "._id": {"$in": ids}},
                            {"$set": {field: None}},
                        )
                    )

                if tags is not None:
                    ops.append(
                        UpdateMany(
                            {field + ".tags": {"$elemMatch": {"$in": tags}}},
                            {"$set": {field: None}},
                        )
                    )

            if is_frame_field:
                frame_ops.extend(ops)
            else:
                sample_ops.extend(ops)

        if sample_ops:
            foo.bulk_write(sample_ops, self._sample_collection)
            fos.Sample._reload_docs(self._sample_collection_name)

        if frame_ops:
            foo.bulk_write(frame_ops, self._frame_collection)
            fofr.Frame._reload_docs(self._frame_collection_name)

    def _delete_labels(self, labels, fields=None):
        if etau.is_str(fields):
            fields = [fields]

        # Partition labels by field
        sample_ids = set()
        labels_map = defaultdict(list)
        for l in labels:
            sample_ids.add(l["sample_id"])
            labels_map[l["field"]].append(l)

        sample_ops = []
        frame_ops = []
        for field, field_labels in labels_map.items():
            if fields is not None and field not in fields:
                continue

            label_type = self._get_label_field_type(field)
            field, is_frame_field = self._handle_frame_field(field)

            if is_frame_field:
                # Partition by (sample ID, frame number)
                _labels_map = defaultdict(list)
                for l in field_labels:
                    _labels_map[(l["sample_id"], l["frame_number"])].append(
                        ObjectId(l["label_id"])
                    )

                if issubclass(label_type, fol._LABEL_LIST_FIELDS):
                    array_field = field + "." + label_type._LABEL_LIST_FIELD

                    for (
                        (sample_id, frame_number),
                        label_ids,
                    ) in _labels_map.items():
                        frame_ops.append(
                            UpdateOne(
                                {
                                    "_sample_id": ObjectId(sample_id),
                                    "frame_number": frame_number,
                                },
                                {
                                    "$pull": {
                                        array_field: {
                                            "_id": {"$in": label_ids}
                                        }
                                    }
                                },
                            )
                        )
                else:
                    for (
                        (sample_id, frame_number),
                        label_ids,
                    ) in _labels_map.items():
                        # If the data is well-formed, `label_ids` should have
                        # exactly one element, and this is redundant anyhow
                        # since `sample_id` should uniquely define the label to
                        # delete, but we still include `label_id` in the query
                        # just to be safe
                        for label_id in label_ids:
                            frame_ops.append(
                                UpdateOne(
                                    {
                                        "_sample_id": ObjectId(sample_id),
                                        "frame_number": frame_number,
                                        field + "._id": label_id,
                                    },
                                    {"$set": {field: None}},
                                )
                            )
            else:
                # Partition by sample ID
                _labels_map = defaultdict(list)
                for l in field_labels:
                    _labels_map[l["sample_id"]].append(ObjectId(l["label_id"]))

                if issubclass(label_type, fol._LABEL_LIST_FIELDS):
                    array_field = field + "." + label_type._LABEL_LIST_FIELD

                    for sample_id, label_ids in _labels_map.items():
                        sample_ops.append(
                            UpdateOne(
                                {"_id": ObjectId(sample_id)},
                                {
                                    "$pull": {
                                        array_field: {
                                            "_id": {"$in": label_ids}
                                        }
                                    }
                                },
                            )
                        )
                else:
                    for sample_id, label_ids in _labels_map.items():
                        # If the data is well-formed, `label_ids` should have
                        # exactly one element, and this is redundant anyhow
                        # since `sample_id` and `frame_number` should uniquely
                        # define the label to delete, but we still include
                        # `label_id` in the query just to be safe
                        for label_id in label_ids:
                            sample_ops.append(
                                UpdateOne(
                                    {
                                        "_id": ObjectId(sample_id),
                                        field + "._id": label_id,
                                    },
                                    {"$set": {field: None}},
                                )
                            )

        if sample_ops:
            foo.bulk_write(sample_ops, self._sample_collection)

            fos.Sample._reload_docs(
                self._sample_collection_name, sample_ids=sample_ids
            )

        if frame_ops:
            foo.bulk_write(frame_ops, self._frame_collection)

            # pylint: disable=unexpected-keyword-arg
            fofr.Frame._reload_docs(
                self._frame_collection_name, sample_ids=sample_ids
            )

    @deprecated(reason="Use delete_samples() instead")
    def remove_sample(self, sample_or_id):
        """Removes the given sample from the dataset.

        If reference to a sample exists in memory, the sample will be updated
        such that ``sample.in_dataset`` is False.

        .. warning::

            This method is deprecated and will be removed in a future release.
            Use the drop-in replacement :meth:`delete_samples` instead.

        Args:
            sample_or_id: the sample to remove. Can be any of the following:

                -   a sample ID
                -   a :class:`fiftyone.core.sample.Sample`
                -   a :class:`fiftyone.core.sample.SampleView`
        """
        self.delete_samples(sample_or_id)

    @deprecated(reason="Use delete_samples() instead")
    def remove_samples(self, samples_or_ids):
        """Removes the given samples from the dataset.

        If reference to a sample exists in memory, the sample will be updated
        such that ``sample.in_dataset`` is False.

        .. warning::

            This method is deprecated and will be removed in a future release.
            Use the drop-in replacement :meth:`delete_samples` instead.

        Args:
            samples_or_ids: the samples to remove. Can be any of the following:

                -   a sample ID
                -   an iterable of sample IDs
                -   a :class:`fiftyone.core.sample.Sample` or
                    :class:`fiftyone.core.sample.SampleView`
                -   an iterable of :class:`fiftyone.core.sample.Sample` or
                    :class:`fiftyone.core.sample.SampleView` instances
                -   a :class:`fiftyone.core.collections.SampleCollection`
        """
        self.delete_samples(samples_or_ids)

    def save(self):
        """Saves the dataset to the database.

        This only needs to be called when dataset-level information such as its
        :meth:`Dataset.info` is modified.
        """
        self._save()

    def _save(self, view=None, fields=None):
        if view is not None:
            _save_view(view, fields=fields)

        self._doc.save()

    @property
    def has_views(self):
        """Whether this dataset has any saved views."""
        return bool(self.list_views())

    def has_view(self, name):
        """Whether this dataset has a saved view with the given name.

        Args:
            name: a saved view name

        Returns:
            True/False
        """
        return name in self.list_views()

    def list_views(self):
        """Returns the names of saved views on this dataset.

        Returns:
            a list of saved view names
        """
        return [view_doc.name for view_doc in self._doc.views]

    def save_view(
        self,
        name,
        view,
<<<<<<< HEAD
        overwrite=False,
        color="#ffffff",
        description="new view!",
=======
        description=None,
        color=None,
        overwrite=False,
>>>>>>> fc49f245
    ):
        """Saves the given view into this dataset under the given name so it
        can be loaded later via :meth:`load_view`.

        Examples::

            import fiftyone as fo
            import fiftyone.zoo as foz
            from fiftyone import ViewField as F

            dataset = foz.load_zoo_dataset("quickstart")
            view = dataset.filter_labels("ground_truth", F("label") == "cat")

            dataset.save_view("cats", view)

            also_view = dataset.load_view("cats")
            assert view == also_view

        Args:
            name: a name for the saved view
            view: a :class:`fiftyone.core.view.DatasetView`
            overwrite (False): whether to overwrite an existing saved view with
                the same name
        """
        if view._root_dataset.name is not self.name:
            raise ValueError("Cannot save view into a different dataset")

        url_name = self._validate_view_name(name, overwrite=overwrite)

        now = datetime.utcnow()

        view_doc = foo.ViewDocument(
            dataset_id=self._doc.id,
            name=name,
            url_name=url_name,
            description=description,
            color=color,
            view_stages=[
                json_util.dumps(s)
                for s in view._serialize(include_uuids=False)
            ],
<<<<<<< HEAD
            description=description,
            color=color,
=======
            created_at=now,
            last_modified_at=now,
>>>>>>> fc49f245
        )
        view_doc.save()

        self._doc.views.append(view_doc)
        self._doc.save()

    def get_view_info(self, name):
        """Loads the editable information about the saved view with the given
        name.

        Args:
            name: the name of a saved view

        Returns:
            a dict of editable info
        """
        view_doc = self._get_view_doc(name)
        return {f: view_doc[f] for f in view_doc._EDITABLE_FIELDS}

    def update_view_info(self, name, info):
        """Updates the editable information for the saved view with the given
        name.

        Examples::

            import fiftyone as fo
            import fiftyone.zoo as foz

            dataset = foz.load_zoo_dataset("quickstart")
            view = dataset.limit(10)

            dataset.save_view("test", view)

            info = dataset.get_view_info("test")
            info["name"] = "a new name"

            dataset.update_view_info("test", info)

        Args:
            name: the name of a saved view
            info: a dict whose keys are a subset of the keys returned by
                :meth:`get_view_info`
        """
        view_doc = self._get_view_doc(name)

        invalid_fields = set(info.keys()) - set(view_doc._EDITABLE_FIELDS)
        if invalid_fields:
            raise ValueError("Cannot edit fields %s" % invalid_fields)

        edited = False
        for key, value in info.items():
            if value != view_doc[key]:
                if key == "name":
                    url_name = self._validate_view_name(value, skip=view_doc)
                    view_doc.url_name = url_name

                view_doc[key] = value
                edited = True

        if edited:
            view_doc.last_modified_at = datetime.utcnow()
            view_doc.save()

    def load_view(self, name):
        """Loads the saved view with the given name.

        Examples::

            import fiftyone as fo
            import fiftyone.zoo as foz
            from fiftyone import ViewField as F

            dataset = foz.load_zoo_dataset("quickstart")
            view = dataset.filter_labels("ground_truth", F("label") == "cat")

            dataset.save_view("cats", view)

            also_view = dataset.load_view("cats")
            assert view == also_view

        Args:
            name: the name of a saved view

        Returns:
            a :class:`fiftyone.core.view.DatasetView`
        """
        view_doc = self._get_view_doc(name)

        stage_dicts = [json_util.loads(s) for s in view_doc.view_stages]
        view = fov.DatasetView._build(self, stage_dicts)

        view_doc.last_loaded_at = datetime.utcnow()
        view_doc.save()

        return view

    def delete_view(self, name):
        """Deletes the saved view with the given name.

        Args:
            name: the name of a saved view
        """
        view_doc = self._get_view_doc(name, pop=True)
        view_doc.delete()
        self._doc.save()

    def delete_views(self):
        """Deletes all saved views from this dataset."""
        for view_doc in self._doc.views:
            view_doc.delete()

        self._doc.views = []
        self._doc.save()

    def _get_view_doc(self, name, pop=False):
        idx = None
        for i, view_doc in enumerate(self._doc.views):
            if name == view_doc.name:
                idx = i
                break

        if idx is None:
            raise ValueError("Dataset has no saved view '%s'" % name)

        if pop:
            return self._doc.views.pop(idx)

        return self._doc.views[idx]

    def _views(self):
        return self._doc.views

    def _reorder_views(self, new_order):
        if sorted(new_order) != list(range(len(self._doc.views))):
            raise ValueError("Invalid ordering %s" % list(new_order))

        self._doc.views = [self._doc.views[i] for i in new_order]
        self._doc.save()

    def _validate_view_name(self, name, skip=None, overwrite=False):
        url_name = fou.to_url_name(name)

        for view_doc in self._doc.views:
            if view_doc is skip:
                continue

            if name == view_doc.name or url_name == view_doc.url_name:
                dup_name = view_doc.name

                if not overwrite:
                    raise ValueError(
                        "Saved view with name '%s' already exists" % dup_name
                    )

                self.delete_view(dup_name)

        return url_name

    def clone(self, name=None):
        """Creates a clone of the dataset containing deep copies of all samples
        and dataset-level information in this dataset.

        Args:
            name (None): a name for the cloned dataset. By default,
                :func:`get_default_dataset_name` is used

        Returns:
            the new :class:`Dataset`
        """
        return self._clone(name=name)

    def _clone(self, name=None, view=None):
        if name is None:
            name = get_default_dataset_name()

        if view is not None:
            sample_collection = view
        else:
            sample_collection = self

        return _clone_dataset_or_view(sample_collection, name)

    def clear(self):
        """Removes all samples from the dataset.

        If reference to a sample exists in memory, the sample will be updated
        such that ``sample.in_dataset`` is False.
        """
        self._clear()

    def _clear(self, view=None, sample_ids=None):
        if view is not None:
            sample_ids = view.values("id")

        if sample_ids is not None:
            d = {"_id": {"$in": [ObjectId(_id) for _id in sample_ids]}}
        else:
            d = {}

        self._sample_collection.delete_many(d)
        fos.Sample._reset_docs(
            self._sample_collection_name, sample_ids=sample_ids
        )

        self._clear_frames(sample_ids=sample_ids)

    def _keep(self, view=None, sample_ids=None):
        if view is not None:
            clear_view = self.exclude(view)
        else:
            clear_view = self.exclude(sample_ids)

        self._clear(view=clear_view)

    def _keep_fields(self, view=None):
        if view is None:
            return

        del_sample_fields = view._get_missing_fields()
        if del_sample_fields:
            self.delete_sample_fields(del_sample_fields)

        if self.media_type == fom.VIDEO:
            del_frame_fields = view._get_missing_fields(frames=True)
            if del_frame_fields:
                self.delete_frame_fields(del_frame_fields)

    def clear_frames(self):
        """Removes all frame labels from the video dataset.

        If reference to a frame exists in memory, the frame will be updated
        such that ``frame.in_dataset`` is False.
        """
        self._clear_frames()

    def _clear_frames(self, view=None, sample_ids=None, frame_ids=None):
        if self.media_type != fom.VIDEO:
            return

        if self._is_clips:
            if sample_ids is not None:
                view = self.select(sample_ids)
            elif frame_ids is None and view is None:
                view = self

            if view is not None:
                frame_ids = view.values("frames.id", unwind=True)

        if frame_ids is not None:
            self._frame_collection.delete_many(
                {"_id": {"$in": [ObjectId(_id) for _id in frame_ids]}}
            )
            fofr.Frame._reset_docs_by_frame_id(
                self._frame_collection_name, frame_ids
            )
            return

        if view is not None:
            sample_ids = view.values("id")

        if sample_ids is not None:
            d = {"_sample_id": {"$in": [ObjectId(_id) for _id in sample_ids]}}
        else:
            d = {}

        self._frame_collection.delete_many(d)
        fofr.Frame._reset_docs(
            self._frame_collection_name, sample_ids=sample_ids
        )

    def _keep_frames(self, view=None, frame_ids=None):
        if self.media_type != fom.VIDEO:
            return

        if self._is_clips:
            if frame_ids is None and view is None:
                view = self

            if view is not None:
                frame_ids = view.values("frames.id", unwind=True)

        if frame_ids is not None:
            self._frame_collection.delete_many(
                {
                    "_id": {
                        "$not": {"$in": [ObjectId(_id) for _id in frame_ids]}
                    }
                }
            )
            fofr.Frame._reset_docs_by_frame_id(
                self._frame_collection_name, frame_ids, keep=True
            )
            return

        if view is None:
            return

        sample_ids, frame_numbers = view.values(["id", "frames.frame_number"])

        ops = []
        for sample_id, fns in zip(sample_ids, frame_numbers):
            ops.append(
                DeleteMany(
                    {
                        "_sample_id": ObjectId(sample_id),
                        "frame_number": {"$not": {"$in": fns}},
                    }
                )
            )

        if not ops:
            return

        foo.bulk_write(ops, self._frame_collection)
        for sample_id, fns in zip(sample_ids, frame_numbers):
            fofr.Frame._reset_docs_for_sample(
                self._frame_collection_name, sample_id, fns, keep=True
            )

    def ensure_frames(self):
        """Ensures that the video dataset contains frame instances for every
        frame of each sample's source video.

        Empty frames will be inserted for missing frames, and already existing
        frames are left unchanged.
        """
        self._ensure_frames()

    def _ensure_frames(self, view=None):
        if self.media_type != fom.VIDEO:
            return

        if view is not None:
            sample_collection = view
        else:
            sample_collection = self

        sample_collection.compute_metadata()

        pipeline = sample_collection._pipeline()
        pipeline.extend(
            [
                {
                    "$project": {
                        "_id": False,
                        "_sample_id": "$_id",
                        "frame_number": {
                            "$range": [
                                1,
                                {"$add": ["$metadata.total_frame_count", 1]},
                            ]
                        },
                    }
                },
                {"$unwind": "$frame_number"},
                {
                    "$merge": {
                        "into": self._frame_collection_name,
                        "on": ["_sample_id", "frame_number"],
                        "whenMatched": "keepExisting",
                        "whenNotMatched": "insert",
                    }
                },
            ]
        )

        self._aggregate(pipeline=pipeline)

    def delete(self):
        """Deletes the dataset.

        Once deleted, only the ``name`` and ``deleted`` attributes of a dataset
        may be accessed.

        If reference to a sample exists in memory, the sample will be updated
        such that ``sample.in_dataset`` is False.
        """
        self._sample_collection.drop()
        fos.Sample._reset_docs(self._sample_collection_name)

        # Clips datasets directly inherit frames from source dataset
        if not self._is_clips:
            self._frame_collection.drop()
            fofr.Frame._reset_docs(self._frame_collection_name)

        # Update singleton
        self._instances.pop(self._doc.name, None)

        _delete_dataset_doc(self._doc)
        self._deleted = True

    def add_dir(
        self,
        dataset_dir=None,
        dataset_type=None,
        data_path=None,
        labels_path=None,
        label_field=None,
        tags=None,
        expand_schema=True,
        add_info=True,
        **kwargs,
    ):
        """Adds the contents of the given directory to the dataset.

        You can perform imports with this method via the following basic
        patterns:

        (a) Provide ``dataset_dir`` and ``dataset_type`` to import the contents
            of a directory that is organized in the default layout for the
            dataset type as documented in
            :ref:`this guide <loading-datasets-from-disk>`

        (b) Provide ``dataset_type`` along with ``data_path``, ``labels_path``,
            or other type-specific parameters to perform a customized import.
            This syntax provides the flexibility to, for example, perform
            labels-only imports or imports where the source media lies in a
            different location than the labels

        In either workflow, the remaining parameters of this method can be
        provided to further configure the import.

        See :ref:`this guide <loading-datasets-from-disk>` for example usages
        of this method and descriptions of the available dataset types.

        Args:
            dataset_dir (None): the dataset directory. This can be omitted for
                certain dataset formats if you provide arguments such as
                ``data_path`` and ``labels_path``
            dataset_type (None): the
                :class:`fiftyone.types.dataset_types.Dataset` type of the
                dataset
            data_path (None): an optional parameter that enables explicit
                control over the location of the media for certain dataset
                types. Can be any of the following:

                -   a folder name like ``"data"`` or ``"data/"`` specifying a
                    subfolder of ``dataset_dir`` in which the media lies
                -   an absolute directory path in which the media lies. In this
                    case, the ``export_dir`` has no effect on the location of
                    the data
                -   a filename like ``"data.json"`` specifying the filename of
                    a JSON manifest file in ``dataset_dir`` that maps UUIDs to
                    media filepaths. Files of this format are generated when
                    passing the ``export_media="manifest"`` option to
                    :meth:`fiftyone.core.collections.SampleCollection.export`
                -   an absolute filepath to a JSON manifest file. In this case,
                    ``dataset_dir`` has no effect on the location of the data
                -   a dict mapping filenames to absolute filepaths

                By default, it is assumed that the data can be located in the
                default location within ``dataset_dir`` for the dataset type
            labels_path (None): an optional parameter that enables explicit
                control over the location of the labels. Only applicable when
                importing certain labeled dataset formats. Can be any of the
                following:

                -   a type-specific folder name like ``"labels"`` or
                    ``"labels/"`` or a filename like ``"labels.json"`` or
                    ``"labels.xml"`` specifying the location in ``dataset_dir``
                    of the labels file(s)
                -   an absolute directory or filepath containing the labels
                    file(s). In this case, ``dataset_dir`` has no effect on the
                    location of the labels

                For labeled datasets, this parameter defaults to the location
                in ``dataset_dir`` of the labels for the default layout of the
                dataset type being imported
            label_field (None): controls the field(s) in which imported labels
                are stored. Only applicable if ``dataset_importer`` is a
                :class:`fiftyone.utils.data.importers.LabeledImageDatasetImporter` or
                :class:`fiftyone.utils.data.importers.LabeledVideoDatasetImporter`.
                If the importer produces a single
                :class:`fiftyone.core.labels.Label` instance per sample/frame,
                this argument specifies the name of the field to use; the
                default is ``"ground_truth"``. If the importer produces a
                dictionary of labels per sample, this argument can be either a
                string prefix to prepend to each label key or a dict mapping
                label keys to field names; the default in this case is to
                directly use the keys of the imported label dictionaries as
                field names
            tags (None): an optional tag or iterable of tags to attach to each
                sample
            expand_schema (True): whether to dynamically add new sample fields
                encountered to the dataset schema. If False, an error is raised
                if a sample's schema is not a subset of the dataset schema
            add_info (True): whether to add dataset info from the importer (if
                any) to the dataset's ``info``
            **kwargs: optional keyword arguments to pass to the constructor of
                the :class:`fiftyone.utils.data.importers.DatasetImporter` for
                the specified ``dataset_type``

        Returns:
            a list of IDs of the samples that were added to the dataset
        """
        dataset_importer, _ = foud.build_dataset_importer(
            dataset_type,
            dataset_dir=dataset_dir,
            data_path=data_path,
            labels_path=labels_path,
            name=self.name,
            **kwargs,
        )

        return self.add_importer(
            dataset_importer,
            label_field=label_field,
            tags=tags,
            expand_schema=expand_schema,
            add_info=add_info,
        )

    def merge_dir(
        self,
        dataset_dir=None,
        dataset_type=None,
        data_path=None,
        labels_path=None,
        label_field=None,
        tags=None,
        key_field="filepath",
        key_fcn=None,
        skip_existing=False,
        insert_new=True,
        fields=None,
        omit_fields=None,
        merge_lists=True,
        overwrite=True,
        expand_schema=True,
        add_info=True,
        **kwargs,
    ):
        """Merges the contents of the given directory into the dataset.

        You can perform imports with this method via the following basic
        patterns:

        (a) Provide ``dataset_dir`` and ``dataset_type`` to import the contents
            of a directory that is organized in the default layout for the
            dataset type as documented in
            :ref:`this guide <loading-datasets-from-disk>`

        (b) Provide ``dataset_type`` along with ``data_path``, ``labels_path``,
            or other type-specific parameters to perform a customized import.
            This syntax provides the flexibility to, for example, perform
            labels-only imports or imports where the source media lies in a
            different location than the labels

        In either workflow, the remaining parameters of this method can be
        provided to further configure the import.

        See :ref:`this guide <loading-datasets-from-disk>` for example usages
        of this method and descriptions of the available dataset types.

        By default, samples with the same absolute ``filepath`` are merged, but
        you can customize this behavior via the ``key_field`` and ``key_fcn``
        parameters. For example, you could set
        ``key_fcn = lambda sample: os.path.basename(sample.filepath)`` to merge
        samples with the same base filename.

        The behavior of this method is highly customizable. By default, all
        top-level fields from the imported samples are merged in, overwriting
        any existing values for those fields, with the exception of list fields
        (e.g., ``tags``) and label list fields (e.g.,
        :class:`fiftyone.core.labels.Detections` fields), in which case the
        elements of the lists themselves are merged. In the case of label list
        fields, labels with the same ``id`` in both collections are updated
        rather than duplicated.

        To avoid confusion between missing fields and fields whose value is
        ``None``, ``None``-valued fields are always treated as missing while
        merging.

        This method can be configured in numerous ways, including:

        -   Whether existing samples should be modified or skipped
        -   Whether new samples should be added or omitted
        -   Whether new fields can be added to the dataset schema
        -   Whether list fields should be treated as ordinary fields and merged
            as a whole rather than merging their elements
        -   Whether to merge only specific fields, or all but certain fields
        -   Mapping input fields to different field names of this dataset

        Args:
            dataset_dir (None): the dataset directory. This can be omitted for
                certain dataset formats if you provide arguments such as
                ``data_path`` and ``labels_path``
            dataset_type (None): the
                :class:`fiftyone.types.dataset_types.Dataset` type of the
                dataset
            data_path (None): an optional parameter that enables explicit
                control over the location of the media for certain dataset
                types. Can be any of the following:

                -   a folder name like ``"data"`` or ``"data/"`` specifying a
                    subfolder of ``dataset_dir`` in which the media lies
                -   an absolute directory path in which the media lies. In this
                    case, the ``export_dir`` has no effect on the location of
                    the data
                -   a filename like ``"data.json"`` specifying the filename of
                    a JSON manifest file in ``dataset_dir`` that maps UUIDs to
                    media filepaths. Files of this format are generated when
                    passing the ``export_media="manifest"`` option to
                    :meth:`fiftyone.core.collections.SampleCollection.export`
                -   an absolute filepath to a JSON manifest file. In this case,
                    ``dataset_dir`` has no effect on the location of the data
                -   a dict mapping filenames to absolute filepaths

                By default, it is assumed that the data can be located in the
                default location within ``dataset_dir`` for the dataset type
            labels_path (None): an optional parameter that enables explicit
                control over the location of the labels. Only applicable when
                importing certain labeled dataset formats. Can be any of the
                following:

                -   a type-specific folder name like ``"labels"`` or
                    ``"labels/"`` or a filename like ``"labels.json"`` or
                    ``"labels.xml"`` specifying the location in ``dataset_dir``
                    of the labels file(s)
                -   an absolute directory or filepath containing the labels
                    file(s). In this case, ``dataset_dir`` has no effect on the
                    location of the labels

                For labeled datasets, this parameter defaults to the location
                in ``dataset_dir`` of the labels for the default layout of the
                dataset type being imported
            label_field (None): controls the field(s) in which imported labels
                are stored. Only applicable if ``dataset_importer`` is a
                :class:`fiftyone.utils.data.importers.LabeledImageDatasetImporter` or
                :class:`fiftyone.utils.data.importers.LabeledVideoDatasetImporter`.
                If the importer produces a single
                :class:`fiftyone.core.labels.Label` instance per sample/frame,
                this argument specifies the name of the field to use; the
                default is ``"ground_truth"``. If the importer produces a
                dictionary of labels per sample, this argument can be either a
                string prefix to prepend to each label key or a dict mapping
                label keys to field names; the default in this case is to
                directly use the keys of the imported label dictionaries as
                field names
            tags (None): an optional tag or iterable of tags to attach to each
                sample
            key_field ("filepath"): the sample field to use to decide whether
                to join with an existing sample
            key_fcn (None): a function that accepts a
                :class:`fiftyone.core.sample.Sample` instance and computes a
                key to decide if two samples should be merged. If a ``key_fcn``
                is provided, ``key_field`` is ignored
            skip_existing (False): whether to skip existing samples (True) or
                merge them (False)
            insert_new (True): whether to insert new samples (True) or skip
                them (False)
            fields (None): an optional field or iterable of fields to which to
                restrict the merge. If provided, fields other than these are
                omitted from ``samples`` when merging or adding samples. One
                exception is that ``filepath`` is always included when adding
                new samples, since the field is required. This can also be a
                dict mapping field names of the input collection to field names
                of this dataset
            omit_fields (None): an optional field or iterable of fields to
                exclude from the merge. If provided, these fields are omitted
                from imported samples, if present. One exception is that
                ``filepath`` is always included when adding new samples, since
                the field is required
            merge_lists (True): whether to merge the elements of list fields
                (e.g., ``tags``) and label list fields (e.g.,
                :class:`fiftyone.core.labels.Detections` fields) rather than
                merging the entire top-level field like other field types. For
                label lists fields, existing :class:`fiftyone.core.label.Label`
                elements are either replaced (when ``overwrite`` is True) or
                kept (when ``overwrite`` is False) when their ``id`` matches a
                label from the provided samples
            overwrite (True): whether to overwrite (True) or skip (False)
                existing fields and label elements
            expand_schema (True): whether to dynamically add new fields
                encountered to the dataset schema. If False, an error is raised
                if a sample's schema is not a subset of the dataset schema
            add_info (True): whether to add dataset info from the importer
                (if any) to the dataset
            **kwargs: optional keyword arguments to pass to the constructor of
                the :class:`fiftyone.utils.data.importers.DatasetImporter` for
                the specified ``dataset_type``
        """
        dataset_importer, _ = foud.build_dataset_importer(
            dataset_type,
            dataset_dir=dataset_dir,
            data_path=data_path,
            labels_path=labels_path,
            name=self.name,
            **kwargs,
        )

        return self.merge_importer(
            dataset_importer,
            label_field=label_field,
            tags=tags,
            key_field=key_field,
            key_fcn=key_fcn,
            skip_existing=skip_existing,
            insert_new=insert_new,
            fields=fields,
            omit_fields=omit_fields,
            merge_lists=merge_lists,
            overwrite=overwrite,
            expand_schema=expand_schema,
            add_info=add_info,
        )

    def add_archive(
        self,
        archive_path,
        dataset_type=None,
        data_path=None,
        labels_path=None,
        label_field=None,
        tags=None,
        expand_schema=True,
        add_info=True,
        cleanup=True,
        **kwargs,
    ):
        """Adds the contents of the given archive to the dataset.

        If a directory with the same root name as ``archive_path`` exists, it
        is assumed that this directory contains the extracted contents of the
        archive, and thus the archive is not re-extracted.

        See :ref:`this guide <loading-datasets-from-disk>` for example usages
        of this method and descriptions of the available dataset types.

        .. note::

            The following archive formats are explicitly supported::

                .zip, .tar, .tar.gz, .tgz, .tar.bz, .tbz

            If an archive *not* in the above list is found, extraction will be
            attempted via the ``patool`` package, which supports many formats
            but may require that additional system packages be installed.

        Args:
            archive_path: the path to an archive of a dataset directory
            dataset_type (None): the
                :class:`fiftyone.types.dataset_types.Dataset` type of the
                dataset in ``archive_path``
            data_path (None): an optional parameter that enables explicit
                control over the location of the media for certain dataset
                types. Can be any of the following:

                -   a folder name like ``"data"`` or ``"data/"`` specifying a
                    subfolder of ``dataset_dir`` in which the media lies
                -   an absolute directory path in which the media lies. In this
                    case, the ``archive_path`` has no effect on the location of
                    the data
                -   a filename like ``"data.json"`` specifying the filename of
                    a JSON manifest file in ``archive_path`` that maps UUIDs to
                    media filepaths. Files of this format are generated when
                    passing the ``export_media="manifest"`` option to
                    :meth:`fiftyone.core.collections.SampleCollection.export`
                -   an absolute filepath to a JSON manifest file. In this case,
                    ``archive_path`` has no effect on the location of the data
                -   a dict mapping filenames to absolute filepaths

                By default, it is assumed that the data can be located in the
                default location within ``archive_path`` for the dataset type
            labels_path (None): an optional parameter that enables explicit
                control over the location of the labels. Only applicable when
                importing certain labeled dataset formats. Can be any of the
                following:

                -   a type-specific folder name like ``"labels"`` or
                    ``"labels/"`` or a filename like ``"labels.json"`` or
                    ``"labels.xml"`` specifying the location in
                    ``archive_path`` of the labels file(s)
                -   an absolute directory or filepath containing the labels
                    file(s). In this case, ``archive_path`` has no effect on
                    the location of the labels

                For labeled datasets, this parameter defaults to the location
                in ``archive_path`` of the labels for the default layout of the
                dataset type being imported
            label_field (None): controls the field(s) in which imported labels
                are stored. Only applicable if ``dataset_importer`` is a
                :class:`fiftyone.utils.data.importers.LabeledImageDatasetImporter` or
                :class:`fiftyone.utils.data.importers.LabeledVideoDatasetImporter`.
                If the importer produces a single
                :class:`fiftyone.core.labels.Label` instance per sample/frame,
                this argument specifies the name of the field to use; the
                default is ``"ground_truth"``. If the importer produces a
                dictionary of labels per sample, this argument can be either a
                string prefix to prepend to each label key or a dict mapping
                label keys to field names; the default in this case is to
                directly use the keys of the imported label dictionaries as
                field names
            tags (None): an optional tag or iterable of tags to attach to each
                sample
            expand_schema (True): whether to dynamically add new sample fields
                encountered to the dataset schema. If False, an error is raised
                if a sample's schema is not a subset of the dataset schema
            add_info (True): whether to add dataset info from the importer (if
                any) to the dataset's ``info``
            cleanup (True): whether to delete the archive after extracting it
            **kwargs: optional keyword arguments to pass to the constructor of
                the :class:`fiftyone.utils.data.importers.DatasetImporter` for
                the specified ``dataset_type``

        Returns:
            a list of IDs of the samples that were added to the dataset
        """
        dataset_dir = _extract_archive_if_necessary(archive_path, cleanup)
        return self.add_dir(
            dataset_dir=dataset_dir,
            dataset_type=dataset_type,
            data_path=data_path,
            labels_path=labels_path,
            label_field=label_field,
            tags=tags,
            expand_schema=expand_schema,
            add_info=add_info,
            **kwargs,
        )

    def merge_archive(
        self,
        archive_path,
        dataset_type=None,
        data_path=None,
        labels_path=None,
        label_field=None,
        tags=None,
        key_field="filepath",
        key_fcn=None,
        skip_existing=False,
        insert_new=True,
        fields=None,
        omit_fields=None,
        merge_lists=True,
        overwrite=True,
        expand_schema=True,
        add_info=True,
        cleanup=True,
        **kwargs,
    ):
        """Merges the contents of the given archive into the dataset.

        If a directory with the same root name as ``archive_path`` exists, it
        is assumed that this directory contains the extracted contents of the
        archive, and thus the archive is not re-extracted.

        See :ref:`this guide <loading-datasets-from-disk>` for example usages
        of this method and descriptions of the available dataset types.

        .. note::

            The following archive formats are explicitly supported::

                .zip, .tar, .tar.gz, .tgz, .tar.bz, .tbz

            If an archive *not* in the above list is found, extraction will be
            attempted via the ``patool`` package, which supports many formats
            but may require that additional system packages be installed.

        By default, samples with the same absolute ``filepath`` are merged, but
        you can customize this behavior via the ``key_field`` and ``key_fcn``
        parameters. For example, you could set
        ``key_fcn = lambda sample: os.path.basename(sample.filepath)`` to merge
        samples with the same base filename.

        The behavior of this method is highly customizable. By default, all
        top-level fields from the imported samples are merged in, overwriting
        any existing values for those fields, with the exception of list fields
        (e.g., ``tags``) and label list fields (e.g.,
        :class:`fiftyone.core.labels.Detections` fields), in which case the
        elements of the lists themselves are merged. In the case of label list
        fields, labels with the same ``id`` in both collections are updated
        rather than duplicated.

        To avoid confusion between missing fields and fields whose value is
        ``None``, ``None``-valued fields are always treated as missing while
        merging.

        This method can be configured in numerous ways, including:

        -   Whether existing samples should be modified or skipped
        -   Whether new samples should be added or omitted
        -   Whether new fields can be added to the dataset schema
        -   Whether list fields should be treated as ordinary fields and merged
            as a whole rather than merging their elements
        -   Whether to merge only specific fields, or all but certain fields
        -   Mapping input fields to different field names of this dataset

        Args:
            archive_path: the path to an archive of a dataset directory
            dataset_type (None): the
                :class:`fiftyone.types.dataset_types.Dataset` type of the
                dataset in ``archive_path``
            data_path (None): an optional parameter that enables explicit
                control over the location of the media for certain dataset
                types. Can be any of the following:

                -   a folder name like ``"data"`` or ``"data/"`` specifying a
                    subfolder of ``dataset_dir`` in which the media lies
                -   an absolute directory path in which the media lies. In this
                    case, the ``archive_path`` has no effect on the location of
                    the data
                -   a filename like ``"data.json"`` specifying the filename of
                    a JSON manifest file in ``archive_path`` that maps UUIDs to
                    media filepaths. Files of this format are generated when
                    passing the ``export_media="manifest"`` option to
                    :meth:`fiftyone.core.collections.SampleCollection.export`
                -   an absolute filepath to a JSON manifest file. In this case,
                    ``archive_path`` has no effect on the location of the data
                -   a dict mapping filenames to absolute filepaths

                By default, it is assumed that the data can be located in the
                default location within ``archive_path`` for the dataset type
            labels_path (None): an optional parameter that enables explicit
                control over the location of the labels. Only applicable when
                importing certain labeled dataset formats. Can be any of the
                following:

                -   a type-specific folder name like ``"labels"`` or
                    ``"labels/"`` or a filename like ``"labels.json"`` or
                    ``"labels.xml"`` specifying the location in
                    ``archive_path`` of the labels file(s)
                -   an absolute directory or filepath containing the labels
                    file(s). In this case, ``archive_path`` has no effect on
                    the location of the labels

                For labeled datasets, this parameter defaults to the location
                in ``archive_path`` of the labels for the default layout of the
                dataset type being imported
            label_field (None): controls the field(s) in which imported labels
                are stored. Only applicable if ``dataset_importer`` is a
                :class:`fiftyone.utils.data.importers.LabeledImageDatasetImporter` or
                :class:`fiftyone.utils.data.importers.LabeledVideoDatasetImporter`.
                If the importer produces a single
                :class:`fiftyone.core.labels.Label` instance per sample/frame,
                this argument specifies the name of the field to use; the
                default is ``"ground_truth"``. If the importer produces a
                dictionary of labels per sample, this argument can be either a
                string prefix to prepend to each label key or a dict mapping
                label keys to field names; the default in this case is to
                directly use the keys of the imported label dictionaries as
                field names
            tags (None): an optional tag or iterable of tags to attach to each
                sample
            key_field ("filepath"): the sample field to use to decide whether
                to join with an existing sample
            key_fcn (None): a function that accepts a
                :class:`fiftyone.core.sample.Sample` instance and computes a
                key to decide if two samples should be merged. If a ``key_fcn``
                is provided, ``key_field`` is ignored
            skip_existing (False): whether to skip existing samples (True) or
                merge them (False)
            insert_new (True): whether to insert new samples (True) or skip
                them (False)
            fields (None): an optional field or iterable of fields to which to
                restrict the merge. If provided, fields other than these are
                omitted from ``samples`` when merging or adding samples. One
                exception is that ``filepath`` is always included when adding
                new samples, since the field is required. This can also be a
                dict mapping field names of the input collection to field names
                of this dataset
            omit_fields (None): an optional field or iterable of fields to
                exclude from the merge. If provided, these fields are omitted
                from imported samples, if present. One exception is that
                ``filepath`` is always included when adding new samples, since
                the field is required
            merge_lists (True): whether to merge the elements of list fields
                (e.g., ``tags``) and label list fields (e.g.,
                :class:`fiftyone.core.labels.Detections` fields) rather than
                merging the entire top-level field like other field types. For
                label lists fields, existing :class:`fiftyone.core.label.Label`
                elements are either replaced (when ``overwrite`` is True) or
                kept (when ``overwrite`` is False) when their ``id`` matches a
                label from the provided samples
            overwrite (True): whether to overwrite (True) or skip (False)
                existing fields and label elements
            expand_schema (True): whether to dynamically add new fields
                encountered to the dataset schema. If False, an error is raised
                if a sample's schema is not a subset of the dataset schema
            add_info (True): whether to add dataset info from the importer
                (if any) to the dataset
            cleanup (True): whether to delete the archive after extracting it
            **kwargs: optional keyword arguments to pass to the constructor of
                the :class:`fiftyone.utils.data.importers.DatasetImporter` for
                the specified ``dataset_type``
        """
        dataset_dir = _extract_archive_if_necessary(archive_path, cleanup)
        return self.merge_dir(
            dataset_dir=dataset_dir,
            dataset_type=dataset_type,
            data_path=data_path,
            labels_path=labels_path,
            label_field=label_field,
            tags=tags,
            key_field=key_field,
            key_fcn=key_fcn,
            skip_existing=skip_existing,
            insert_new=insert_new,
            fields=fields,
            omit_fields=omit_fields,
            merge_lists=merge_lists,
            overwrite=overwrite,
            expand_schema=expand_schema,
            add_info=add_info,
            **kwargs,
        )

    def add_importer(
        self,
        dataset_importer,
        label_field=None,
        tags=None,
        expand_schema=True,
        add_info=True,
    ):
        """Adds the samples from the given
        :class:`fiftyone.utils.data.importers.DatasetImporter` to the dataset.

        See :ref:`this guide <custom-dataset-importer>` for more details about
        importing datasets in custom formats by defining your own
        :class:`DatasetImporter <fiftyone.utils.data.importers.DatasetImporter>`.

        Args:
            dataset_importer: a
                :class:`fiftyone.utils.data.importers.DatasetImporter`
            label_field (None): controls the field(s) in which imported labels
                are stored. Only applicable if ``dataset_importer`` is a
                :class:`fiftyone.utils.data.importers.LabeledImageDatasetImporter` or
                :class:`fiftyone.utils.data.importers.LabeledVideoDatasetImporter`.
                If the importer produces a single
                :class:`fiftyone.core.labels.Label` instance per sample/frame,
                this argument specifies the name of the field to use; the
                default is ``"ground_truth"``. If the importer produces a
                dictionary of labels per sample, this argument can be either a
                string prefix to prepend to each label key or a dict mapping
                label keys to field names; the default in this case is to
                directly use the keys of the imported label dictionaries as
                field names
            tags (None): an optional tag or iterable of tags to attach to each
                sample
            expand_schema (True): whether to dynamically add new sample fields
                encountered to the dataset schema. If False, an error is raised
                if a sample's schema is not a subset of the dataset schema
            add_info (True): whether to add dataset info from the importer (if
                any) to the dataset's ``info``

        Returns:
            a list of IDs of the samples that were added to the dataset
        """
        return foud.import_samples(
            self,
            dataset_importer,
            label_field=label_field,
            tags=tags,
            expand_schema=expand_schema,
            add_info=add_info,
        )

    def merge_importer(
        self,
        dataset_importer,
        label_field=None,
        tags=None,
        key_field="filepath",
        key_fcn=None,
        skip_existing=False,
        insert_new=True,
        fields=None,
        omit_fields=None,
        merge_lists=True,
        overwrite=True,
        expand_schema=True,
        add_info=True,
    ):
        """Merges the samples from the given
        :class:`fiftyone.utils.data.importers.DatasetImporter` into the
        dataset.

        See :ref:`this guide <custom-dataset-importer>` for more details about
        importing datasets in custom formats by defining your own
        :class:`DatasetImporter <fiftyone.utils.data.importers.DatasetImporter>`.

        By default, samples with the same absolute ``filepath`` are merged, but
        you can customize this behavior via the ``key_field`` and ``key_fcn``
        parameters. For example, you could set
        ``key_fcn = lambda sample: os.path.basename(sample.filepath)`` to merge
        samples with the same base filename.

        The behavior of this method is highly customizable. By default, all
        top-level fields from the imported samples are merged in, overwriting
        any existing values for those fields, with the exception of list fields
        (e.g., ``tags``) and label list fields (e.g.,
        :class:`fiftyone.core.labels.Detections` fields), in which case the
        elements of the lists themselves are merged. In the case of label list
        fields, labels with the same ``id`` in both collections are updated
        rather than duplicated.

        To avoid confusion between missing fields and fields whose value is
        ``None``, ``None``-valued fields are always treated as missing while
        merging.

        This method can be configured in numerous ways, including:

        -   Whether existing samples should be modified or skipped
        -   Whether new samples should be added or omitted
        -   Whether new fields can be added to the dataset schema
        -   Whether list fields should be treated as ordinary fields and merged
            as a whole rather than merging their elements
        -   Whether to merge only specific fields, or all but certain fields
        -   Mapping input fields to different field names of this dataset

        Args:
            dataset_importer: a
                :class:`fiftyone.utils.data.importers.DatasetImporter`
            label_field (None): controls the field(s) in which imported labels
                are stored. Only applicable if ``dataset_importer`` is a
                :class:`fiftyone.utils.data.importers.LabeledImageDatasetImporter` or
                :class:`fiftyone.utils.data.importers.LabeledVideoDatasetImporter`.
                If the importer produces a single
                :class:`fiftyone.core.labels.Label` instance per sample/frame,
                this argument specifies the name of the field to use; the
                default is ``"ground_truth"``. If the importer produces a
                dictionary of labels per sample, this argument can be either a
                string prefix to prepend to each label key or a dict mapping
                label keys to field names; the default in this case is to
                directly use the keys of the imported label dictionaries as
                field names
            tags (None): an optional tag or iterable of tags to attach to each
                sample
            key_field ("filepath"): the sample field to use to decide whether
                to join with an existing sample
            key_fcn (None): a function that accepts a
                :class:`fiftyone.core.sample.Sample` instance and computes a
                key to decide if two samples should be merged. If a ``key_fcn``
                is provided, ``key_field`` is ignored
            skip_existing (False): whether to skip existing samples (True) or
                merge them (False)
            insert_new (True): whether to insert new samples (True) or skip
                them (False)
            fields (None): an optional field or iterable of fields to which to
                restrict the merge. If provided, fields other than these are
                omitted from ``samples`` when merging or adding samples. One
                exception is that ``filepath`` is always included when adding
                new samples, since the field is required. This can also be a
                dict mapping field names of the input collection to field names
                of this dataset
            omit_fields (None): an optional field or iterable of fields to
                exclude from the merge. If provided, these fields are omitted
                from imported samples, if present. One exception is that
                ``filepath`` is always included when adding new samples, since
                the field is required
            merge_lists (True): whether to merge the elements of list fields
                (e.g., ``tags``) and label list fields (e.g.,
                :class:`fiftyone.core.labels.Detections` fields) rather than
                merging the entire top-level field like other field types. For
                label lists fields, existing :class:`fiftyone.core.label.Label`
                elements are either replaced (when ``overwrite`` is True) or
                kept (when ``overwrite`` is False) when their ``id`` matches a
                label from the provided samples
            overwrite (True): whether to overwrite (True) or skip (False)
                existing fields and label elements
            expand_schema (True): whether to dynamically add new fields
                encountered to the dataset schema. If False, an error is raised
                if a sample's schema is not a subset of the dataset schema
            add_info (True): whether to add dataset info from the importer
                (if any) to the dataset
        """
        return foud.merge_samples(
            self,
            dataset_importer,
            label_field=label_field,
            tags=tags,
            key_field=key_field,
            key_fcn=key_fcn,
            skip_existing=skip_existing,
            insert_new=insert_new,
            fields=fields,
            omit_fields=omit_fields,
            merge_lists=merge_lists,
            overwrite=overwrite,
            expand_schema=expand_schema,
            add_info=add_info,
        )

    def add_images(self, paths_or_samples, sample_parser=None, tags=None):
        """Adds the given images to the dataset.

        This operation does not read the images.

        See :ref:`this guide <custom-sample-parser>` for more details about
        adding images to a dataset by defining your own
        :class:`UnlabeledImageSampleParser <fiftyone.utils.data.parsers.UnlabeledImageSampleParser>`.

        Args:
            paths_or_samples: an iterable of data. If no ``sample_parser`` is
                provided, this must be an iterable of image paths. If a
                ``sample_parser`` is provided, this can be an arbitrary
                iterable whose elements can be parsed by the sample parser
            sample_parser (None): a
                :class:`fiftyone.utils.data.parsers.UnlabeledImageSampleParser`
                instance to use to parse the samples
            tags (None): an optional tag or iterable of tags to attach to each
                sample

        Returns:
            a list of IDs of the samples that were added to the dataset
        """
        if sample_parser is None:
            sample_parser = foud.ImageSampleParser()

        return foud.add_images(
            self, paths_or_samples, sample_parser, tags=tags
        )

    def add_labeled_images(
        self,
        samples,
        sample_parser,
        label_field=None,
        tags=None,
        expand_schema=True,
    ):
        """Adds the given labeled images to the dataset.

        This operation will iterate over all provided samples, but the images
        will not be read (unless the sample parser requires it in order to
        compute image metadata).

        See :ref:`this guide <custom-sample-parser>` for more details about
        adding labeled images to a dataset by defining your own
        :class:`LabeledImageSampleParser <fiftyone.utils.data.parsers.LabeledImageSampleParser>`.

        Args:
            samples: an iterable of data
            sample_parser: a
                :class:`fiftyone.utils.data.parsers.LabeledImageSampleParser`
                instance to use to parse the samples
            label_field (None): controls the field(s) in which imported labels
                are stored. If the parser produces a single
                :class:`fiftyone.core.labels.Label` instance per sample, this
                argument specifies the name of the field to use; the default is
                ``"ground_truth"``. If the parser produces a dictionary of
                labels per sample, this argument can be either a string prefix
                to prepend to each label key or a dict mapping label keys to
                field names; the default in this case is to directly use the
                keys of the imported label dictionaries as field names
            tags (None): an optional tag or iterable of tags to attach to each
                sample
            expand_schema (True): whether to dynamically add new sample fields
                encountered to the dataset schema. If False, an error is raised
                if a sample's schema is not a subset of the dataset schema

        Returns:
            a list of IDs of the samples that were added to the dataset
        """
        return foud.add_labeled_images(
            self,
            samples,
            sample_parser,
            label_field=label_field,
            tags=tags,
            expand_schema=expand_schema,
        )

    def add_images_dir(self, images_dir, tags=None, recursive=True):
        """Adds the given directory of images to the dataset.

        See :class:`fiftyone.types.dataset_types.ImageDirectory` for format
        details. In particular, note that files with non-image MIME types are
        omitted.

        This operation does not read the images.

        Args:
            images_dir: a directory of images
            tags (None): an optional tag or iterable of tags to attach to each
                sample
            recursive (True): whether to recursively traverse subdirectories

        Returns:
            a list of IDs of the samples in the dataset
        """
        image_paths = foud.parse_images_dir(images_dir, recursive=recursive)
        sample_parser = foud.ImageSampleParser()
        return self.add_images(image_paths, sample_parser, tags=tags)

    def add_images_patt(self, images_patt, tags=None):
        """Adds the given glob pattern of images to the dataset.

        This operation does not read the images.

        Args:
            images_patt: a glob pattern of images like
                ``/path/to/images/*.jpg``
            tags (None): an optional tag or iterable of tags to attach to each
                sample

        Returns:
            a list of IDs of the samples in the dataset
        """
        image_paths = etau.get_glob_matches(images_patt)
        sample_parser = foud.ImageSampleParser()
        return self.add_images(image_paths, sample_parser, tags=tags)

    def ingest_images(
        self,
        paths_or_samples,
        sample_parser=None,
        tags=None,
        dataset_dir=None,
        image_format=None,
    ):
        """Ingests the given iterable of images into the dataset.

        The images are read in-memory and written to ``dataset_dir``.

        See :ref:`this guide <custom-sample-parser>` for more details about
        ingesting images into a dataset by defining your own
        :class:`UnlabeledImageSampleParser <fiftyone.utils.data.parsers.UnlabeledImageSampleParser>`.

        Args:
            paths_or_samples: an iterable of data. If no ``sample_parser`` is
                provided, this must be an iterable of image paths. If a
                ``sample_parser`` is provided, this can be an arbitrary
                iterable whose elements can be parsed by the sample parser
            sample_parser (None): a
                :class:`fiftyone.utils.data.parsers.UnlabeledImageSampleParser`
                instance to use to parse the samples
            tags (None): an optional tag or iterable of tags to attach to each
                sample
            dataset_dir (None): the directory in which the images will be
                written. By default, :func:`get_default_dataset_dir` is used
            image_format (None): the image format to use to write the images to
                disk. By default, ``fiftyone.config.default_image_ext`` is used

        Returns:
            a list of IDs of the samples in the dataset
        """
        if sample_parser is None:
            sample_parser = foud.ImageSampleParser()

        if dataset_dir is None:
            dataset_dir = get_default_dataset_dir(self.name)

        dataset_ingestor = foud.UnlabeledImageDatasetIngestor(
            dataset_dir,
            paths_or_samples,
            sample_parser,
            image_format=image_format,
        )

        return self.add_importer(dataset_ingestor, tags=tags)

    def ingest_labeled_images(
        self,
        samples,
        sample_parser,
        label_field=None,
        tags=None,
        expand_schema=True,
        dataset_dir=None,
        image_format=None,
    ):
        """Ingests the given iterable of labeled image samples into the
        dataset.

        The images are read in-memory and written to ``dataset_dir``.

        See :ref:`this guide <custom-sample-parser>` for more details about
        ingesting labeled images into a dataset by defining your own
        :class:`LabeledImageSampleParser <fiftyone.utils.data.parsers.LabeledImageSampleParser>`.

        Args:
            samples: an iterable of data
            sample_parser: a
                :class:`fiftyone.utils.data.parsers.LabeledImageSampleParser`
                instance to use to parse the samples
            label_field (None): controls the field(s) in which imported labels
                are stored. If the parser produces a single
                :class:`fiftyone.core.labels.Label` instance per sample, this
                argument specifies the name of the field to use; the default is
                ``"ground_truth"``. If the parser produces a dictionary of
                labels per sample, this argument can be either a string prefix
                to prepend to each label key or a dict mapping label keys to
                field names; the default in this case is to directly use the
                keys of the imported label dictionaries as field names
            tags (None): an optional tag or iterable of tags to attach to each
                sample
            expand_schema (True): whether to dynamically add new sample fields
                encountered to the dataset schema. If False, an error is raised
                if the sample's schema is not a subset of the dataset schema
            dataset_dir (None): the directory in which the images will be
                written. By default, :func:`get_default_dataset_dir` is used
            image_format (None): the image format to use to write the images to
                disk. By default, ``fiftyone.config.default_image_ext`` is used

        Returns:
            a list of IDs of the samples in the dataset
        """
        if dataset_dir is None:
            dataset_dir = get_default_dataset_dir(self.name)

        dataset_ingestor = foud.LabeledImageDatasetIngestor(
            dataset_dir,
            samples,
            sample_parser,
            image_format=image_format,
        )

        return self.add_importer(
            dataset_ingestor,
            label_field=label_field,
            tags=tags,
            expand_schema=expand_schema,
        )

    def add_videos(self, paths_or_samples, sample_parser=None, tags=None):
        """Adds the given videos to the dataset.

        This operation does not read the videos.

        See :ref:`this guide <custom-sample-parser>` for more details about
        adding videos to a dataset by defining your own
        :class:`UnlabeledVideoSampleParser <fiftyone.utils.data.parsers.UnlabeledVideoSampleParser>`.

        Args:
            paths_or_samples: an iterable of data. If no ``sample_parser`` is
                provided, this must be an iterable of video paths. If a
                ``sample_parser`` is provided, this can be an arbitrary
                iterable whose elements can be parsed by the sample parser
            sample_parser (None): a
                :class:`fiftyone.utils.data.parsers.UnlabeledVideoSampleParser`
                instance to use to parse the samples
            tags (None): an optional tag or iterable of tags to attach to each
                sample

        Returns:
            a list of IDs of the samples that were added to the dataset
        """
        if sample_parser is None:
            sample_parser = foud.VideoSampleParser()

        return foud.add_videos(
            self, paths_or_samples, sample_parser, tags=tags
        )

    def add_labeled_videos(
        self,
        samples,
        sample_parser,
        label_field=None,
        tags=None,
        expand_schema=True,
    ):
        """Adds the given labeled videos to the dataset.

        This operation will iterate over all provided samples, but the videos
        will not be read/decoded/etc.

        See :ref:`this guide <custom-sample-parser>` for more details about
        adding labeled videos to a dataset by defining your own
        :class:`LabeledVideoSampleParser <fiftyone.utils.data.parsers.LabeledVideoSampleParser>`.

        Args:
            samples: an iterable of data
            sample_parser: a
                :class:`fiftyone.utils.data.parsers.LabeledVideoSampleParser`
                instance to use to parse the samples
            label_field (None): controls the field(s) in which imported labels
                are stored. If the parser produces a single
                :class:`fiftyone.core.labels.Label` instance per sample/frame,
                this argument specifies the name of the field to use; the
                default is ``"ground_truth"``. If the parser produces a
                dictionary of labels per sample/frame, this argument can be
                either a string prefix to prepend to each label key or a dict
                mapping label keys to field names; the default in this case is
                to directly use the keys of the imported label dictionaries as
                field names
            label_field ("ground_truth"): the name (or root name) of the
                frame field(s) to use for the labels
            tags (None): an optional tag or iterable of tags to attach to each
                sample
            expand_schema (True): whether to dynamically add new sample fields
                encountered to the dataset schema. If False, an error is raised
                if a sample's schema is not a subset of the dataset schema

        Returns:
            a list of IDs of the samples that were added to the dataset
        """
        return foud.add_labeled_videos(
            self,
            samples,
            sample_parser,
            label_field=label_field,
            tags=tags,
            expand_schema=expand_schema,
        )

    def add_videos_dir(self, videos_dir, tags=None, recursive=True):
        """Adds the given directory of videos to the dataset.

        See :class:`fiftyone.types.dataset_types.VideoDirectory` for format
        details. In particular, note that files with non-video MIME types are
        omitted.

        This operation does not read/decode the videos.

        Args:
            videos_dir: a directory of videos
            tags (None): an optional tag or iterable of tags to attach to each
                sample
            recursive (True): whether to recursively traverse subdirectories

        Returns:
            a list of IDs of the samples in the dataset
        """
        video_paths = foud.parse_videos_dir(videos_dir, recursive=recursive)
        sample_parser = foud.VideoSampleParser()
        return self.add_videos(video_paths, sample_parser, tags=tags)

    def add_videos_patt(self, videos_patt, tags=None):
        """Adds the given glob pattern of videos to the dataset.

        This operation does not read/decode the videos.

        Args:
            videos_patt: a glob pattern of videos like
                ``/path/to/videos/*.mp4``
            tags (None): an optional tag or iterable of tags to attach to each
                sample

        Returns:
            a list of IDs of the samples in the dataset
        """
        video_paths = etau.get_glob_matches(videos_patt)
        sample_parser = foud.VideoSampleParser()
        return self.add_videos(video_paths, sample_parser, tags=tags)

    def ingest_videos(
        self, paths_or_samples, sample_parser=None, tags=None, dataset_dir=None
    ):
        """Ingests the given iterable of videos into the dataset.

        The videos are copied to ``dataset_dir``.

        See :ref:`this guide <custom-sample-parser>` for more details about
        ingesting videos into a dataset by defining your own
        :class:`UnlabeledVideoSampleParser <fiftyone.utils.data.parsers.UnlabeledVideoSampleParser>`.

        Args:
            paths_or_samples: an iterable of data. If no ``sample_parser`` is
                provided, this must be an iterable of video paths. If a
                ``sample_parser`` is provided, this can be an arbitrary
                iterable whose elements can be parsed by the sample parser
            sample_parser (None): a
                :class:`fiftyone.utils.data.parsers.UnlabeledVideoSampleParser`
                instance to use to parse the samples
            tags (None): an optional tag or iterable of tags to attach to each
                sample
            dataset_dir (None): the directory in which the videos will be
                written. By default, :func:`get_default_dataset_dir` is used

        Returns:
            a list of IDs of the samples in the dataset
        """
        if sample_parser is None:
            sample_parser = foud.VideoSampleParser()

        if dataset_dir is None:
            dataset_dir = get_default_dataset_dir(self.name)

        dataset_ingestor = foud.UnlabeledVideoDatasetIngestor(
            dataset_dir, paths_or_samples, sample_parser
        )

        return self.add_importer(dataset_ingestor, tags=tags)

    def ingest_labeled_videos(
        self,
        samples,
        sample_parser,
        tags=None,
        expand_schema=True,
        dataset_dir=None,
    ):
        """Ingests the given iterable of labeled video samples into the
        dataset.

        The videos are copied to ``dataset_dir``.

        See :ref:`this guide <custom-sample-parser>` for more details about
        ingesting labeled videos into a dataset by defining your own
        :class:`LabeledVideoSampleParser <fiftyone.utils.data.parsers.LabeledVideoSampleParser>`.

        Args:
            samples: an iterable of data
            sample_parser: a
                :class:`fiftyone.utils.data.parsers.LabeledVideoSampleParser`
                instance to use to parse the samples
            tags (None): an optional tag or iterable of tags to attach to each
                sample
            expand_schema (True): whether to dynamically add new sample fields
                encountered to the dataset schema. If False, an error is raised
                if the sample's schema is not a subset of the dataset schema
            dataset_dir (None): the directory in which the videos will be
                written. By default, :func:`get_default_dataset_dir` is used

        Returns:
            a list of IDs of the samples in the dataset
        """
        if dataset_dir is None:
            dataset_dir = get_default_dataset_dir(self.name)

        dataset_ingestor = foud.LabeledVideoDatasetIngestor(
            dataset_dir, samples, sample_parser
        )

        return self.add_importer(
            dataset_ingestor, tags=tags, expand_schema=expand_schema
        )

    @classmethod
    def from_dir(
        cls,
        dataset_dir=None,
        dataset_type=None,
        data_path=None,
        labels_path=None,
        name=None,
        label_field=None,
        tags=None,
        **kwargs,
    ):
        """Creates a :class:`Dataset` from the contents of the given directory.

        You can create datasets with this method via the following basic
        patterns:

        (a) Provide ``dataset_dir`` and ``dataset_type`` to import the contents
            of a directory that is organized in the default layout for the
            dataset type as documented in
            :ref:`this guide <loading-datasets-from-disk>`

        (b) Provide ``dataset_type`` along with ``data_path``, ``labels_path``,
            or other type-specific parameters to perform a customized
            import. This syntax provides the flexibility to, for example,
            perform labels-only imports or imports where the source media lies
            in a different location than the labels

        In either workflow, the remaining parameters of this method can be
        provided to further configure the import.

        See :ref:`this guide <loading-datasets-from-disk>` for example usages
        of this method and descriptions of the available dataset types.

        Args:
            dataset_dir (None): the dataset directory. This can be omitted if
                you provide arguments such as ``data_path`` and ``labels_path``
            dataset_type (None): the
                :class:`fiftyone.types.dataset_types.Dataset` type of the
                dataset
            data_path (None): an optional parameter that enables explicit
                control over the location of the media for certain dataset
                types. Can be any of the following:

                -   a folder name like ``"data"`` or ``"data/"`` specifying a
                    subfolder of ``dataset_dir`` in which the media lies
                -   an absolute directory path in which the media lies. In this
                    case, the ``export_dir`` has no effect on the location of
                    the data
                -   a filename like ``"data.json"`` specifying the filename of
                    a JSON manifest file in ``dataset_dir`` that maps UUIDs to
                    media filepaths. Files of this format are generated when
                    passing the ``export_media="manifest"`` option to
                    :meth:`fiftyone.core.collections.SampleCollection.export`
                -   an absolute filepath to a JSON manifest file. In this case,
                    ``dataset_dir`` has no effect on the location of the data
                -   a dict mapping filenames to absolute filepaths

                By default, it is assumed that the data can be located in the
                default location within ``dataset_dir`` for the dataset type
            labels_path (None): an optional parameter that enables explicit
                control over the location of the labels. Only applicable when
                importing certain labeled dataset formats. Can be any of the
                following:

                -   a type-specific folder name like ``"labels"`` or
                    ``"labels/"`` or a filename like ``"labels.json"`` or
                    ``"labels.xml"`` specifying the location in ``dataset_dir``
                    of the labels file(s)
                -   an absolute directory or filepath containing the labels
                    file(s). In this case, ``dataset_dir`` has no effect on the
                    location of the labels

                For labeled datasets, this parameter defaults to the location
                in ``dataset_dir`` of the labels for the default layout of the
                dataset type being imported
            name (None): a name for the dataset. By default,
                :func:`get_default_dataset_name` is used
            label_field (None): controls the field(s) in which imported labels
                are stored. Only applicable if ``dataset_importer`` is a
                :class:`fiftyone.utils.data.importers.LabeledImageDatasetImporter` or
                :class:`fiftyone.utils.data.importers.LabeledVideoDatasetImporter`.
                If the importer produces a single
                :class:`fiftyone.core.labels.Label` instance per sample/frame,
                this argument specifies the name of the field to use; the
                default is ``"ground_truth"``. If the importer produces a
                dictionary of labels per sample, this argument can be either a
                string prefix to prepend to each label key or a dict mapping
                label keys to field names; the default in this case is to
                directly use the keys of the imported label dictionaries as
                field names
            tags (None): an optional tag or iterable of tags to attach to each
                sample
            **kwargs: optional keyword arguments to pass to the constructor of
                the :class:`fiftyone.utils.data.importers.DatasetImporter` for
                the specified ``dataset_type``

        Returns:
            a :class:`Dataset`
        """
        dataset = cls(name)
        dataset.add_dir(
            dataset_dir=dataset_dir,
            dataset_type=dataset_type,
            data_path=data_path,
            labels_path=labels_path,
            label_field=label_field,
            tags=tags,
            **kwargs,
        )
        return dataset

    @classmethod
    def from_archive(
        cls,
        archive_path,
        dataset_type=None,
        data_path=None,
        labels_path=None,
        name=None,
        label_field=None,
        tags=None,
        cleanup=True,
        **kwargs,
    ):
        """Creates a :class:`Dataset` from the contents of the given archive.

        If a directory with the same root name as ``archive_path`` exists, it
        is assumed that this directory contains the extracted contents of the
        archive, and thus the archive is not re-extracted.

        See :ref:`this guide <loading-datasets-from-disk>` for example usages
        of this method and descriptions of the available dataset types.

        .. note::

            The following archive formats are explicitly supported::

                .zip, .tar, .tar.gz, .tgz, .tar.bz, .tbz

            If an archive *not* in the above list is found, extraction will be
            attempted via the ``patool`` package, which supports many formats
            but may require that additional system packages be installed.

        Args:
            archive_path: the path to an archive of a dataset directory
            dataset_type (None): the
                :class:`fiftyone.types.dataset_types.Dataset` type of the
                dataset in ``archive_path``
            data_path (None): an optional parameter that enables explicit
                control over the location of the media for certain dataset
                types. Can be any of the following:

                -   a folder name like ``"data"`` or ``"data/"`` specifying a
                    subfolder of ``dataset_dir`` in which the media lies
                -   an absolute directory path in which the media lies. In this
                    case, the ``archive_path`` has no effect on the location of
                    the data
                -   a filename like ``"data.json"`` specifying the filename of
                    a JSON manifest file in ``archive_path`` that maps UUIDs to
                    media filepaths. Files of this format are generated when
                    passing the ``export_media="manifest"`` option to
                    :meth:`fiftyone.core.collections.SampleCollection.export`
                -   an absolute filepath to a JSON manifest file. In this case,
                    ``archive_path`` has no effect on the location of the data
                -   a dict mapping filenames to absolute filepaths

                By default, it is assumed that the data can be located in the
                default location within ``archive_path`` for the dataset type
            labels_path (None): an optional parameter that enables explicit
                control over the location of the labels. Only applicable when
                importing certain labeled dataset formats. Can be any of the
                following:

                -   a type-specific folder name like ``"labels"`` or
                    ``"labels/"`` or a filename like ``"labels.json"`` or
                    ``"labels.xml"`` specifying the location in
                    ``archive_path`` of the labels file(s)
                -   an absolute directory or filepath containing the labels
                    file(s). In this case, ``archive_path`` has no effect on
                    the location of the labels

                For labeled datasets, this parameter defaults to the location
                in ``archive_path`` of the labels for the default layout of the
                dataset type being imported
            name (None): a name for the dataset. By default,
                :func:`get_default_dataset_name` is used
            label_field (None): controls the field(s) in which imported labels
                are stored. Only applicable if ``dataset_importer`` is a
                :class:`fiftyone.utils.data.importers.LabeledImageDatasetImporter` or
                :class:`fiftyone.utils.data.importers.LabeledVideoDatasetImporter`.
                If the importer produces a single
                :class:`fiftyone.core.labels.Label` instance per sample/frame,
                this argument specifies the name of the field to use; the
                default is ``"ground_truth"``. If the importer produces a
                dictionary of labels per sample, this argument can be either a
                string prefix to prepend to each label key or a dict mapping
                label keys to field names; the default in this case is to
                directly use the keys of the imported label dictionaries as
                field names
            tags (None): an optional tag or iterable of tags to attach to each
                sample
            cleanup (True): whether to delete the archive after extracting it
            **kwargs: optional keyword arguments to pass to the constructor of
                the :class:`fiftyone.utils.data.importers.DatasetImporter` for
                the specified ``dataset_type``

        Returns:
            a :class:`Dataset`
        """
        dataset = cls(name)
        dataset.add_archive(
            archive_path,
            dataset_type=dataset_type,
            data_path=data_path,
            labels_path=labels_path,
            label_field=label_field,
            tags=tags,
            cleanup=cleanup,
            **kwargs,
        )
        return dataset

    @classmethod
    def from_importer(
        cls, dataset_importer, name=None, label_field=None, tags=None
    ):
        """Creates a :class:`Dataset` by importing the samples in the given
        :class:`fiftyone.utils.data.importers.DatasetImporter`.

        See :ref:`this guide <custom-dataset-importer>` for more details about
        providing a custom
        :class:`DatasetImporter <fiftyone.utils.data.importers.DatasetImporter>`
        to import datasets into FiftyOne.

        Args:
            dataset_importer: a
                :class:`fiftyone.utils.data.importers.DatasetImporter`
            name (None): a name for the dataset. By default,
                :func:`get_default_dataset_name` is used
            label_field (None): controls the field(s) in which imported labels
                are stored. Only applicable if ``dataset_importer`` is a
                :class:`fiftyone.utils.data.importers.LabeledImageDatasetImporter` or
                :class:`fiftyone.utils.data.importers.LabeledVideoDatasetImporter`.
                If the importer produces a single
                :class:`fiftyone.core.labels.Label` instance per sample/frame,
                this argument specifies the name of the field to use; the
                default is ``"ground_truth"``. If the importer produces a
                dictionary of labels per sample, this argument can be either a
                string prefix to prepend to each label key or a dict mapping
                label keys to field names; the default in this case is to
                directly use the keys of the imported label dictionaries as
                field names
            tags (None): an optional tag or iterable of tags to attach to each
                sample

        Returns:
            a :class:`Dataset`
        """
        dataset = cls(name)
        dataset.add_importer(
            dataset_importer, label_field=label_field, tags=tags
        )
        return dataset

    @classmethod
    def from_images(
        cls, paths_or_samples, sample_parser=None, name=None, tags=None
    ):
        """Creates a :class:`Dataset` from the given images.

        This operation does not read the images.

        See :ref:`this guide <custom-sample-parser>` for more details about
        providing a custom
        :class:`UnlabeledImageSampleParser <fiftyone.utils.data.parsers.UnlabeledImageSampleParser>`
        to load image samples into FiftyOne.

        Args:
            paths_or_samples: an iterable of data. If no ``sample_parser`` is
                provided, this must be an iterable of image paths. If a
                ``sample_parser`` is provided, this can be an arbitrary
                iterable whose elements can be parsed by the sample parser
            sample_parser (None): a
                :class:`fiftyone.utils.data.parsers.UnlabeledImageSampleParser`
                instance to use to parse the samples
            name (None): a name for the dataset. By default,
                :func:`get_default_dataset_name` is used
            tags (None): an optional tag or iterable of tags to attach to each
                sample

        Returns:
            a :class:`Dataset`
        """
        dataset = cls(name)
        dataset.add_images(
            paths_or_samples, sample_parser=sample_parser, tags=tags
        )
        return dataset

    @classmethod
    def from_labeled_images(
        cls,
        samples,
        sample_parser,
        name=None,
        label_field=None,
        tags=None,
    ):
        """Creates a :class:`Dataset` from the given labeled images.

        This operation will iterate over all provided samples, but the images
        will not be read.

        See :ref:`this guide <custom-sample-parser>` for more details about
        providing a custom
        :class:`LabeledImageSampleParser <fiftyone.utils.data.parsers.LabeledImageSampleParser>`
        to load labeled image samples into FiftyOne.

        Args:
            samples: an iterable of data
            sample_parser: a
                :class:`fiftyone.utils.data.parsers.LabeledImageSampleParser`
                instance to use to parse the samples
            name (None): a name for the dataset. By default,
                :func:`get_default_dataset_name` is used
            label_field (None): controls the field(s) in which imported labels
                are stored. If the parser produces a single
                :class:`fiftyone.core.labels.Label` instance per sample, this
                argument specifies the name of the field to use; the default is
                ``"ground_truth"``. If the parser produces a dictionary of
                labels per sample, this argument can be either a string prefix
                to prepend to each label key or a dict mapping label keys to
                field names; the default in this case is to directly use the
                keys of the imported label dictionaries as field names
            tags (None): an optional tag or iterable of tags to attach to each
                sample

        Returns:
            a :class:`Dataset`
        """
        dataset = cls(name)
        dataset.add_labeled_images(
            samples,
            sample_parser,
            label_field=label_field,
            tags=tags,
        )
        return dataset

    @classmethod
    def from_images_dir(cls, images_dir, name=None, tags=None, recursive=True):
        """Creates a :class:`Dataset` from the given directory of images.

        This operation does not read the images.

        Args:
            images_dir: a directory of images
            name (None): a name for the dataset. By default,
                :func:`get_default_dataset_name` is used
            tags (None): an optional tag or iterable of tags to attach to each
                sample
            recursive (True): whether to recursively traverse subdirectories

        Returns:
            a :class:`Dataset`
        """
        dataset = cls(name)
        dataset.add_images_dir(images_dir, tags=tags, recursive=recursive)
        return dataset

    @classmethod
    def from_images_patt(cls, images_patt, name=None, tags=None):
        """Creates a :class:`Dataset` from the given glob pattern of images.

        This operation does not read the images.

        Args:
            images_patt: a glob pattern of images like
                ``/path/to/images/*.jpg``
            name (None): a name for the dataset. By default,
                :func:`get_default_dataset_name` is used
            tags (None): an optional tag or iterable of tags to attach to each
                sample

        Returns:
            a :class:`Dataset`
        """
        dataset = cls(name)
        dataset.add_images_patt(images_patt, tags=tags)
        return dataset

    @classmethod
    def from_videos(
        cls, paths_or_samples, sample_parser=None, name=None, tags=None
    ):
        """Creates a :class:`Dataset` from the given videos.

        This operation does not read/decode the videos.

        See :ref:`this guide <custom-sample-parser>` for more details about
        providing a custom
        :class:`UnlabeledVideoSampleParser <fiftyone.utils.data.parsers.UnlabeledVideoSampleParser>`
        to load video samples into FiftyOne.

        Args:
            paths_or_samples: an iterable of data. If no ``sample_parser`` is
                provided, this must be an iterable of video paths. If a
                ``sample_parser`` is provided, this can be an arbitrary
                iterable whose elements can be parsed by the sample parser
            sample_parser (None): a
                :class:`fiftyone.utils.data.parsers.UnlabeledVideoSampleParser`
                instance to use to parse the samples
            name (None): a name for the dataset. By default,
                :func:`get_default_dataset_name` is used
            tags (None): an optional tag or iterable of tags to attach to each
                sample

        Returns:
            a :class:`Dataset`
        """
        dataset = cls(name)
        dataset.add_videos(
            paths_or_samples, sample_parser=sample_parser, tags=tags
        )
        return dataset

    @classmethod
    def from_labeled_videos(
        cls, samples, sample_parser, name=None, label_field=None, tags=None
    ):
        """Creates a :class:`Dataset` from the given labeled videos.

        This operation will iterate over all provided samples, but the videos
        will not be read/decoded/etc.

        See :ref:`this guide <custom-sample-parser>` for more details about
        providing a custom
        :class:`LabeledVideoSampleParser <fiftyone.utils.data.parsers.LabeledVideoSampleParser>`
        to load labeled video samples into FiftyOne.

        Args:
            samples: an iterable of data
            sample_parser: a
                :class:`fiftyone.utils.data.parsers.LabeledVideoSampleParser`
                instance to use to parse the samples
            name (None): a name for the dataset. By default,
                :func:`get_default_dataset_name` is used
            label_field (None): controls the field(s) in which imported labels
                are stored. If the parser produces a single
                :class:`fiftyone.core.labels.Label` instance per sample/frame,
                this argument specifies the name of the field to use; the
                default is ``"ground_truth"``. If the parser produces a
                dictionary of labels per sample/frame, this argument can be
                either a string prefix to prepend to each label key or a dict
                mapping label keys to field names; the default in this case is
                to directly use the keys of the imported label dictionaries as
                field names
            tags (None): an optional tag or iterable of tags to attach to each
                sample

        Returns:
            a :class:`Dataset`
        """
        dataset = cls(name)
        dataset.add_labeled_videos(
            samples, sample_parser, label_field=label_field, tags=tags
        )
        return dataset

    @classmethod
    def from_videos_dir(cls, videos_dir, name=None, tags=None, recursive=True):
        """Creates a :class:`Dataset` from the given directory of videos.

        This operation does not read/decode the videos.

        Args:
            videos_dir: a directory of videos
            name (None): a name for the dataset. By default,
                :func:`get_default_dataset_name` is used
            tags (None): an optional tag or iterable of tags to attach to each
                sample
            recursive (True): whether to recursively traverse subdirectories

        Returns:
            a :class:`Dataset`
        """
        dataset = cls(name)
        dataset.add_videos_dir(videos_dir, tags=tags, recursive=recursive)
        return dataset

    @classmethod
    def from_videos_patt(cls, videos_patt, name=None, tags=None):
        """Creates a :class:`Dataset` from the given glob pattern of videos.

        This operation does not read/decode the videos.

        Args:
            videos_patt: a glob pattern of videos like
                ``/path/to/videos/*.mp4``
            name (None): a name for the dataset. By default,
                :func:`get_default_dataset_name` is used
            tags (None): an optional tag or iterable of tags to attach to each
                sample

        Returns:
            a :class:`Dataset`
        """
        dataset = cls(name)
        dataset.add_videos_patt(videos_patt, tags=tags)
        return dataset

    @classmethod
    def from_dict(cls, d, name=None, rel_dir=None, frame_labels_dir=None):
        """Loads a :class:`Dataset` from a JSON dictionary generated by
        :func:`fiftyone.core.collections.SampleCollection.to_dict`.

        The JSON dictionary can contain an export of any
        :class:`fiftyone.core.collections.SampleCollection`, e.g.,
        :class:`Dataset` or :class:`fiftyone.core.view.DatasetView`.

        Args:
            d: a JSON dictionary
            name (None): a name for the new dataset. By default, ``d["name"]``
                is used
            rel_dir (None): a relative directory to prepend to the ``filepath``
                of each sample if the filepath is not absolute (begins with a
                path separator). The path is converted to an absolute path
                (if necessary) via :func:`fiftyone.core.utils.normalize_path`
            frame_labels_dir (None): a directory of per-sample JSON files
                containing the frame labels for video samples. If omitted, it
                is assumed that the frame labels are included directly in the
                provided JSON dict. Only applicable to video datasets

        Returns:
            a :class:`Dataset`
        """
        if name is None:
            name = d["name"]

        if rel_dir is not None:
            rel_dir = fou.normalize_path(rel_dir)

        name = make_unique_dataset_name(name)
        dataset = cls(name)

        media_type = d.get("media_type", None)
        if media_type is not None:
            dataset.media_type = media_type

        dataset._apply_field_schema(d["sample_fields"])
        if media_type == fom.VIDEO:
            dataset._apply_frame_field_schema(d["frame_fields"])

        dataset.info = d.get("info", {})

        dataset.classes = d.get("classes", {})
        dataset.default_classes = d.get("default_classes", [])

        dataset.mask_targets = dataset._parse_mask_targets(
            d.get("mask_targets", {})
        )
        dataset.default_mask_targets = dataset._parse_default_mask_targets(
            d.get("default_mask_targets", {})
        )

        dataset.skeletons = dataset._parse_skeletons(d.get("skeletons", {}))
        dataset.default_skeleton = dataset._parse_default_skeleton(
            d.get("default_skeleton", None)
        )

        def parse_sample(sd):
            if rel_dir and not os.path.isabs(sd["filepath"]):
                sd["filepath"] = os.path.join(rel_dir, sd["filepath"])

            if media_type == fom.VIDEO:
                frames = sd.pop("frames", {})

                if etau.is_str(frames):
                    frames_path = os.path.join(frame_labels_dir, frames)
                    frames = etas.load_json(frames_path).get("frames", {})

                sample = fos.Sample.from_dict(sd)

                for key, value in frames.items():
                    sample.frames[int(key)] = fofr.Frame.from_dict(value)
            else:
                sample = fos.Sample.from_dict(sd)

            return sample

        samples = d["samples"]
        num_samples = len(samples)

        _samples = map(parse_sample, samples)
        dataset.add_samples(
            _samples, expand_schema=False, num_samples=num_samples
        )

        return dataset

    @classmethod
    def from_json(
        cls, path_or_str, name=None, rel_dir=None, frame_labels_dir=None
    ):
        """Loads a :class:`Dataset` from JSON generated by
        :func:`fiftyone.core.collections.SampleCollection.write_json` or
        :func:`fiftyone.core.collections.SampleCollection.to_json`.

        The JSON file can contain an export of any
        :class:`fiftyone.core.collections.SampleCollection`, e.g.,
        :class:`Dataset` or :class:`fiftyone.core.view.DatasetView`.

        Args:
            path_or_str: the path to a JSON file on disk or a JSON string
            name (None): a name for the new dataset. By default, ``d["name"]``
                is used
            rel_dir (None): a relative directory to prepend to the ``filepath``
                of each sample, if the filepath is not absolute (begins with a
                path separator). The path is converted to an absolute path
                (if necessary) via :func:`fiftyone.core.utils.normalize_path`

        Returns:
            a :class:`Dataset`
        """
        d = etas.load_json(path_or_str)
        return cls.from_dict(
            d, name=name, rel_dir=rel_dir, frame_labels_dir=frame_labels_dir
        )

    def _add_view_stage(self, stage):
        return self.view().add_stage(stage)

    def _pipeline(
        self,
        pipeline=None,
        attach_frames=False,
        detach_frames=False,
        frames_only=False,
    ):
        if self.media_type != fom.VIDEO:
            attach_frames = False
            detach_frames = False
            frames_only = False

        if not attach_frames:
            detach_frames = False

        if frames_only:
            attach_frames = True

        if attach_frames:
            _pipeline = self._frames_lookup_pipeline()
        else:
            _pipeline = []

        if pipeline is not None:
            _pipeline.extend(pipeline)

        if detach_frames:
            _pipeline.append({"$project": {"frames": False}})
        elif frames_only:
            _pipeline.extend(
                [
                    {"$project": {"frames": True}},
                    {"$unwind": "$frames"},
                    {"$replaceRoot": {"newRoot": "$frames"}},
                ]
            )

        return _pipeline

    def _frames_lookup_pipeline(self):
        if self._is_clips:
            return [
                {
                    "$lookup": {
                        "from": self._frame_collection_name,
                        "let": {
                            "sample_id": "$_sample_id",
                            "first": {"$arrayElemAt": ["$support", 0]},
                            "last": {"$arrayElemAt": ["$support", 1]},
                        },
                        "pipeline": [
                            {
                                "$match": {
                                    "$expr": {
                                        "$and": [
                                            {
                                                "$eq": [
                                                    "$_sample_id",
                                                    "$$sample_id",
                                                ]
                                            },
                                            {
                                                "$gte": [
                                                    "$frame_number",
                                                    "$$first",
                                                ]
                                            },
                                            {
                                                "$lte": [
                                                    "$frame_number",
                                                    "$$last",
                                                ]
                                            },
                                        ]
                                    }
                                }
                            },
                            {"$sort": {"frame_number": 1}},
                        ],
                        "as": "frames",
                    }
                }
            ]

        return [
            {
                "$lookup": {
                    "from": self._frame_collection_name,
                    "let": {"sample_id": "$_id"},
                    "pipeline": [
                        {
                            "$match": {
                                "$expr": {
                                    "$eq": ["$$sample_id", "$_sample_id"]
                                }
                            }
                        },
                        {"$sort": {"frame_number": 1}},
                    ],
                    "as": "frames",
                }
            }
        ]

    def _aggregate(
        self,
        pipeline=None,
        attach_frames=False,
        detach_frames=False,
        frames_only=False,
    ):
        _pipeline = self._pipeline(
            pipeline=pipeline,
            attach_frames=attach_frames,
            detach_frames=detach_frames,
            frames_only=frames_only,
        )

        return foo.aggregate(self._sample_collection, _pipeline)

    @property
    def _sample_collection_name(self):
        return self._doc.sample_collection_name

    @property
    def _sample_collection(self):
        return foo.get_db_conn()[self._sample_collection_name]

    @property
    def _frame_collection_name(self):
        return self._doc.frame_collection_name

    @property
    def _frame_collection(self):
        return foo.get_db_conn()[self._frame_collection_name]

    @property
    def _frame_indexes(self):
        index_info = self._frame_collection.index_information()
        return [k["key"][0][0] for k in index_info.values()]

    def _apply_field_schema(self, new_fields):
        curr_fields = self.get_field_schema()
        add_field_fcn = self.add_sample_field
        self._apply_schema(curr_fields, new_fields, add_field_fcn)

    def _apply_frame_field_schema(self, new_fields):
        curr_fields = self.get_frame_field_schema()
        add_field_fcn = self.add_frame_field
        self._apply_schema(curr_fields, new_fields, add_field_fcn)

    def _apply_schema(self, curr_fields, new_fields, add_field_fcn):
        for field_name, field_str in new_fields.items():
            if field_name in curr_fields:
                # Ensure that existing field matches the requested field
                _new_field_str = str(field_str)
                _curr_field_str = str(curr_fields[field_name])
                if _new_field_str != _curr_field_str:
                    raise ValueError(
                        "Existing field %s=%s does not match new field type %s"
                        % (field_name, _curr_field_str, _new_field_str)
                    )
            else:
                # Add new field
                ftype, embedded_doc_type, subfield = fof.parse_field_str(
                    field_str
                )
                add_field_fcn(
                    field_name,
                    ftype,
                    embedded_doc_type=embedded_doc_type,
                    subfield=subfield,
                )

    def _ensure_label_field(self, label_field, label_cls):
        if label_field not in self.get_field_schema():
            self.add_sample_field(
                label_field,
                fof.EmbeddedDocumentField,
                embedded_doc_type=label_cls,
            )

    def _expand_schema(self, samples):
        expanded = False
        fields = self.get_field_schema(include_private=True)
        for sample in samples:
            self._validate_media_type(sample)

            if self.media_type == fom.VIDEO:
                expanded |= self._expand_frame_schema(sample.frames)

            for field_name in sample._get_field_names(include_private=True):
                if field_name == "_id":
                    continue

                if field_name in fields:
                    continue

                value = sample[field_name]
                if value is None:
                    continue

                self._sample_doc_cls.add_implied_field(field_name, value)
                fields = self.get_field_schema(include_private=True)
                expanded = True

        if expanded:
            self._reload()

    def _expand_frame_schema(self, frames):
        expanded = False
        fields = self.get_frame_field_schema(include_private=True)
        for frame in frames.values():
            for field_name in frame._get_field_names(include_private=True):
                if field_name == "_id":
                    continue

                if field_name in fields:
                    continue

                value = frame[field_name]
                if value is None:
                    continue

                self._frame_doc_cls.add_implied_field(field_name, value)
                fields = self.get_frame_field_schema(include_private=True)
                expanded = True

        return expanded

    def _validate_media_type(self, sample):
        if self.media_type != sample.media_type:
            raise fom.MediaTypeError(
                "Sample media type '%s' does not match dataset media type '%s'"
                % (sample.media_type, self.media_type)
            )

    def _sample_dict_to_doc(self, d):
        try:
            return self._sample_doc_cls.from_dict(d, extended=False)
        except:
            # The dataset's schema may have been changed in another process;
            # let's try reloading to see if that fixes things
            self.reload()

            return self._sample_doc_cls.from_dict(d, extended=False)

    def _frame_dict_to_doc(self, d):
        try:
            return self._frame_doc_cls.from_dict(d, extended=False)
        except:
            # The dataset's schema may have been changed in another process;
            # let's try reloading to see if that fixes things
            self.reload()

            return self._frame_doc_cls.from_dict(d, extended=False)

    def _validate_samples(self, samples):
        fields = self.get_field_schema(include_private=True)
        for sample in samples:
            non_existent_fields = set()

            for field_name, value in sample.iter_fields():
                field = fields.get(field_name, None)
                if field is None:
                    if value is not None:
                        non_existent_fields.add(field_name)
                else:
                    if value is not None or not field.null:
                        try:
                            field.validate(value)
                        except moe.ValidationError as e:
                            raise moe.ValidationError(
                                "Invalid value for field '%s'. Reason: %s"
                                % (field_name, str(e))
                            )

            if non_existent_fields:
                raise ValueError(
                    "Fields %s do not exist on dataset '%s'"
                    % (non_existent_fields, self.name)
                )

    def reload(self):
        """Reloads the dataset and any in-memory samples from the database."""
        self._reload(hard=True)
        self._reload_docs(hard=True)

        self._annotation_cache.clear()
        self._brain_cache.clear()
        self._evaluation_cache.clear()

    def _reload(self, hard=False):
        if not hard:
            self._doc.reload()
            return

        doc, sample_doc_cls, frame_doc_cls = _load_dataset(
            self.name, virtual=True
        )

        self._doc = doc
        self._sample_doc_cls = sample_doc_cls
        self._frame_doc_cls = frame_doc_cls

    def _reload_docs(self, hard=False):
        fos.Sample._reload_docs(self._sample_collection_name, hard=hard)

        if self.media_type == fom.VIDEO:
            fofr.Frame._reload_docs(self._frame_collection_name, hard=hard)

    def _serialize(self):
        return self._doc.to_dict(extended=True)


def _get_random_characters(n):
    return "".join(
        random.choice(string.ascii_lowercase + string.digits) for _ in range(n)
    )


def _list_datasets(include_private=False):
    conn = foo.get_db_conn()

    if include_private:
        query = {}
    else:
        # Datasets whose sample collections don't start with `samples.` are
        # private e.g., patches or frames datasets
        query = {"sample_collection_name": {"$regex": "^samples\\."}}

    # We don't want an error here if `name == None`
    def _sort(l):
        return sorted(l, key=lambda x: (x is None, x))

    return _sort(conn.datasets.find(query).distinct("name"))


def _list_dataset_info():
    info = []
    for name in _list_datasets():
        try:
            dataset = Dataset(name, _create=False, _virtual=True)
            num_samples = dataset._sample_collection.estimated_document_count()
            i = {
                "name": dataset.name,
                "created_at": dataset.created_at,
                "last_loaded_at": dataset.last_loaded_at,
                "version": dataset.version,
                "persistent": dataset.persistent,
                "media_type": dataset.media_type,
                "tags": dataset.tags,
                "num_samples": num_samples,
            }
        except:
            # If the dataset can't be loaded, it likely requires migration, so
            # we can't show any information about it
            i = {
                "name": name,
                "created_at": None,
                "last_loaded_at": None,
                "version": None,
                "persistent": None,
                "media_type": None,
                "tags": None,
                "num_samples": None,
            }

        info.append(i)

    return info


def _create_dataset(
    name,
    persistent=False,
    _patches=False,
    _frames=False,
    _clips=False,
    _src_collection=None,
):
    if dataset_exists(name):
        raise ValueError(
            (
                "Dataset '%s' already exists; use `fiftyone.load_dataset()` "
                "to load an existing dataset"
            )
            % name
        )

    sample_collection_name = _make_sample_collection_name(
        patches=_patches, frames=_frames, clips=_clips
    )
    sample_doc_cls = _create_sample_document_cls(sample_collection_name)

    # pylint: disable=no-member
    sample_fields = [
        foo.SampleFieldDocument.from_field(field)
        for field in sample_doc_cls._fields.values()
    ]

    if _clips:
        # Clips datasets directly inherit frames from source dataset
        src_dataset = _src_collection._dataset
        media_type = fom.VIDEO
        frame_collection_name = src_dataset._doc.frame_collection_name
        frame_doc_cls = src_dataset._frame_doc_cls
        frame_fields = src_dataset._doc.frame_fields
    else:
        # @todo don't create frame collection until media type is VIDEO?
        media_type = None
        frame_collection_name = _make_frame_collection_name(
            sample_collection_name
        )
        frame_doc_cls = _create_frame_document_cls(frame_collection_name)
        frame_fields = []

    now = datetime.utcnow()
    dataset_doc = foo.DatasetDocument(
        name=name,
        version=focn.VERSION,
        created_at=now,
        last_loaded_at=now,
        media_type=media_type,
        sample_collection_name=sample_collection_name,
        frame_collection_name=frame_collection_name,
        persistent=persistent,
        sample_fields=sample_fields,
        frame_fields=frame_fields,
    )
    dataset_doc.save()

    if _clips:
        _create_indexes(sample_collection_name, None)
    else:
        _create_indexes(sample_collection_name, frame_collection_name)

    return dataset_doc, sample_doc_cls, frame_doc_cls


def _create_indexes(sample_collection_name, frame_collection_name):
    conn = foo.get_db_conn()

    collection = conn[sample_collection_name]
    collection.create_index("filepath")

    if frame_collection_name is not None:
        frame_collection = conn[frame_collection_name]
        frame_collection.create_index(
            [("_sample_id", 1), ("frame_number", 1)], unique=True
        )


def _declare_fields(doc_cls, field_docs=None):
    for field_name, field in doc_cls._fields.items():
        if isinstance(field, fof.EmbeddedDocumentField):
            field = foo.create_field(field.name, **foo.get_field_kwargs(field))
            field._set_parent(doc_cls)
            doc_cls._fields[field_name] = field
            setattr(doc_cls, field_name, field)

    if field_docs is not None:
        for field_doc in field_docs:
            field = field_doc.to_field()
            doc_cls._declare_field(field, field.name)


def _make_sample_collection_name(patches=False, frames=False, clips=False):
    conn = foo.get_db_conn()
    now = datetime.now()

    if patches:
        prefix = "patches"
    elif frames:
        prefix = "frames"
    elif clips:
        prefix = "clips"
    else:
        prefix = "samples"

    def create_name(timestamp):
        return ".".join([prefix, timestamp])

    name = create_name(now.strftime("%Y.%m.%d.%H.%M.%S"))
    if name in conn.list_collection_names():
        name = create_name(now.strftime("%Y.%m.%d.%H.%M.%S.%f"))

    return name


def _make_frame_collection_name(sample_collection_name):
    return "frames." + sample_collection_name


def _create_sample_document_cls(sample_collection_name, field_docs=None):
    cls = type(sample_collection_name, (foo.DatasetSampleDocument,), {})
    _declare_fields(cls, field_docs=field_docs)
    return cls


def _create_frame_document_cls(frame_collection_name, field_docs=None):
    cls = type(frame_collection_name, (foo.DatasetFrameDocument,), {})
    _declare_fields(cls, field_docs=field_docs)
    return cls


def _declare_fields(doc_cls, field_docs=None):
    for field_name, field in doc_cls._fields.items():
        if isinstance(field, fof.EmbeddedDocumentField):
            field = foo.create_field(field_name, **foo.get_field_kwargs(field))
            doc_cls._fields[field_name] = field
            setattr(doc_cls, field_name, field)

    if field_docs is not None:
        for field_doc in field_docs:
            field = field_doc.to_field()
            doc_cls._declare_field(field)


def _get_dataset_doc(collection_name, frames=False):
    if frames:
        # Clips datasets share their parent dataset's frame collection, but
        # only the parent sample collection starts with "samples."
        query = {
            "frame_collection_name": collection_name,
            "sample_collection_name": {"$regex": "^samples\\."},
        }
    else:
        query = {"sample_collection_name": collection_name}

    conn = foo.get_db_conn()
    doc = conn.datasets.find_one(query, {"name": 1})

    if doc is None:
        dtype = "sample" if not frames else "frame"
        raise ValueError(
            "No dataset found with %s collection name '%s'"
            % (dtype, collection_name)
        )

    dataset = load_dataset(doc["name"])
    return dataset._doc


def _load_clips_source_dataset(frame_collection_name):
    # All clips datasets have a source dataset with the same frame collection
    query = {
        "frame_collection_name": frame_collection_name,
        "sample_collection_name": {"$regex": "^samples\\."},
    }

    conn = foo.get_db_conn()
    doc = conn.datasets.find_one(query, {"name": 1})

    if doc is None:
        # The source dataset must have been deleted...
        return None

    return load_dataset(doc["name"])


def _load_dataset(name, virtual=False):
    if not virtual:
        fomi.migrate_dataset_if_necessary(name)

    try:
        # pylint: disable=no-member
        dataset_doc = foo.DatasetDocument.objects.get(name=name)
    except moe.DoesNotExist:
        raise ValueError("Dataset '%s' not found" % name)

    sample_collection_name = dataset_doc.sample_collection_name
    sample_doc_cls = _create_sample_document_cls(
        sample_collection_name, dataset_doc.sample_fields
    )

    default_sample_fields = fos.get_default_sample_fields(include_private=True)
    for sample_field in dataset_doc.sample_fields:
        if sample_field.name in default_sample_fields:
            continue

        sample_doc_cls._declare_field(sample_field)

    dataset_doc.sample_fields = [
        SampleFieldDocument.from_field(f)
        for f in sample_doc_cls._fields.values()
    ]
    frame_collection_name = dataset_doc.frame_collection_name

    if not virtual:
        dataset_doc.last_loaded_at = datetime.utcnow()
        dataset_doc.save()

    if sample_collection_name.startswith("clips."):
        # Clips datasets directly inherit frames from source dataset
        _src_dataset = _load_clips_source_dataset(frame_collection_name)
    else:
        _src_dataset = None

    if _src_dataset is not None:
        frame_doc_cls = _src_dataset._frame_doc_cls
        dataset_doc.frame_fields = _src_dataset._doc.frame_fields
    else:
        frame_doc_cls = _create_frame_document_cls(
            frame_collection_name, dataset_doc.frame_fields
        )

        if dataset_doc.media_type == fom.VIDEO:
            default_frame_fields = fofr.get_default_frame_fields(
                include_private=True
            )
            for frame_field in dataset_doc.frame_fields:
                if frame_field.name in default_frame_fields:
                    continue

                frame_doc_cls._declare_field(frame_field)

            dataset_doc.frame_fields = [
                SampleFieldDocument.from_field(f)
                for f in frame_doc_cls._fields.values()
            ]

    dataset_doc.save()
    return dataset_doc, sample_doc_cls, frame_doc_cls


def _delete_dataset_doc(dataset_doc):
    for view_doc in dataset_doc.views:
        view_doc.delete()

    for run_doc in dataset_doc.annotation_runs.values():
        if run_doc.results is not None:
            run_doc.results.delete()

        run_doc.delete()

    for run_doc in dataset_doc.brain_methods.values():
        if run_doc.results is not None:
            run_doc.results.delete()

        run_doc.delete()

    for run_doc in dataset_doc.evaluations.values():
        if run_doc.results is not None:
            run_doc.results.delete()

        run_doc.delete()

    dataset_doc.delete()


def _clone_dataset_or_view(dataset_or_view, name):
    if dataset_exists(name):
        raise ValueError("Dataset '%s' already exists" % name)

    if isinstance(dataset_or_view, fov.DatasetView):
        dataset = dataset_or_view._dataset
        view = dataset_or_view
    else:
        dataset = dataset_or_view
        view = None

    dataset._reload()

    sample_collection_name = _make_sample_collection_name()
    frame_collection_name = _make_frame_collection_name(sample_collection_name)

    #
    # Clone dataset document
    #

    dataset_doc = dataset._doc.copy()
    dataset_doc.name = name
    dataset_doc.created_at = datetime.utcnow()
    dataset_doc.last_loaded_at = None
    dataset_doc.persistent = False
    dataset_doc.sample_collection_name = sample_collection_name
    dataset_doc.frame_collection_name = frame_collection_name

    # Runs/views get special treatment at the end
    dataset_doc.views.clear()
    dataset_doc.annotation_runs.clear()
    dataset_doc.brain_methods.clear()
    dataset_doc.evaluations.clear()

    if view is not None:
        # Respect filtered sample fields, if any
        schema = view.get_field_schema()
        dataset_doc.sample_fields = [
            f
            for f in dataset_doc.sample_fields
            if f.name in set(schema.keys())
        ]

        # Respect filtered frame fields, if any
        if dataset.media_type == fom.VIDEO:
            frame_schema = view.get_frame_field_schema()
            dataset_doc.frame_fields = [
                f
                for f in dataset_doc.frame_fields
                if f.name in set(frame_schema.keys())
            ]

    dataset_doc.save()

    # Create indexes
    _create_indexes(sample_collection_name, frame_collection_name)

    # Clone samples
    coll, pipeline = _get_samples_pipeline(dataset_or_view)
    pipeline.append({"$out": sample_collection_name})
    foo.aggregate(coll, pipeline)

    # Clone frames
    if dataset.media_type == fom.VIDEO:
        coll, pipeline = _get_frames_pipeline(dataset_or_view)
        pipeline.append({"$out": frame_collection_name})
        foo.aggregate(coll, pipeline)

    clone_dataset = load_dataset(name)

    # Clone extras (full datasets only)
    if view is None and (
        dataset.has_views
        or dataset.has_annotation_runs
        or dataset.has_brain_runs
        or dataset.has_evaluations
    ):
        _clone_extras(clone_dataset, dataset._doc)

    return clone_dataset


def _get_samples_pipeline(sample_collection):
    coll = sample_collection._dataset._sample_collection
    pipeline = sample_collection._pipeline(detach_frames=True)
    return coll, pipeline


def _get_frames_pipeline(sample_collection):
    if isinstance(sample_collection, fov.DatasetView):
        dataset = sample_collection._dataset
        view = sample_collection
    else:
        dataset = sample_collection
        view = None

    if dataset._is_clips:
        # Clips datasets use `sample_id` to associated with frames, but now as
        # a standalone collection, they must use `_id`
        coll = dataset._sample_collection
        pipeline = sample_collection._pipeline(attach_frames=True) + [
            {"$project": {"frames": True}},
            {"$unwind": "$frames"},
            {"$set": {"frames._sample_id": "$_id"}},
            {"$replaceRoot": {"newRoot": "$frames"}},
            {"$unset": "_id"},
        ]
    elif view is not None:
        # The view may modify the frames, so we route the frames though
        # the sample collection
        coll = dataset._sample_collection
        pipeline = view._pipeline(frames_only=True)
    else:
        # Here we can directly aggregate on the frame collection
        coll = dataset._frame_collection
        pipeline = []

    return coll, pipeline


def _save_view(view, fields=None):
    dataset = view._dataset

    is_video = dataset.media_type == fom.VIDEO
    all_fields = fields is None

    if fields is None:
        fields = []

    if etau.is_str(fields):
        fields = [fields]

    if is_video:
        sample_fields, frame_fields = fou.split_frame_fields(fields)
    else:
        sample_fields = fields
        frame_fields = []

    save_samples = sample_fields or all_fields
    save_frames = frame_fields or all_fields

    #
    # Save samples
    #

    pipeline = view._pipeline(detach_frames=True)

    if sample_fields:
        pipeline.append({"$project": {f: True for f in sample_fields}})
        pipeline.append({"$merge": dataset._sample_collection_name})
        foo.aggregate(dataset._sample_collection, pipeline)
    elif save_samples:
        pipeline.append(
            {
                "$merge": {
                    "into": dataset._sample_collection_name,
                    "whenMatched": "replace",
                }
            }
        )
        foo.aggregate(dataset._sample_collection, pipeline)

    #
    # Save frames
    #

    if is_video:
        # The view may modify the frames, so we route the frames through the
        # sample collection
        pipeline = view._pipeline(frames_only=True)

        # Clips datasets may contain overlapping clips, so we must select only
        # the first occurrance of each frame
        if dataset._is_clips:
            pipeline.extend(
                [
                    {"$group": {"_id": "$_id", "doc": {"$first": "$$ROOT"}}},
                    {"$replaceRoot": {"newRoot": "$doc"}},
                ]
            )

        if frame_fields:
            pipeline.append({"$project": {f: True for f in frame_fields}})
            pipeline.append({"$merge": dataset._frame_collection_name})
            foo.aggregate(dataset._sample_collection, pipeline)
        elif save_frames:
            pipeline.append(
                {
                    "$merge": {
                        "into": dataset._frame_collection_name,
                        "whenMatched": "replace",
                    }
                }
            )
            foo.aggregate(dataset._sample_collection, pipeline)

    #
    # Reload in-memory documents
    #

    sample_ids = view.values("id")

    if save_samples:
        fos.Sample._reload_docs(
            dataset._sample_collection_name, sample_ids=sample_ids
        )

    if is_video and save_frames:
        fofr.Frame._reload_docs(
            dataset._frame_collection_name, sample_ids=sample_ids
        )


def _merge_dataset_doc(
    dataset,
    collection_or_doc,
    fields=None,
    omit_fields=None,
    expand_schema=True,
    merge_info=True,
    overwrite_info=False,
):
    #
    # Merge media type
    #

    src_media_type = collection_or_doc.media_type
    if dataset.media_type is None:
        dataset.media_type = src_media_type

    if src_media_type != dataset.media_type and src_media_type is not None:
        raise ValueError(
            "Cannot merge a dataset with media_type='%s' into a dataset "
            "with media_type='%s'" % (src_media_type, dataset.media_type)
        )

    #
    # Merge schemas
    #

    curr_doc = dataset._doc
    is_video = dataset.media_type == fom.VIDEO

    if isinstance(collection_or_doc, foc.SampleCollection):
        # Respects filtered schemas, if any
        doc = collection_or_doc._root_dataset._doc
        schema = collection_or_doc.get_field_schema()
        if is_video:
            frame_schema = collection_or_doc.get_frame_field_schema()
    else:
        doc = collection_or_doc
        schema = {f.name: f.to_field() for f in doc.sample_fields}
        if is_video:
            frame_schema = {f.name: f.to_field() for f in doc.frame_fields}

    # Omit fields first in case `fields` is a dict that changes field names
    if omit_fields is not None:
        if is_video:
            omit_fields, omit_frame_fields = fou.split_frame_fields(
                omit_fields
            )
            frame_schema = {
                k: v
                for k, v in frame_schema.items()
                if k not in omit_frame_fields
            }

        schema = {k: v for k, v in schema.items() if k not in omit_fields}

    if fields is not None:
        if not isinstance(fields, dict):
            fields = {f: f for f in fields}

        if is_video:
            fields, frame_fields = fou.split_frame_fields(fields)

            frame_schema = {
                frame_fields[k]: v
                for k, v in frame_schema.items()
                if k in frame_fields
            }

        schema = {fields[k]: v for k, v in schema.items() if k in fields}

    dataset._sample_doc_cls.merge_field_schema(
        schema, expand_schema=expand_schema
    )

    if is_video and frame_schema is not None:
        dataset._frame_doc_cls.merge_field_schema(
            frame_schema, expand_schema=expand_schema
        )

    if not merge_info:
        curr_doc.reload()
        return

    #
    # Merge info
    #

    if overwrite_info:
        curr_doc.info.update(doc.info)
        curr_doc.classes.update(doc.classes)
        curr_doc.mask_targets.update(doc.mask_targets)
        curr_doc.skeletons.update(doc.skeletons)

        if doc.default_classes:
            curr_doc.default_classes = doc.default_classes

        if doc.default_mask_targets:
            curr_doc.default_mask_targets = doc.default_mask_targets

        if doc.default_skeleton:
            curr_doc.default_skeleton = doc.default_skeleton
    else:
        _update_no_overwrite(curr_doc.info, doc.info)
        _update_no_overwrite(curr_doc.classes, doc.classes)
        _update_no_overwrite(curr_doc.mask_targets, doc.mask_targets)
        _update_no_overwrite(curr_doc.skeletons, doc.skeletons)

        if doc.default_classes and not curr_doc.default_classes:
            curr_doc.default_classes = doc.default_classes

        if doc.default_mask_targets and not curr_doc.default_mask_targets:
            curr_doc.default_mask_targets = doc.default_mask_targets

        if doc.default_skeleton and not curr_doc.default_skeleton:
            curr_doc.default_skeleton = doc.default_skeleton

    curr_doc.save()

    #
    # Merge views/runs
    #

    if dataset:
        if doc.views:
            logger.warning(
                "Saved views cannot be merged into a non-empty dataset"
            )

        if doc.annotation_runs:
            logger.warning(
                "Annotation runs cannot be merged into a non-empty dataset"
            )

        if doc.brain_methods:
            logger.warning(
                "Brain runs cannot be merged into a non-empty dataset"
            )

        if doc.evaluations:
            logger.warning(
                "Evaluations cannot be merged into a non-empty dataset"
            )
    else:
        dataset.delete_views()
        dataset.delete_annotation_runs()
        dataset.delete_brain_runs()
        dataset.delete_evaluations()

        _clone_extras(dataset, doc)


def _update_no_overwrite(d, dnew):
    d.update({k: v for k, v in dnew.items() if k not in d})


def _clone_extras(dst_dataset, src_doc):
    dst_doc = dst_dataset._doc

    # Clone saved views
    for _view_doc in src_doc.views:
        view_doc = _clone_view_doc(_view_doc)
        view_doc.save()

        dst_doc.views.append(view_doc)

    # Clone annotation runs
    for anno_key, _run_doc in src_doc.annotation_runs.items():
        run_doc = _clone_run(_run_doc)
        run_doc.save()

        dst_doc.annotation_runs[anno_key] = run_doc

    # Clone brain method runs
    for brain_key, _run_doc in src_doc.brain_methods.items():
        run_doc = _clone_run(_run_doc)
        run_doc.save()

        dst_doc.brain_methods[brain_key] = run_doc

    # Clone evaluation runs
    for eval_key, _run_doc in src_doc.evaluations.items():
        run_doc = _clone_run(_run_doc)
        run_doc.save()

        dst_doc.evaluations[eval_key] = run_doc

    dst_doc.save()


def _clone_view_doc(view_doc):
    _view_doc = view_doc.copy()
    _view_doc.id = ObjectId()  # IDs must be unique across datasets
    return _view_doc


def _clone_run(run_doc):
    _run_doc = run_doc.copy()
    _run_doc.id = ObjectId()  # IDs must be unique across datasets

    # Unfortunately the only way to copy GridFS files is to read-write them...
    # https://jira.mongodb.org/browse/TOOLS-2208
    run_doc.results.seek(0)
    results_bytes = run_doc.results.read()
    _run_doc.results = None
    _run_doc.results.put(results_bytes, content_type="application/json")

    return _run_doc


def _ensure_index(sample_collection, db_field, unique=False):
    # For some reason the ID index is not reported by `index_information()` as
    # being unique like other manually created indexes, but it is
    if db_field == "_id":
        return False, False

    coll = sample_collection._dataset._sample_collection

    # db_field -> (name, unique)
    index_map = _get_single_index_map(coll)

    new = False
    dropped = False

    if db_field in index_map:
        name, _unique = index_map[db_field]
        if _unique or (_unique == unique):
            # Satisfactory index already exists
            return new, dropped

        # Must upgrade to unique index
        coll.drop_index(name)
        dropped = True

    coll.create_index(db_field, unique=True)
    new = True

    return new, dropped


def _cleanup_index(sample_collection, db_field, new_index, dropped_index):
    coll = sample_collection._dataset._sample_collection

    if new_index:
        # db_field -> (name, unique)
        index_map = _get_single_index_map(coll)

        name = index_map[db_field][0]
        coll.drop_index(name)

    if dropped_index:
        coll.create_index(db_field)


def _get_single_index_map(coll):
    # db_field -> (name, unique)
    return {
        v["key"][0][0]: (k, v.get("unique", False))
        for k, v in coll.index_information().items()
        if len(v["key"]) == 1
    }


def _merge_samples_python(
    dataset,
    samples,
    key_field="filepath",
    key_fcn=None,
    skip_existing=False,
    insert_new=True,
    fields=None,
    omit_fields=None,
    merge_lists=True,
    overwrite=True,
    expand_schema=True,
    num_samples=None,
):
    if num_samples is None:
        try:
            num_samples = len(samples)
        except:
            pass

    if key_fcn is None:
        id_map = {k: v for k, v in zip(*dataset.values([key_field, "_id"]))}

        def key_fcn(sample):
            return sample[key_field]

    else:
        id_map = {}
        logger.info("Indexing dataset...")
        for sample in dataset.iter_samples(progress=True):
            id_map[key_fcn(sample)] = sample._id

    _samples = _make_merge_samples_generator(
        dataset,
        samples,
        key_fcn,
        id_map,
        skip_existing=skip_existing,
        insert_new=insert_new,
        fields=fields,
        omit_fields=omit_fields,
        merge_lists=merge_lists,
        overwrite=overwrite,
        expand_schema=expand_schema,
    )

    logger.info("Merging samples...")
    dataset._upsert_samples(
        _samples, expand_schema=expand_schema, num_samples=num_samples
    )


def _make_merge_samples_generator(
    dataset,
    samples,
    key_fcn,
    id_map,
    skip_existing=False,
    insert_new=True,
    fields=None,
    omit_fields=None,
    merge_lists=True,
    overwrite=True,
    expand_schema=True,
):
    # When inserting new samples, `filepath` cannot be excluded
    if insert_new:
        if isinstance(fields, dict):
            insert_fields = fields.copy()
            insert_fields["filepath"] = "filepath"
        elif fields is not None:
            insert_fields = fields.copy()
            if "filepath" not in insert_fields:
                insert_fields = ["filepath"] + insert_fields
        else:
            insert_fields = None

        insert_omit_fields = omit_fields
        if insert_omit_fields is not None:
            insert_omit_fields = [
                f for f in insert_omit_fields if f != "filepath"
            ]

    for sample in samples:
        key = key_fcn(sample)
        if key in id_map:
            if not skip_existing:
                existing_sample = dataset[id_map[key]]
                existing_sample.merge(
                    sample,
                    fields=fields,
                    omit_fields=omit_fields,
                    merge_lists=merge_lists,
                    overwrite=overwrite,
                    expand_schema=expand_schema,
                )

                yield existing_sample
        elif insert_new:
            if insert_fields is not None or insert_omit_fields is not None:
                sample = sample.copy(
                    fields=insert_fields, omit_fields=insert_omit_fields
                )
            elif sample._in_db:
                sample = sample.copy()

            yield sample


def _merge_samples_pipeline(
    src_collection,
    dst_dataset,
    key_field,
    skip_existing=False,
    insert_new=True,
    fields=None,
    omit_fields=None,
    merge_lists=True,
    overwrite=True,
):
    #
    # Prepare for merge
    #

    in_key_field = key_field
    db_fields_map = src_collection._get_db_fields_map()
    key_field = db_fields_map.get(key_field, key_field)

    is_video = dst_dataset.media_type == fom.VIDEO
    src_dataset = src_collection._dataset

    new_src_index, dropped_src_index = _ensure_index(
        src_dataset, key_field, unique=True
    )
    new_dst_index, dropped_dst_index = _ensure_index(
        dst_dataset, key_field, unique=True
    )

    if is_video:
        frame_fields = None
        omit_frame_fields = None

    if fields is not None:
        if not isinstance(fields, dict):
            fields = {f: f for f in fields}

        if is_video:
            fields, frame_fields = fou.split_frame_fields(fields)

    if omit_fields is not None:
        if is_video:
            omit_fields, omit_frame_fields = fou.split_frame_fields(
                omit_fields
            )

        if fields is not None:
            fields = {k: v for k, v in fields.items() if k not in omit_fields}
            omit_fields = None

        if is_video and frame_fields is not None:
            frame_fields = {
                k: v
                for k, v in frame_fields.items()
                if k not in omit_frame_fields
            }
            omit_frame_fields = None

    #
    # The implementation of merging video frames is currently a bit complex.
    # It may be possible to simplify this...
    #
    # The trouble is that the `_sample_id` of the frame documents need to match
    # the `_id` of the sample documents after merging. There may be a more
    # clever way to make this happen via `$lookup` than what is implemented
    # here, but here's the current workflow:
    #
    # - Store the `key_field` value on each frame document in both the source
    #   and destination collections corresopnding to its parent sample in a
    #   temporary `frame_key_field` field
    # - Merge the sample documents without frames attached
    # - Merge the frame documents on `[frame_key_field, frame_number]` with
    #   their old `_sample_id`s unset
    # - Generate a `key_field` -> `_id` mapping for the post-merge sample docs,
    #   then make a pass over the frame documents and set
    #   their `_sample_id` to the corresponding value from this mapping
    # - The merge is complete, so delete `frame_key_field` from both frame
    #   collections
    #

    if is_video:
        frame_key_field = "_merge_key"
        _index_frames(dst_dataset, key_field, frame_key_field)
        _index_frames(src_collection, key_field, frame_key_field)

        # Must create unique indexes in order to use `$merge`
        frame_index_spec = [(frame_key_field, 1), ("frame_number", 1)]
        dst_frame_index = dst_dataset._frame_collection.create_index(
            frame_index_spec, unique=True
        )
        src_frame_index = src_dataset._frame_collection.create_index(
            frame_index_spec, unique=True
        )

    #
    # Merge samples
    #

    default_fields = set(
        src_collection._get_default_sample_fields(include_private=True)
    )
    default_fields.discard("id")

    sample_pipeline = src_collection._pipeline(detach_frames=True)

    if fields is not None:
        project = {key_field: True}

        for k, v in fields.items():
            k = db_fields_map.get(k, k)
            v = db_fields_map.get(v, v)
            if k == v:
                project[k] = True
            else:
                project[v] = "$" + k

        if insert_new:
            # Must include default fields when new samples may be inserted.
            # Any extra fields here are omitted in `when_matched` pipeline
            project["filepath"] = True
            project["_rand"] = True
            project["_media_type"] = True

            if "tags" not in project:
                project["tags"] = []

        sample_pipeline.append({"$project": project})

    if omit_fields is not None:
        _omit_fields = set(omit_fields)
    else:
        _omit_fields = set()

    _omit_fields.add("id")
    _omit_fields.discard(in_key_field)

    if insert_new:
        # Can't omit default fields here when new samples may be inserted.
        # Any extra fields here are omitted in `when_matched` pipeline
        _omit_fields -= default_fields

    if _omit_fields:
        unset_fields = [db_fields_map.get(f, f) for f in _omit_fields]
        sample_pipeline.append({"$unset": unset_fields})

    if skip_existing:
        when_matched = "keepExisting"
    else:
        # We had to include all default fields since they are required if new
        # samples are inserted, but, when merging, the user may have wanted
        # them excluded
        delete_fields = set()
        if insert_new:
            if fields is not None:
                delete_fields.update(
                    f for f in default_fields if f not in set(fields.values())
                )

            if omit_fields is not None:
                delete_fields.update(
                    f for f in default_fields if f in omit_fields
                )

        when_matched = _merge_docs(
            src_collection,
            merge_lists=merge_lists,
            fields=fields,
            omit_fields=omit_fields,
            delete_fields=delete_fields,
            overwrite=overwrite,
            frames=False,
        )

    if insert_new:
        when_not_matched = "insert"
    else:
        when_not_matched = "discard"

    sample_pipeline.append(
        {
            "$merge": {
                "into": dst_dataset._sample_collection_name,
                "on": key_field,
                "whenMatched": when_matched,
                "whenNotMatched": when_not_matched,
            }
        }
    )

    # Merge samples
    src_dataset._aggregate(pipeline=sample_pipeline)

    # Cleanup indexes
    _cleanup_index(src_collection, key_field, new_src_index, dropped_src_index)
    _cleanup_index(dst_dataset, key_field, new_dst_index, dropped_dst_index)

    #
    # Merge frames
    #

    if is_video:
        # @todo this there a cleaner way to avoid this? we have to be sure that
        # `frame_key_field` is not excluded by a user's view here...
        _src_collection = _always_select_field(
            src_collection, "frames." + frame_key_field
        )

        db_fields_map = src_collection._get_db_fields_map(frames=True)

        frame_pipeline = _src_collection._pipeline(frames_only=True)

        if frame_fields is not None:
            project = {}
            for k, v in frame_fields.items():
                k = db_fields_map.get(k, k)
                v = db_fields_map.get(v, v)
                if k == v:
                    project[k] = True
                else:
                    project[v] = "$" + k

            project[frame_key_field] = True
            project["frame_number"] = True
            frame_pipeline.append({"$project": project})

        if omit_frame_fields is not None:
            _omit_frame_fields = set(omit_frame_fields)
        else:
            _omit_frame_fields = set()

        _omit_frame_fields.update(["id", "_sample_id"])
        _omit_frame_fields.discard(frame_key_field)
        _omit_frame_fields.discard("frame_number")

        unset_fields = [db_fields_map.get(f, f) for f in _omit_frame_fields]
        frame_pipeline.append({"$unset": unset_fields})

        if skip_existing:
            when_frame_matched = "keepExisting"
        else:
            when_frame_matched = _merge_docs(
                src_collection,
                merge_lists=merge_lists,
                fields=frame_fields,
                omit_fields=omit_frame_fields,
                overwrite=overwrite,
                frames=True,
            )

        frame_pipeline.append(
            {
                "$merge": {
                    "into": dst_dataset._frame_collection_name,
                    "on": [frame_key_field, "frame_number"],
                    "whenMatched": when_frame_matched,
                    "whenNotMatched": "insert",
                }
            }
        )

        # Merge frames
        src_dataset._aggregate(pipeline=frame_pipeline)

        # Drop indexes
        dst_dataset._frame_collection.drop_index(dst_frame_index)
        src_dataset._frame_collection.drop_index(src_frame_index)

        # Finalize IDs
        _finalize_frames(dst_dataset, key_field, frame_key_field)

        # Cleanup merge key
        cleanup_op = {"$unset": {frame_key_field: ""}}
        src_dataset._frame_collection.update_many({}, cleanup_op)
        dst_dataset._frame_collection.update_many({}, cleanup_op)

    # Reload docs
    fos.Sample._reload_docs(dst_dataset._sample_collection_name)
    if is_video:
        fofr.Frame._reload_docs(dst_dataset._frame_collection_name)


def _merge_docs(
    sample_collection,
    merge_lists=True,
    fields=None,
    omit_fields=None,
    delete_fields=None,
    overwrite=False,
    frames=False,
):
    if frames:
        schema = sample_collection.get_frame_field_schema()
    else:
        schema = sample_collection.get_field_schema()

    if merge_lists:
        list_fields = []
        elem_fields = []
        for field, field_type in schema.items():
            if fields is not None and field not in fields:
                continue

            if omit_fields is not None and field in omit_fields:
                continue

            if isinstance(field_type, fof.ListField):
                root = fields[field] if fields is not None else field
                list_fields.append(root)
            elif isinstance(
                field_type, fof.EmbeddedDocumentField
            ) and issubclass(field_type.document_type, fol._LABEL_LIST_FIELDS):
                root = fields[field] if fields is not None else field
                elem_fields.append(
                    root + "." + field_type.document_type._LABEL_LIST_FIELD
                )
    else:
        list_fields = None
        elem_fields = None

    if overwrite:
        root_doc = "$$ROOT"

        if delete_fields:
            cond = {
                "$and": [
                    {"$ne": ["$$item.v", None]},
                    {"$not": {"$in": ["$$item.k", list(delete_fields)]}},
                ]
            }
        else:
            cond = {"$ne": ["$$item.v", None]}

        new_doc = {
            "$arrayToObject": {
                "$filter": {
                    "input": {"$objectToArray": "$$new"},
                    "as": "item",
                    "cond": cond,
                }
            }
        }

        docs = [root_doc, new_doc]
    else:
        if delete_fields:
            new_doc = {
                "$arrayToObject": {
                    "$filter": {
                        "input": {"$objectToArray": "$$new"},
                        "as": "item",
                        "cond": {
                            "$not": {"$in": ["$$item.k", list(delete_fields)]}
                        },
                    }
                }
            }
        else:
            new_doc = "$$new"

        root_doc = {
            "$arrayToObject": {
                "$filter": {
                    "input": {"$objectToArray": "$$ROOT"},
                    "as": "item",
                    "cond": {"$ne": ["$$item.v", None]},
                }
            }
        }

        docs = [new_doc, root_doc]

    if list_fields or elem_fields:
        doc = {}

        if list_fields:
            for list_field in list_fields:
                _merge_list_field(doc, list_field)

        if elem_fields:
            for elem_field in elem_fields:
                _merge_label_list_field(doc, elem_field, overwrite=overwrite)

        docs.append(doc)

    return [{"$replaceWith": {"$mergeObjects": docs}}]


def _merge_list_field(doc, list_field):
    doc[list_field] = {
        "$switch": {
            "branches": [
                {
                    "case": {"$not": {"$gt": ["$" + list_field, None]}},
                    "then": "$$new." + list_field,
                },
                {
                    "case": {"$not": {"$gt": ["$$new." + list_field, None]}},
                    "then": "$" + list_field,
                },
            ],
            "default": {
                "$concatArrays": [
                    "$" + list_field,
                    {
                        "$filter": {
                            "input": "$$new." + list_field,
                            "as": "this",
                            "cond": {
                                "$not": {"$in": ["$$this", "$" + list_field]}
                            },
                        }
                    },
                ]
            },
        }
    }


def _merge_label_list_field(doc, elem_field, overwrite=False):
    field, leaf = elem_field.split(".")

    if overwrite:
        root = "$$new." + field
        elements = {
            "$reverseArray": {
                "$let": {
                    "vars": {
                        "new_ids": {
                            "$map": {
                                "input": "$$new." + elem_field,
                                "as": "this",
                                "in": "$$this._id",
                            },
                        },
                    },
                    "in": {
                        "$reduce": {
                            "input": {"$reverseArray": "$" + elem_field},
                            "initialValue": {
                                "$reverseArray": "$$new." + elem_field
                            },
                            "in": {
                                "$cond": {
                                    "if": {
                                        "$not": {
                                            "$in": ["$$this._id", "$$new_ids"]
                                        }
                                    },
                                    "then": {
                                        "$concatArrays": [
                                            "$$value",
                                            ["$$this"],
                                        ]
                                    },
                                    "else": "$$value",
                                }
                            },
                        }
                    },
                }
            }
        }
    else:
        root = "$" + field
        elements = {
            "$let": {
                "vars": {
                    "existing_ids": {
                        "$map": {
                            "input": "$" + elem_field,
                            "as": "this",
                            "in": "$$this._id",
                        },
                    },
                },
                "in": {
                    "$reduce": {
                        "input": "$$new." + elem_field,
                        "initialValue": "$" + elem_field,
                        "in": {
                            "$cond": {
                                "if": {
                                    "$not": {
                                        "$in": ["$$this._id", "$$existing_ids"]
                                    }
                                },
                                "then": {
                                    "$concatArrays": ["$$value", ["$$this"]]
                                },
                                "else": "$$value",
                            }
                        },
                    }
                },
            }
        }

    doc[field] = {
        "$switch": {
            "branches": [
                {
                    "case": {"$not": {"$gt": ["$" + field, None]}},
                    "then": "$$new." + field,
                },
                {
                    "case": {"$not": {"$gt": ["$$new." + field, None]}},
                    "then": "$" + field,
                },
            ],
            "default": {"$mergeObjects": [root, {leaf: elements}]},
        }
    }


def _index_frames(sample_collection, key_field, frame_key_field):
    ids, keys, all_sample_ids = sample_collection.values(
        ["_id", key_field, "frames._sample_id"]
    )
    keys_map = {k: v for k, v in zip(ids, keys)}

    frame_keys = []
    for sample_ids in all_sample_ids:
        if sample_ids:
            sample_keys = [keys_map[_id] for _id in sample_ids]
        else:
            sample_keys = sample_ids

        frame_keys.append(sample_keys)

    sample_collection.set_values(
        "frames." + frame_key_field,
        frame_keys,
        expand_schema=False,
        _allow_missing=True,
    )


def _always_select_field(sample_collection, field):
    if not isinstance(sample_collection, fov.DatasetView):
        return sample_collection

    view = sample_collection

    if not any(isinstance(stage, fost.SelectFields) for stage in view._stages):
        return view

    # Manually insert `field` into all `SelectFields` stages
    _view = view._base_view
    for stage in view._stages:
        if isinstance(stage, fost.SelectFields):
            stage = fost.SelectFields(
                stage.field_names + [field], _allow_missing=True
            )

        _view = _view.add_stage(stage)

    return _view


def _finalize_frames(sample_collection, key_field, frame_key_field):
    results = sample_collection.values([key_field, "_id"])
    ids_map = {k: v for k, v in zip(*results)}

    frame_coll = sample_collection._frame_collection

    ops = [
        UpdateMany(
            {frame_key_field: key}, {"$set": {"_sample_id": ids_map[key]}}
        )
        for key in frame_coll.distinct(frame_key_field)
    ]

    foo.bulk_write(ops, frame_coll)


def _get_sample_ids(arg):
    if etau.is_str(arg):
        return [arg]

    if isinstance(arg, (fos.Sample, fos.SampleView)):
        return [arg.id]

    if isinstance(arg, foc.SampleCollection):
        return arg.values("id")

    arg = list(arg)

    if not arg:
        return []

    if isinstance(arg[0], (fos.Sample, fos.SampleView)):
        return [sample.id for sample in arg]

    return arg


def _get_frame_ids(arg):
    if etau.is_str(arg):
        return [arg]

    if isinstance(arg, (fofr.Frame, fofr.FrameView)):
        return [arg.id]

    if isinstance(arg, (fos.Sample, fos.SampleView)):
        return _get_frame_ids_for_sample(arg)

    if isinstance(arg, foc.SampleCollection):
        return arg.values("frames.id", unwind=True)

    arg = list(arg)

    if not arg:
        return []

    if isinstance(arg[0], (fofr.Frame, fofr.FrameView)):
        return [frame.id for frame in arg]

    if isinstance(arg[0], (fos.Sample, fos.SampleView)):
        return itertools.chain.from_iterable(
            _get_frame_ids_for_sample(a) for a in arg
        )

    return arg


def _get_frame_ids_for_sample(sample):
    if sample.in_dataset:
        view = sample._collection.select(sample.id)
        return view.values("frames.id", unwind=True)

    return [frame.id for frame in sample.frames.values()]


def _parse_fields(field_names):
    if etau.is_str(field_names):
        field_names = [field_names]

    fields = [f for f in field_names if "." not in f]
    embedded_fields = [f for f in field_names if "." in f]
    return fields, embedded_fields


def _parse_field_mapping(field_mapping):
    fields = []
    new_fields = []
    embedded_fields = []
    embedded_new_fields = []
    for field, new_field in field_mapping.items():
        if "." in field or "." in new_field:
            embedded_fields.append(field)
            embedded_new_fields.append(new_field)
        else:
            fields.append(field)
            new_fields.append(new_field)

    return fields, new_fields, embedded_fields, embedded_new_fields


def _extract_archive_if_necessary(archive_path, cleanup):
    dataset_dir = etau.split_archive(archive_path)[0]

    if not os.path.isdir(dataset_dir):
        etau.extract_archive(archive_path, delete_archive=cleanup)

        if not os.path.isdir(dataset_dir):
            raise ValueError(
                "Expected to find a directory '%s' after extracting '%s', "
                "but it was not found" % (dataset_dir, archive_path)
            )
    else:
        logger.info(
            "Assuming '%s' contains the extracted contents of '%s'",
            dataset_dir,
            archive_path,
        )

    return dataset_dir<|MERGE_RESOLUTION|>--- conflicted
+++ resolved
@@ -2265,15 +2265,9 @@
         self,
         name,
         view,
-<<<<<<< HEAD
-        overwrite=False,
-        color="#ffffff",
-        description="new view!",
-=======
         description=None,
         color=None,
         overwrite=False,
->>>>>>> fc49f245
     ):
         """Saves the given view into this dataset under the given name so it
         can be loaded later via :meth:`load_view`.
@@ -2298,7 +2292,7 @@
             overwrite (False): whether to overwrite an existing saved view with
                 the same name
         """
-        if view._root_dataset.name is not self.name:
+        if view._root_dataset is not self:
             raise ValueError("Cannot save view into a different dataset")
 
         url_name = self._validate_view_name(name, overwrite=overwrite)
@@ -2315,13 +2309,8 @@
                 json_util.dumps(s)
                 for s in view._serialize(include_uuids=False)
             ],
-<<<<<<< HEAD
-            description=description,
-            color=color,
-=======
             created_at=now,
             last_modified_at=now,
->>>>>>> fc49f245
         )
         view_doc.save()
 
@@ -4910,8 +4899,7 @@
         query = {"sample_collection_name": {"$regex": "^samples\\."}}
 
     # We don't want an error here if `name == None`
-    def _sort(l):
-        return sorted(l, key=lambda x: (x is None, x))
+    _sort = lambda l: sorted(l, key=lambda x: (x is None, x))
 
     return _sort(conn.datasets.find(query).distinct("name"))
 
@@ -5058,8 +5046,7 @@
     else:
         prefix = "samples"
 
-    def create_name(timestamp):
-        return ".".join([prefix, timestamp])
+    create_name = lambda timestamp: ".".join([prefix, timestamp])
 
     name = create_name(now.strftime("%Y.%m.%d.%H.%M.%S"))
     if name in conn.list_collection_names():
@@ -5727,9 +5714,7 @@
 
     if key_fcn is None:
         id_map = {k: v for k, v in zip(*dataset.values([key_field, "_id"]))}
-
-        def key_fcn(sample):
-            return sample[key_field]
+        key_fcn = lambda sample: sample[key_field]
 
     else:
         id_map = {}
