"""
FiftyOne datasets.

| Copyright 2017-2022, Voxel51, Inc.
| `voxel51.com <https://voxel51.com/>`_
|
"""
from collections import defaultdict
import contextlib
from copy import deepcopy
from datetime import datetime
import fnmatch
import itertools
import logging
import numbers
import os
import random
import string

from bson import ObjectId
from deprecated import deprecated
import mongoengine.errors as moe
from pymongo import DeleteMany, InsertOne, ReplaceOne, UpdateMany, UpdateOne
from pymongo.errors import CursorNotFound, BulkWriteError

import eta.core.serial as etas
import eta.core.utils as etau

import fiftyone as fo
import fiftyone.core.annotation as foan
import fiftyone.core.brain as fob
import fiftyone.constants as focn
import fiftyone.core.collections as foc
import fiftyone.core.expressions as foex
import fiftyone.core.evaluation as foe
import fiftyone.core.fields as fof
import fiftyone.core.frame as fofr
import fiftyone.core.groups as fog
import fiftyone.core.labels as fol
import fiftyone.core.media as fom
import fiftyone.core.metadata as fome
from fiftyone.core.odm.dataset import SampleFieldDocument
from fiftyone.core.odm.dataset import DatasetAppConfig
import fiftyone.migrations as fomi
import fiftyone.core.odm as foo
import fiftyone.core.sample as fos
from fiftyone.core.singletons import DatasetSingleton
import fiftyone.core.utils as fou
import fiftyone.core.view as fov

fost = fou.lazy_import("fiftyone.core.stages")
foud = fou.lazy_import("fiftyone.utils.data")


logger = logging.getLogger(__name__)


def list_datasets(info=False):
    """Lists the available FiftyOne datasets.

    Args:
        info (False): whether to return info dicts describing each dataset
            rather than just their names

    Returns:
        a list of dataset names or info dicts
    """
    if info:
        return _list_dataset_info()

    return _list_datasets()


def dataset_exists(name):
    """Checks if the dataset exists.

    Args:
        name: the name of the dataset

    Returns:
        True/False
    """
    conn = foo.get_db_conn()
    return bool(list(conn.datasets.find({"name": name}, {"_id": 1}).limit(1)))


def load_dataset(name):
    """Loads the FiftyOne dataset with the given name.

    To create a new dataset, use the :class:`Dataset` constructor.

    .. note::

        :class:`Dataset` instances are singletons keyed by their name, so all
        calls to this method with a given dataset ``name`` in a program will
        return the same object.

    Args:
        name: the name of the dataset

    Returns:
        a :class:`Dataset`
    """
    return Dataset(name, _create=False)


def get_default_dataset_name():
    """Returns a default dataset name based on the current time.

    Returns:
        a dataset name
    """
    now = datetime.now()
    name = now.strftime("%Y.%m.%d.%H.%M.%S")
    if name in _list_datasets(include_private=True):
        name = now.strftime("%Y.%m.%d.%H.%M.%S.%f")

    return name


def make_unique_dataset_name(root):
    """Makes a unique dataset name with the given root name.

    Args:
        root: the root name for the dataset

    Returns:
        the dataset name
    """
    name = root
    dataset_names = _list_datasets(include_private=True)

    if name in dataset_names:
        name += "_" + _get_random_characters(6)

    while name in dataset_names:
        name += _get_random_characters(1)

    return name


def get_default_dataset_dir(name):
    """Returns the default dataset directory for the dataset with the given
    name.

    Args:
        name: the dataset name

    Returns:
        the default directory for the dataset
    """
    return os.path.join(fo.config.default_dataset_dir, name)


def delete_dataset(name, verbose=False):
    """Deletes the FiftyOne dataset with the given name.

    Args:
        name: the name of the dataset
        verbose (False): whether to log the name of the deleted dataset
    """
    dataset = load_dataset(name)
    dataset.delete()
    if verbose:
        logger.info("Dataset '%s' deleted", name)


def delete_datasets(glob_patt, verbose=False):
    """Deletes all FiftyOne datasets whose names match the given glob pattern.

    Args:
        glob_patt: a glob pattern of datasets to delete
        verbose (False): whether to log the names of deleted datasets
    """
    all_datasets = _list_datasets()
    for name in fnmatch.filter(all_datasets, glob_patt):
        delete_dataset(name, verbose=verbose)


def delete_non_persistent_datasets(verbose=False):
    """Deletes all non-persistent datasets.

    Args:
        verbose (False): whether to log the names of deleted datasets
    """
    conn = foo.get_db_conn()

    for name in conn.datasets.find({"persistent": False}).distinct("name"):
        try:
            dataset = Dataset(name, _create=False, _virtual=True)
        except:
            # If the dataset can't be loaded, it likely requires migration,
            # which means it is persistent, so we don't worry about it here
            continue

        if not dataset.persistent and not dataset.deleted:
            dataset.delete()
            if verbose:
                logger.info("Dataset '%s' deleted", name)


class Dataset(foc.SampleCollection, metaclass=DatasetSingleton):
    """A FiftyOne dataset.

    Datasets represent an ordered collection of
    :class:`fiftyone.core.sample.Sample` instances that describe a particular
    type of raw media (e.g., images or videos) together with a user-defined set
    of fields.

    FiftyOne datasets ingest and store the labels for all samples internally;
    raw media is stored on disk and the dataset provides paths to the data.

    See :ref:`this page <using-datasets>` for an overview of working with
    FiftyOne datasets.

    Args:
        name (None): the name of the dataset. By default,
            :func:`get_default_dataset_name` is used
        persistent (False): whether the dataset should persist in the database
            after the session terminates
        overwrite (False): whether to overwrite an existing dataset of the same
            name
    """

    def __init__(
        self,
        name=None,
        persistent=False,
        overwrite=False,
        _create=True,
        _virtual=False,
        **kwargs,
    ):
        if name is None and _create:
            name = get_default_dataset_name()

        if overwrite and dataset_exists(name):
            delete_dataset(name)

        if _create:
            doc, sample_doc_cls, frame_doc_cls = _create_dataset(
                name, persistent=persistent, **kwargs
            )
        else:
            doc, sample_doc_cls, frame_doc_cls = _load_dataset(
                name, virtual=_virtual
            )

        self._doc = doc

        self._sample_doc_cls = sample_doc_cls
        self._frame_doc_cls = frame_doc_cls

        self._group_slice = doc.default_group_slice

        self._annotation_cache = {}
        self._brain_cache = {}
        self._evaluation_cache = {}

        self._deleted = False

    def __eq__(self, other):
        return type(other) == type(self) and self.name == other.name

    def __copy__(self):
        return self  # datasets are singletons

    def __deepcopy__(self, memo):
        return self  # datasets are singletons

    def __len__(self):
        return self.count()

    def __getitem__(self, id_filepath_slice):
        if isinstance(id_filepath_slice, numbers.Integral):
            raise ValueError(
                "Accessing dataset samples by numeric index is not supported. "
                "Use sample IDs, filepaths, slices, boolean arrays, or a "
                "boolean ViewExpression instead"
            )

        if isinstance(id_filepath_slice, slice):
            return self.view()[id_filepath_slice]

        if isinstance(id_filepath_slice, foex.ViewExpression):
            return self.view()[id_filepath_slice]

        if etau.is_container(id_filepath_slice):
            return self.view()[id_filepath_slice]

        try:
            oid = ObjectId(id_filepath_slice)
            query = {"_id": oid}
        except:
            oid = None
            query = {"filepath": id_filepath_slice}

        d = self._sample_collection.find_one(query)

        if d is None:
            field = "ID" if oid is not None else "filepath"
            raise KeyError(
                "No sample found with %s '%s'" % (field, id_filepath_slice)
            )

        doc = self._sample_dict_to_doc(d)
        return fos.Sample.from_doc(doc, dataset=self)

    def __delitem__(self, samples_or_ids):
        self.delete_samples(samples_or_ids)

    def __getattribute__(self, name):
        #
        # The attributes necessary to determine a dataset's name and whether
        # it is deleted are always available. If a dataset is deleted, no other
        # methods are available
        #
        if name.startswith("__") or name in (
            "name",
            "deleted",
            "_deleted",
            "_doc",
        ):
            return super().__getattribute__(name)

        if getattr(self, "_deleted", False):
            raise ValueError("Dataset '%s' is deleted" % self.name)

        return super().__getattribute__(name)

    @property
    def _dataset(self):
        return self

    @property
    def _root_dataset(self):
        return self

    @property
    def _is_generated(self):
        return self._is_patches or self._is_frames or self._is_clips

    @property
    def _is_patches(self):
        return self._sample_collection_name.startswith("patches.")

    @property
    def _is_frames(self):
        return self._sample_collection_name.startswith(
            ("frames.", "patches.frames")
        )

    @property
    def _is_clips(self):
        return self._sample_collection_name.startswith("clips.")

    @property
    def media_type(self):
        """The media type of the dataset."""
        return self._doc.media_type

    @media_type.setter
    def media_type(self, media_type):
        if media_type == self._doc.media_type:
            return

        if media_type not in fom.MEDIA_TYPES and media_type != fom.GROUP:
            raise ValueError(
                "Invalid media_type '%s'. Supported values are %s"
                % (media_type, fom.MEDIA_TYPES)
            )

        if len(self) > 0:
            raise ValueError("Cannot set media type of a non-empty dataset")

        self._set_media_type(media_type)

    def _set_media_type(self, media_type):
        self._doc.media_type = media_type

        if media_type == fom.VIDEO:
            self._declare_frame_fields()

        if media_type != fom.GROUP:
            self._update_metadata_field(media_type)

            self._doc.save()
            self.reload()
        else:
            # The `metadata` field of group datasets always stays as the
            # generic `Metadata` type because slices may have different types
            self._doc.save()

    def _update_metadata_field(self, media_type):
        idx = None
        for i, field in enumerate(self._doc.sample_fields):
            if field.name == "metadata":
                idx = i

        if idx is not None:
            if media_type == fom.IMAGE:
                doc_type = fome.ImageMetadata
            elif media_type == fom.VIDEO:
                doc_type = fome.VideoMetadata
            else:
                doc_type = fome.Metadata

            field = foo.create_field(
                "metadata",
                fof.EmbeddedDocumentField,
                embedded_doc_type=doc_type,
            )
            field_doc = foo.SampleFieldDocument.from_field(field)
            self._doc.sample_fields[idx] = field_doc

    def _declare_frame_fields(self):
        # pylint: disable=no-member
        self._doc.frame_fields = [
            foo.SampleFieldDocument.from_field(field)
            for field in self._frame_doc_cls._fields.values()
        ]

    @property
    def group_field(self):
        """The group field of the dataset, or None if the dataset is not
        grouped.

        Examples::

            import fiftyone as fo
            import fiftyone.zoo as foz

            dataset = foz.load_zoo_dataset("quickstart-groups")

            print(dataset.group_field)
            # group
        """
        return self._doc.group_field

    @property
    def group_slice(self):
        """The current group slice of the dataset, or None if the dataset is
        not grouped.

        Examples::

            import fiftyone as fo
            import fiftyone.zoo as foz

            dataset = foz.load_zoo_dataset("quickstart-groups")

            print(dataset.group_slices)
            # ['left', 'right', 'pcd']

            print(dataset.group_slice)
            # left

            # Change the current group slice
            dataset.group_slice = "right"

            print(dataset.group_slice)
            # right
        """
        return self._group_slice

    @group_slice.setter
    def group_slice(self, slice_name):
        if self.media_type != fom.GROUP:
            raise ValueError("Dataset has no groups")

        if slice_name is None:
            slice_name = self._doc.default_group_slice

        if slice_name not in self._doc.group_media_types:
            raise ValueError("Dataset has no group slice '%s'" % slice_name)

        self._group_slice = slice_name

    @property
    def group_slices(self):
        """The list of group slices of the dataset, or None if the dataset is
        not grouped.

        Examples::

            import fiftyone as fo
            import fiftyone.zoo as foz

            dataset = foz.load_zoo_dataset("quickstart-groups")

            print(dataset.group_slices)
            # ['left', 'right', 'pcd']
        """
        if self.media_type != fom.GROUP:
            return None

        return list(self._doc.group_media_types.keys())

    @property
    def group_media_types(self):
        """A dict mapping group slices to media types, or None if the dataset
        is not grouped.

        Examples::

            import fiftyone as fo
            import fiftyone.zoo as foz

            dataset = foz.load_zoo_dataset("quickstart-groups")

            print(dataset.group_media_types)
            # {'left': 'image', 'right': 'image', 'pcd': 'point-cloud'}
        """
        if self.media_type != fom.GROUP:
            return None

        return self._doc.group_media_types

    @property
    def default_group_slice(self):
        """The default group slice of the dataset, or None if the dataset is
        not grouped.

        Examples::

            import fiftyone as fo
            import fiftyone.zoo as foz

            dataset = foz.load_zoo_dataset("quickstart-groups")

            print(dataset.default_group_slice)
            # left

            # Change the default group slice
            dataset.default_group_slice = "right"

            print(dataset.default_group_slice)
            # right
        """
        if self.media_type != fom.GROUP:
            return None

        return self._doc.default_group_slice

    @default_group_slice.setter
    def default_group_slice(self, slice_name):
        if self.media_type != fom.GROUP:
            raise ValueError("Dataset has no groups")

        if slice_name not in self._doc.group_media_types:
            raise ValueError("Dataset has no group slice '%s'" % slice_name)

        self._doc.default_group_slice = slice_name
        self._doc.save()

        if self._group_slice is None:
            self._group_slice = slice_name

    @property
    def version(self):
        """The version of the ``fiftyone`` package for which the dataset is
        formatted.
        """
        return self._doc.version

    @property
    def name(self):
        """The name of the dataset."""
        return self._doc.name

    @name.setter
    def name(self, name):
        _name = self._doc.name

        if name == _name:
            return

        if name in list_datasets():
            raise ValueError("A dataset with name '%s' already exists" % name)

        try:
            self._doc.name = name
            self._doc.save()
        except:
            self._doc.name = _name
            raise

        # Update singleton
        self._instances.pop(_name, None)
        self._instances[name] = self

    @property
    def created_at(self):
        """The datetime that the dataset was created."""
        return self._doc.created_at

    @property
    def last_loaded_at(self):
        """The datetime that the dataset was last loaded."""
        return self._doc.last_loaded_at

    @property
    def persistent(self):
        """Whether the dataset persists in the database after a session is
        terminated.
        """
        return self._doc.persistent

    @persistent.setter
    def persistent(self, value):
        _value = self._doc.persistent
        try:
            self._doc.persistent = value
            self._doc.save()
        except:
            self._doc.persistent = _value
            raise

    @property
    def tags(self):
        """A list of tags given to the dataset.

        Examples::

            import fiftyone as fo

            dataset = fo.Dataset()

            # Add some tags
            dataset.tags = ["test", "projectA"]

            # Edit the tags
            dataset.tags.pop()
            dataset.tags.append("projectB")
            dataset.save()  # must save after edits
        """
        return self._doc.tags

    @tags.setter
    def tags(self, value):
        _value = self._doc.tags
        try:
            self._doc.tags = value
            self._doc.save()
        except:
            self._doc.tags = _value
            raise

    @property
    def info(self):
        """A user-facing dictionary of information about the dataset.

        Examples::

            import fiftyone as fo

            dataset = fo.Dataset()

            # Store a class list in the dataset's info
            dataset.info = {"classes": ["cat", "dog"]}

            # Edit the info
            dataset.info["other_classes"] = ["bird", "plane"]
            dataset.save()  # must save after edits
        """
        return self._doc.info

    @info.setter
    def info(self, info):
        self._doc.info = info
        self._doc.save()

    @property
    def app_config(self):
        """A :class:`fiftyone.core.odm.dataset.DatasetAppConfig` that
        customizes how this dataset is visualized in the
        :ref:`FiftyOne App <fiftyone-app>`.

        Examples::

            import fiftyone as fo
            import fiftyone.utils.image as foui
            import fiftyone.zoo as foz

            dataset = foz.load_zoo_dataset("quickstart")

            # View the dataset's current App config
            print(dataset.app_config)

            # Generate some thumbnail images
            foui.transform_images(
                dataset,
                size=(-1, 32),
                output_field="thumbnail_path",
                output_dir="/tmp/thumbnails",
            )

            # Modify the dataset's App config
            dataset.app_config.media_fields = ["filepath", "thumbnail_path"]
            dataset.app_config.grid_media_field = "thumbnail_path"
            dataset.save()  # must save after edits

            session = fo.launch_app(dataset)
        """
        return self._doc.app_config

    @app_config.setter
    def app_config(self, config):
        self._doc.app_config = config

    @property
    def classes(self):
        """A dict mapping field names to list of class label strings for the
        corresponding fields of the dataset.

        Examples::

            import fiftyone as fo

            dataset = fo.Dataset()

            # Set classes for the `ground_truth` and `predictions` fields
            dataset.classes = {
                "ground_truth": ["cat", "dog"],
                "predictions": ["cat", "dog", "other"],
            }

            # Edit an existing classes list
            dataset.classes["ground_truth"].append("other")
            dataset.save()  # must save after edits
        """
        return self._doc.classes

    @classes.setter
    def classes(self, classes):
        self._doc.classes = classes
        self.save()

    @property
    def default_classes(self):
        """A list of class label strings for all
        :class:`fiftyone.core.labels.Label` fields of this dataset that do not
        have customized classes defined in :meth:`classes`.

        Examples::

            import fiftyone as fo

            dataset = fo.Dataset()

            # Set default classes
            dataset.default_classes = ["cat", "dog"]

            # Edit the default classes
            dataset.default_classes.append("rabbit")
            dataset.save()  # must save after edits
        """
        return self._doc.default_classes

    @default_classes.setter
    def default_classes(self, classes):
        self._doc.default_classes = classes
        self.save()

    @property
    def mask_targets(self):
        """A dict mapping field names to mask target dicts, each of which
        defines a mapping between pixel values and label strings for the
        segmentation masks in the corresponding field of the dataset.

        .. note::

            The pixel value `0` is a reserved "background" class that is
            rendered as invisible in the App.

        Examples::

            import fiftyone as fo

            dataset = fo.Dataset()

            # Set mask targets for the `ground_truth` and `predictions` fields
            dataset.mask_targets = {
                "ground_truth": {1: "cat", 2: "dog"},
                "predictions": {1: "cat", 2: "dog", 255: "other"},
            }

            # Edit an existing mask target
            dataset.mask_targets["ground_truth"][255] = "other"
            dataset.save()  # must save after edits
        """
        return self._doc.mask_targets

    @mask_targets.setter
    def mask_targets(self, targets):
        self._doc.mask_targets = targets
        self.save()

    @property
    def default_mask_targets(self):
        """A dict defining a default mapping between pixel values and label
        strings for the segmentation masks of all
        :class:`fiftyone.core.labels.Segmentation` fields of this dataset that
        do not have customized mask targets defined in :meth:`mask_targets`.

        .. note::

            The pixel value `0` is a reserved "background" class that is
            rendered as invisible in the App.

        Examples::

            import fiftyone as fo

            dataset = fo.Dataset()

            # Set default mask targets
            dataset.default_mask_targets = {1: "cat", 2: "dog"}

            # Edit the default mask targets
            dataset.default_mask_targets[255] = "other"
            dataset.save()  # must save after edits
        """
        return self._doc.default_mask_targets

    @default_mask_targets.setter
    def default_mask_targets(self, targets):
        self._doc.default_mask_targets = targets
        self.save()

    @property
    def skeletons(self):
        """A dict mapping field names to
        :class:`fiftyone.core.odm.dataset.KeypointSkeleton` instances, each of
        which defines the semantic labels and point connectivity for the
        :class:`fiftyone.core.labels.Keypoint` instances in the corresponding
        field of the dataset.

        Examples::

            import fiftyone as fo

            dataset = fo.Dataset()

            # Set keypoint skeleton for the `ground_truth` field
            dataset.skeletons = {
                "ground_truth": fo.KeypointSkeleton(
                    labels=[
                        "left hand" "left shoulder", "right shoulder", "right hand",
                        "left eye", "right eye", "mouth",
                    ],
                    edges=[[0, 1, 2, 3], [4, 5, 6]],
                )
            }

            # Edit an existing skeleton
            dataset.skeletons["ground_truth"].labels[-1] = "lips"
            dataset.save()  # must save after edits
        """
        return self._doc.skeletons

    @skeletons.setter
    def skeletons(self, skeletons):
        self._doc.skeletons = skeletons
        self.save()

    @property
    def default_skeleton(self):
        """A default :class:`fiftyone.core.odm.dataset.KeypointSkeleton`
        defining the semantic labels and point connectivity for all
        :class:`fiftyone.core.labels.Keypoint` fields of this dataset that do
        not have customized skeletons defined in :meth:`skeleton`.

        Examples::

            import fiftyone as fo

            dataset = fo.Dataset()

            # Set default keypoint skeleton
            dataset.default_skeleton = fo.KeypointSkeleton(
                labels=[
                    "left hand" "left shoulder", "right shoulder", "right hand",
                    "left eye", "right eye", "mouth",
                ],
                edges=[[0, 1, 2, 3], [4, 5, 6]],
            )

            # Edit the default skeleton
            dataset.default_skeleton.labels[-1] = "lips"
            dataset.save()  # must save after edits
        """
        return self._doc.default_skeleton

    @default_skeleton.setter
    def default_skeleton(self, skeleton):
        self._doc.default_skeleton = skeleton
        self.save()

    @property
    def deleted(self):
        """Whether the dataset is deleted."""
        return self._deleted

    def summary(self):
        """Returns a string summary of the dataset.

        Returns:
            a string summary
        """
        elements = [
            ("Name:", self.name),
            ("Media type:", self.media_type),
            ("Num %s:" % self._elements_str, self.count()),
            ("Persistent:", self.persistent),
            ("Tags:", self.tags),
        ]

        if self.media_type == fom.GROUP:
            elements.insert(2, ("Group slice:", self.group_slice))

        elements = fou.justify_headings(elements)
        lines = ["%s %s" % tuple(e) for e in elements]

        lines.extend(
            ["Sample fields:", self._to_fields_str(self.get_field_schema())]
        )

        if self._has_frame_fields():
            lines.extend(
                [
                    "Frame fields:",
                    self._to_fields_str(self.get_frame_field_schema()),
                ]
            )

        return "\n".join(lines)

    def stats(self, include_media=False, compressed=False):
        """Returns stats about the dataset on disk.

        The ``samples`` keys refer to the sample documents stored in the
        database.

        The ``media`` keys refer to the raw media associated with each sample
        on disk.

        For video datasets, the ``frames`` keys refer to the frame documents
        stored in the database.

        Note that dataset-level metadata such as annotation runs are not
        included in this computation.

        Args:
            include_media (False): whether to include stats about the size of
                the raw media in the dataset
            compressed (False): whether to return the sizes of collections in
                their compressed form on disk (True) or the logical
                uncompressed size of the collections (False)

        Returns:
            a stats dict
        """
        contains_videos = self._contains_videos(any_slice=True)

        stats = {}

        conn = foo.get_db_conn()

        cs = conn.command("collstats", self._sample_collection_name)
        samples_bytes = cs["storageSize"] if compressed else cs["size"]
        stats["samples_count"] = cs["count"]
        stats["samples_bytes"] = samples_bytes
        stats["samples_size"] = etau.to_human_bytes_str(samples_bytes)
        total_bytes = samples_bytes

        if contains_videos:
            cs = conn.command("collstats", self._frame_collection_name)
            frames_bytes = cs["storageSize"] if compressed else cs["size"]
            stats["frames_count"] = cs["count"]
            stats["frames_bytes"] = frames_bytes
            stats["frames_size"] = etau.to_human_bytes_str(frames_bytes)
            total_bytes += frames_bytes

        if include_media:
            self.compute_metadata()
            media_bytes = self.sum("metadata.size_bytes")
            stats["media_bytes"] = media_bytes
            stats["media_size"] = etau.to_human_bytes_str(media_bytes)
            total_bytes += media_bytes

        stats["total_bytes"] = total_bytes
        stats["total_size"] = etau.to_human_bytes_str(total_bytes)

        return stats

    def first(self):
        """Returns the first sample in the dataset.

        Returns:
            a :class:`fiftyone.core.sample.Sample`
        """
        return super().first()

    def last(self):
        """Returns the last sample in the dataset.

        Returns:
            a :class:`fiftyone.core.sample.Sample`
        """
        try:
            sample_view = self[-1:].first()
        except ValueError:
            raise ValueError("%s is empty" % self.__class__.__name__)

        return fos.Sample.from_doc(sample_view._doc, dataset=self)

    def head(self, num_samples=3):
        """Returns a list of the first few samples in the dataset.

        If fewer than ``num_samples`` samples are in the dataset, only the
        available samples are returned.

        Args:
            num_samples (3): the number of samples

        Returns:
            a list of :class:`fiftyone.core.sample.Sample` objects
        """
        return [
            fos.Sample.from_doc(sv._doc, dataset=self)
            for sv in self[:num_samples]
        ]

    def tail(self, num_samples=3):
        """Returns a list of the last few samples in the dataset.

        If fewer than ``num_samples`` samples are in the dataset, only the
        available samples are returned.

        Args:
            num_samples (3): the number of samples

        Returns:
            a list of :class:`fiftyone.core.sample.Sample` objects
        """
        return [
            fos.Sample.from_doc(sv._doc, dataset=self)
            for sv in self[-num_samples:]
        ]

    def view(self):
        """Returns a :class:`fiftyone.core.view.DatasetView` containing the
        entire dataset.

        Returns:
            a :class:`fiftyone.core.view.DatasetView`
        """
        return fov.DatasetView(self)

    def get_field_schema(
        self,
        ftype=None,
        embedded_doc_type=None,
        include_private=False,
        flat=False,
    ):
        """Returns a schema dictionary describing the fields of the samples in
        the dataset.

        Args:
            ftype (None): an optional field type to which to restrict the
                returned schema. Must be a subclass of
                :class:`fiftyone.core.fields.Field`
            embedded_doc_type (None): an optional embedded document type to
                which to restrict the returned schema. Must be a subclass of
                :class:`fiftyone.core.odm.BaseEmbeddedDocument`
            include_private (False): whether to include fields that start with
                ``_`` in the returned schema
            flat (False): whether to return a flattened schema where all
                embedded document fields are included as top-level keys

        Returns:
             a dictionary mapping field names to field types
        """
        schema = self._sample_doc_cls.get_field_schema(
            ftype=ftype,
            embedded_doc_type=embedded_doc_type,
            include_private=include_private,
        )

        if flat:
            schema = fof.flatten_schema(
                schema,
                ftype=ftype,
                embedded_doc_type=embedded_doc_type,
                include_private=include_private,
            )

        return schema

    def get_frame_field_schema(
        self,
        ftype=None,
        embedded_doc_type=None,
        include_private=False,
        flat=False,
    ):
        """Returns a schema dictionary describing the fields of the frames of
        the samples in the dataset.

        Only applicable for datasets that contain videos.

        Args:
            ftype (None): an optional field type to which to restrict the
                returned schema. Must be a subclass of
                :class:`fiftyone.core.fields.Field`
            embedded_doc_type (None): an optional embedded document type to
                which to restrict the returned schema. Must be a subclass of
                :class:`fiftyone.core.odm.BaseEmbeddedDocument`
            include_private (False): whether to include fields that start with
                ``_`` in the returned schema
            flat (False): whether to return a flattened schema where all
                embedded document fields are included as top-level keys

        Returns:
            a dictionary mapping field names to field types, or ``None`` if the
            dataset does not contain videos
        """
        if not self._has_frame_fields():
            return None

        schema = self._frame_doc_cls.get_field_schema(
            ftype=ftype,
            embedded_doc_type=embedded_doc_type,
            include_private=include_private,
        )

        if flat:
            schema = fof.flatten_schema(
                schema,
                ftype=ftype,
                embedded_doc_type=embedded_doc_type,
                include_private=include_private,
            )

        return schema

    def add_sample_field(
        self,
        field_name,
        ftype,
        embedded_doc_type=None,
        subfield=None,
        fields=None,
        **kwargs,
    ):
        """Adds a new sample field or embedded field to the dataset, if
        necessary.

        Args:
            field_name: the field name or ``embedded.field.name``
            ftype: the field type to create. Must be a subclass of
                :class:`fiftyone.core.fields.Field`
            embedded_doc_type (None): the
                :class:`fiftyone.core.odm.BaseEmbeddedDocument` type of the
                field. Only applicable when ``ftype`` is
                :class:`fiftyone.core.fields.EmbeddedDocumentField`
            subfield (None): the :class:`fiftyone.core.fields.Field` type of
                the contained field. Only applicable when ``ftype`` is
                :class:`fiftyone.core.fields.ListField` or
                :class:`fiftyone.core.fields.DictField`
            fields (None): a list of :class:`fiftyone.core.fields.Field`
                instances defining embedded document attributes. Only
                applicable when ``ftype`` is
                :class:`fiftyone.core.fields.EmbeddedDocumentField`

        Raises:
            ValueError: if a field of the same name already exists and it is
                not compliant with the specified values
        """
        if embedded_doc_type is not None and issubclass(
            embedded_doc_type, fog.Group
        ):
            expanded = self._add_group_field(field_name)
        else:
            expanded = self._sample_doc_cls.add_field(
                field_name,
                ftype,
                embedded_doc_type=embedded_doc_type,
                subfield=subfield,
                fields=fields,
                dataset_doc=self._doc,
                **kwargs,
            )

        if expanded:
            self._reload()

    def _add_implied_sample_field(self, field_name, value, dynamic=False):
        if isinstance(value, fog.Group):
            expanded = self._add_group_field(field_name, default=value.name)
        else:
            expanded = self._sample_doc_cls.add_implied_field(
                field_name,
                value,
                dynamic=dynamic,
                dataset_doc=self._doc,
            )

        if expanded:
            self._reload()

    def add_dynamic_sample_fields(self, fields=None, add_mixed=False):
        """Adds all dynamic sample fields to the dataset's schema.

        Dynamic fields are embedded document fields with at least one non-None
        value that have not been declared on the dataset's schema.

        Args:
            fields (None): an optional field or iterable of fields for which to
                add dynamic fields. By default, all fields are considered
            add_mixed (False): whether to declare fields that contain values
                of mixed types as generic :class:`fiftyone.core.fields.Field`
                instances (True) or to skip such fields (False)
        """
        dynamic_schema = self.get_dynamic_field_schema(fields=fields)

        schema = {}
        for path, field in dynamic_schema.items():
            if etau.is_container(field):
                if add_mixed:
                    schema[path] = fof.Field()
                else:
                    logger.warning(
                        "Skipping dynamic field '%s' with mixed types %s",
                        path,
                        field,
                    )
            elif field is not None:
                schema[path] = field

        expanded = self._sample_doc_cls.merge_field_schema(
            schema, dataset_doc=self._doc
        )

        if expanded:
            self._reload()

    def add_frame_field(
        self,
        field_name,
        ftype,
        embedded_doc_type=None,
        subfield=None,
        fields=None,
        **kwargs,
    ):
        """Adds a new frame-level field or embedded field to the dataset, if
        necessary.

        Only applicable to datasets that contain videos.

        Args:
            field_name: the field name or ``embedded.field.name``
            ftype: the field type to create. Must be a subclass of
                :class:`fiftyone.core.fields.Field`
            embedded_doc_type (None): the
                :class:`fiftyone.core.odm.BaseEmbeddedDocument` type of the
                field. Only applicable when ``ftype`` is
                :class:`fiftyone.core.fields.EmbeddedDocumentField`
            subfield (None): the :class:`fiftyone.core.fields.Field` type of
                the contained field. Only applicable when ``ftype`` is
                :class:`fiftyone.core.fields.ListField` or
                :class:`fiftyone.core.fields.DictField`
            fields (None): a list of :class:`fiftyone.core.fields.Field`
                instances defining embedded document attributes. Only
                applicable when ``ftype`` is
                :class:`fiftyone.core.fields.EmbeddedDocumentField`

        Raises:
            ValueError: if a field of the same name already exists and it is
                not compliant with the specified values
        """
        if not self._has_frame_fields():
            raise ValueError(
                "Only datasets that contain videos may have frame fields"
            )

        expanded = self._frame_doc_cls.add_field(
            field_name,
            ftype,
            embedded_doc_type=embedded_doc_type,
            subfield=subfield,
            fields=fields,
            dataset_doc=self._doc,
            **kwargs,
        )

        if expanded:
            self._reload()

    def _add_implied_frame_field(self, field_name, value, dynamic=False):
        if not self._has_frame_fields():
            raise ValueError(
                "Only datasets that contain videos may have frame fields"
            )

        expanded = self._frame_doc_cls.add_implied_field(
            field_name,
            value,
            dynamic=dynamic,
            dataset_doc=self._doc,
        )

        if expanded:
            self._reload()

    def add_dynamic_frame_fields(self, fields=None, add_mixed=False):
        """Adds all dynamic frame fields to the dataset's schema.

        Dynamic fields are embedded document fields with at least one non-None
        value that have not been declared on the dataset's schema.

        Args:
            fields (None): an optional field or iterable of fields for which to
                add dynamic fields. By default, all fields are considered
            add_mixed (False): whether to declare fields that contain values
                of mixed types as generic :class:`fiftyone.core.fields.Field`
                instances (True) or to skip such fields (False)
        """
        if not self._has_frame_fields():
            raise ValueError(
                "Only datasets that contain videos may have frame fields"
            )

        dynamic_schema = self.get_dynamic_frame_field_schema(fields=fields)

        schema = {}
        for path, field in dynamic_schema.items():
            if etau.is_container(field):
                if add_mixed:
                    schema[path] = fof.Field()
                else:
                    logger.warning(
                        "Skipping dynamic frame field '%s' with mixed types %s",
                        path,
                        field,
                    )
            elif field is not None:
                schema[path] = field

        expanded = self._frame_doc_cls.merge_field_schema(
            schema, dataset_doc=self._doc
        )

        if expanded:
            self._reload()

    def add_group_field(self, field_name, default=None):
        """Adds a group field to the dataset, if necessary.

        Args:
            field_name: the field name
            default (None): a default group slice for the field

        Raises:
            ValueError: if a group field with another name already exists
        """
        expanded = self._add_group_field(field_name, default=default)

        if expanded:
            self._reload()

    def _add_group_field(self, field_name, default=None):
        expanded = self._sample_doc_cls.add_field(
            field_name,
            fof.EmbeddedDocumentField,
            embedded_doc_type=fog.Group,
            dataset_doc=self._doc,
        )

        if not expanded:
            return False

        self._doc.media_type = fom.GROUP

        if self._doc.group_media_types is None:
            self._doc.group_media_types = {}

        if self._doc.default_group_slice is None:
            self._doc.default_group_slice = default

        self._doc.group_field = field_name
        self._doc.save()

        self._group_slice = self._doc.default_group_slice

        self.create_index(field_name + "._id")
        self.create_index(field_name + ".name")

        return True

    def rename_sample_field(self, field_name, new_field_name):
        """Renames the sample field to the given new name.

        You can use dot notation (``embedded.field.name``) to rename embedded
        fields.

        Args:
            field_name: the field name or ``embedded.field.name``
            new_field_name: the new field name or ``embedded.field.name``
        """
        self._rename_sample_fields({field_name: new_field_name})

    def rename_sample_fields(self, field_mapping):
        """Renames the sample fields to the given new names.

        You can use dot notation (``embedded.field.name``) to rename embedded
        fields.

        Args:
            field_mapping: a dict mapping field names to new field names
        """
        self._rename_sample_fields(field_mapping)

    def rename_frame_field(self, field_name, new_field_name):
        """Renames the frame-level field to the given new name.

        You can use dot notation (``embedded.field.name``) to rename embedded
        frame fields.

        Only applicable to datasets that contain videos.

        Args:
            field_name: the field name or ``embedded.field.name``
            new_field_name: the new field name or ``embedded.field.name``
        """
        self._rename_frame_fields({field_name: new_field_name})

    def rename_frame_fields(self, field_mapping):
        """Renames the frame-level fields to the given new names.

        You can use dot notation (``embedded.field.name``) to rename embedded
        frame fields.

        Args:
            field_mapping: a dict mapping field names to new field names
        """
        self._rename_frame_fields(field_mapping)

    def _rename_sample_fields(self, field_mapping, view=None):
        sample_collection = self if view is None else view

        paths, new_paths = zip(*field_mapping.items())
        self._sample_doc_cls._rename_fields(
            paths, new_paths, sample_collection
        )

        fields, _, _, _ = _parse_field_mapping(field_mapping)

        if fields:
            fos.Sample._purge_fields(self._sample_collection_name, fields)

        fos.Sample._reload_docs(self._sample_collection_name)
        self._reload()

    def _rename_frame_fields(self, field_mapping, view=None):
        sample_collection = self if view is None else view
        if not sample_collection._has_frame_fields():
            raise ValueError(
                "%s has no frame fields" % type(sample_collection)
            )

        paths, new_paths = zip(*field_mapping.items())
        self._frame_doc_cls._rename_fields(paths, new_paths, sample_collection)

        fields, _, _, _ = _parse_field_mapping(field_mapping)

        if fields:
            fofr.Frame._purge_fields(self._frame_collection_name, fields)

        fofr.Frame._reload_docs(self._frame_collection_name)
        self._reload()

    def clone_sample_field(self, field_name, new_field_name):
        """Clones the given sample field into a new field of the dataset.

        You can use dot notation (``embedded.field.name``) to clone embedded
        fields.

        Args:
            field_name: the field name or ``embedded.field.name``
            new_field_name: the new field name or ``embedded.field.name``
        """
        self._clone_sample_fields({field_name: new_field_name})

    def clone_sample_fields(self, field_mapping):
        """Clones the given sample fields into new fields of the dataset.

        You can use dot notation (``embedded.field.name``) to clone embedded
        fields.

        Args:
            field_mapping: a dict mapping field names to new field names into
                which to clone each field
        """
        self._clone_sample_fields(field_mapping)

    def clone_frame_field(self, field_name, new_field_name):
        """Clones the frame-level field into a new field.

        You can use dot notation (``embedded.field.name``) to clone embedded
        frame fields.

        Only applicable to datasets that contain videos.

        Args:
            field_name: the field name or ``embedded.field.name``
            new_field_name: the new field name or ``embedded.field.name``
        """
        self._clone_frame_fields({field_name: new_field_name})

    def clone_frame_fields(self, field_mapping):
        """Clones the frame-level fields into new fields.

        You can use dot notation (``embedded.field.name``) to clone embedded
        frame fields.

        Only applicable to datasets that contain videos.

        Args:
            field_mapping: a dict mapping field names to new field names into
                which to clone each field
        """
        self._clone_frame_fields(field_mapping)

    def _clone_sample_fields(self, field_mapping, view=None):
        sample_collection = self if view is None else view

        paths, new_paths = zip(*field_mapping.items())
        self._sample_doc_cls._clone_fields(
            paths,
            new_paths,
            sample_collection,
            dataset_doc=self._doc,
        )

        fos.Sample._reload_docs(self._sample_collection_name)
        self._reload()

    def _clone_frame_fields(self, field_mapping, view=None):
        sample_collection = self if view is None else view
        if not sample_collection._has_frame_fields():
            raise ValueError(
                "%s has no frame fields" % type(sample_collection)
            )

        paths, new_paths = zip(*field_mapping.items())
        self._frame_doc_cls._clone_fields(
            paths,
            new_paths,
            sample_collection,
            dataset_doc=self._doc,
        )

        fofr.Frame._reload_docs(self._frame_collection_name)
        self._reload()

    def clear_sample_field(self, field_name):
        """Clears the values of the field from all samples in the dataset.

        The field will remain in the dataset's schema, and all samples will
        have the value ``None`` for the field.

        You can use dot notation (``embedded.field.name``) to clone embedded
        frame fields.

        Args:
            field_name: the field name or ``embedded.field.name``
        """
        self._clear_sample_fields(field_name)

    def clear_sample_fields(self, field_names):
        """Clears the values of the fields from all samples in the dataset.

        The field will remain in the dataset's schema, and all samples will
        have the value ``None`` for the field.

        You can use dot notation (``embedded.field.name``) to clone embedded
        frame fields.

        Args:
            field_names: the field name or iterable of field names
        """
        self._clear_sample_fields(field_names)

    def clear_frame_field(self, field_name):
        """Clears the values of the frame-level field from all samples in the
        dataset.

        The field will remain in the dataset's frame schema, and all frames
        will have the value ``None`` for the field.

        You can use dot notation (``embedded.field.name``) to clone embedded
        frame fields.

        Only applicable to datasets that contain videos.

        Args:
            field_name: the field name or ``embedded.field.name``
        """
        self._clear_frame_fields(field_name)

    def clear_frame_fields(self, field_names):
        """Clears the values of the frame-level fields from all samples in the
        dataset.

        The fields will remain in the dataset's frame schema, and all frames
        will have the value ``None`` for the field.

        You can use dot notation (``embedded.field.name``) to clone embedded
        frame fields.

        Only applicable to datasets that contain videos.

        Args:
            field_names: the field name or iterable of field names
        """
        self._clear_frame_fields(field_names)

    def _clear_sample_fields(self, field_names, view=None):
        sample_collection = self if view is None else view

        field_names = _to_list(field_names)
        self._sample_doc_cls._clear_fields(field_names, sample_collection)

        fos.Sample._reload_docs(self._sample_collection_name)

    def _clear_frame_fields(self, field_names, view=None):
        sample_collection = self if view is None else view
        if not sample_collection._has_frame_fields():
            raise ValueError(
                "%s has no frame fields" % type(sample_collection)
            )

        field_names = _to_list(field_names)
        self._frame_doc_cls._clear_fields(field_names, sample_collection)

        fofr.Frame._reload_docs(self._frame_collection_name)

    def delete_sample_field(self, field_name, error_level=0):
        """Deletes the field from all samples in the dataset.

        You can use dot notation (``embedded.field.name``) to delete embedded
        fields.

        Args:
            field_name: the field name or ``embedded.field.name``
            error_level (0): the error level to use. Valid values are:

            -   0: raise error if a top-level field cannot be deleted
            -   1: log warning if a top-level field cannot be deleted
            -   2: ignore top-level fields that cannot be deleted
        """
        self._delete_sample_fields(field_name, error_level)

    def delete_sample_fields(self, field_names, error_level=0):
        """Deletes the fields from all samples in the dataset.

        You can use dot notation (``embedded.field.name``) to delete embedded
        fields.

        Args:
            field_names: the field name or iterable of field names
            error_level (0): the error level to use. Valid values are:

            -   0: raise error if a top-level field cannot be deleted
            -   1: log warning if a top-level field cannot be deleted
            -   2: ignore top-level fields that cannot be deleted
        """
        self._delete_sample_fields(field_names, error_level)

    def remove_dynamic_sample_field(self, field_name, error_level=0):
        """Removes the dynamic embedded sample field from the dataset's schema.

        The underlying data is **not** deleted from the samples.

        Args:
            field_name: the ``embedded.field.name``
            error_level (0): the error level to use. Valid values are:

            -   0: raise error if a top-level field cannot be removed
            -   1: log warning if a top-level field cannot be removed
            -   2: ignore top-level fields that cannot be removed
        """
        self._remove_dynamic_sample_fields(field_name, error_level)

    def remove_dynamic_sample_fields(self, field_names, error_level=0):
        """Removes the dynamic embedded sample fields from the dataset's
        schema.

        The underlying data is **not** deleted from the samples.

        Args:
            field_names: the ``embedded.field.name`` or iterable of field names
            error_level (0): the error level to use. Valid values are:

            -   0: raise error if a top-level field cannot be removed
            -   1: log warning if a top-level field cannot be removed
            -   2: ignore top-level fields that cannot be removed
        """
        self._remove_dynamic_sample_fields(field_names, error_level)

    def delete_frame_field(self, field_name, error_level=0):
        """Deletes the frame-level field from all samples in the dataset.

        You can use dot notation (``embedded.field.name``) to delete embedded
        frame fields.

        Only applicable to datasets that contain videos.

        Args:
            field_name: the field name or ``embedded.field.name``
            error_level (0): the error level to use. Valid values are:

            -   0: raise error if a top-level field cannot be deleted
            -   1: log warning if a top-level field cannot be deleted
            -   2: ignore top-level fields that cannot be deleted
        """
        self._delete_frame_fields(field_name, error_level)

    def delete_frame_fields(self, field_names, error_level=0):
        """Deletes the frame-level fields from all samples in the dataset.

        You can use dot notation (``embedded.field.name``) to delete embedded
        frame fields.

        Only applicable to datasets that contain videos.

        Args:
            field_names: a field name or iterable of field names
            error_level (0): the error level to use. Valid values are:

            -   0: raise error if a top-level field cannot be deleted
            -   1: log warning if a top-level field cannot be deleted
            -   2: ignore top-level fields that cannot be deleted
        """
        self._delete_frame_fields(field_names, error_level)

    def remove_dynamic_frame_field(self, field_name, error_level=0):
        """Removes the dynamic embedded frame field from the dataset's schema.

        The underlying data is **not** deleted from the frames.

        Args:
            field_name: the ``embedded.field.name``
            error_level (0): the error level to use. Valid values are:

            -   0: raise error if a top-level field cannot be removed
            -   1: log warning if a top-level field cannot be removed
            -   2: ignore top-level fields that cannot be removed
        """
        self._remove_dynamic_frame_fields(field_name, error_level)

    def remove_dynamic_frame_fields(self, field_names, error_level=0):
        """Removes the dynamic embedded frame fields from the dataset's schema.

        The underlying data is **not** deleted from the frames.

        Args:
            field_names: the ``embedded.field.name`` or iterable of field names
            error_level (0): the error level to use. Valid values are:

            -   0: raise error if a top-level field cannot be removed
            -   1: log warning if a top-level field cannot be removed
            -   2: ignore top-level fields that cannot be removed
        """
        self._remove_dynamic_frame_fields(field_names, error_level)

    def _delete_sample_fields(self, field_names, error_level):
        field_names = _to_list(field_names)
        self._sample_doc_cls._delete_fields(
            field_names,
            error_level=error_level,
            dataset_doc=self._doc,
        )

        fields, embedded_fields = _parse_fields(field_names)

        if fields:
            fos.Sample._purge_fields(self._sample_collection_name, fields)

        if embedded_fields:
            fos.Sample._reload_docs(self._sample_collection_name)

        self._reload()

    def _remove_dynamic_sample_fields(self, field_names, error_level):
        field_names = _to_list(field_names)
        self._sample_doc_cls._remove_dynamic_fields(
            field_names,
            error_level=error_level,
            dataset_doc=self._doc,
        )

        self._reload()

    def _delete_frame_fields(self, field_names, error_level):
        if not self._has_frame_fields():
            fou.handle_error(
                ValueError(
                    "Only datasets that contain videos have frame fields"
                ),
                error_level,
            )
            return

        field_names = _to_list(field_names)
        self._frame_doc_cls._delete_fields(
            field_names,
            error_level=error_level,
            dataset_doc=self._doc,
        )

        fields, embedded_fields = _parse_fields(field_names)

        if fields:
            fofr.Frame._purge_fields(self._frame_collection_name, fields)

        if embedded_fields:
            fofr.Frame._reload_docs(self._frame_collection_name)

        self._reload()

    def _remove_dynamic_frame_fields(self, field_names, error_level):
        if not self._has_frame_fields():
            fou.handle_error(
                ValueError(
                    "Only datasets that contain videos have frame fields"
                ),
                error_level,
            )
            return

        field_names = _to_list(field_names)
        self._frame_doc_cls._remove_dynamic_fields(
            field_names,
            error_level=error_level,
            dataset_doc=self._doc,
        )

        self._reload()

    def rename_group_slice(self, name, new_name):
        """Renames the group slice with the given name.

        Args:
            name: the group slice name
            new_name: the new group slice name
        """
        if self.media_type != fom.GROUP:
            raise ValueError("Dataset has no groups")

        if name not in self._doc.group_media_types:
            raise ValueError("Dataset has no group slice '%s'" % name)

        group_path = self.group_field + ".name"
        self.select_group_slices(name).set_field(group_path, new_name).save()

        new_media_type = self._doc.group_media_types.pop(name)
        self._doc.group_media_types[new_name] = new_media_type

        if self._doc.default_group_slice == name:
            self._doc.default_group_slice = new_name

        if self.group_slice == name:
            self.group_slice = new_name

        self._doc.save()

    def delete_group_slice(self, name):
        """Deletes all samples in the given group slice from the dataset.

        Args:
            name: a group slice name
        """
        if self.media_type != fom.GROUP:
            raise ValueError("Dataset has no groups")

        if name not in self._doc.group_media_types:
            raise ValueError("Dataset has no group slice '%s'" % name)

        self.delete_samples(self.select_group_slices(name))

        self._doc.group_media_types.pop(name)

        new_default = next(iter(self._doc.group_media_types.keys()), None)

        if self._doc.default_group_slice == name:
            self._doc.default_group_slice = new_default

        if self._group_slice == name:
            self._group_slice = new_default

        self._doc.save()

    def iter_samples(self, progress=False, autosave=False, batch_size=None):
        """Returns an iterator over the samples in the dataset.

        Examples::

            import random as r
            import string as s

            import fiftyone as fo
            import fiftyone.zoo as foz

            dataset = foz.load_zoo_dataset("cifar10", split="test")

            def make_label():
                return "".join(r.choice(s.ascii_letters) for i in range(10))

            # No save context
            for sample in dataset.iter_samples(progress=True):
                sample.ground_truth.label = make_label()
                sample.save()

            # Save in batches of 10
            for sample in dataset.iter_samples(
                progress=True, autosave=True, batch_size=10
            ):
                sample.ground_truth.label = make_label()

            # Save every 0.5 seconds
            for sample in dataset.iter_samples(
                progress=True, autosave=True, batch_size=0.5
            ):
                sample.ground_truth.label = make_label()

        Args:
            progress (False): whether to render a progress bar tracking the
                iterator's progress
            autosave (False): whether to automatically save changes to samples
                emitted by this iterator
            batch_size (None): a batch size to use when autosaving samples. Can
                either be an integer specifying the number of samples to save
                in a batch, or a float number of seconds between batched saves

        Returns:
            an iterator over :class:`fiftyone.core.sample.Sample` instances
        """
        with contextlib.ExitStack() as exit_context:
            samples = self._iter_samples()

            if progress:
                pb = fou.ProgressBar(total=len(self))
                exit_context.enter_context(pb)
                samples = pb(samples)

            if autosave:
                save_context = foc.SaveContext(self, batch_size=batch_size)
                exit_context.enter_context(save_context)

            for sample in samples:
                yield sample

                if autosave:
                    save_context.save(sample)

    def _iter_samples(self, pipeline=None):
        make_sample = self._make_sample_fcn()
        index = 0

        try:
            for d in self._aggregate(
                pipeline=pipeline,
                detach_frames=True,
                detach_groups=True,
            ):
                sample = make_sample(d)
                index += 1
                yield sample

        except CursorNotFound:
            # The cursor has timed out so we yield from a new one after
            # skipping to the last offset
            pipeline = [{"$skip": index}] + (pipeline or [])
            for sample in self._iter_samples(pipeline=pipeline):
                yield sample

    def _make_sample_fcn(self):
        def make_sample(d):
            doc = self._sample_dict_to_doc(d)
            return fos.Sample.from_doc(doc, dataset=self)

        return make_sample

    def iter_groups(self, progress=False, autosave=False, batch_size=None):
        """Returns an iterator over the groups in the dataset.

        Examples::

            import random as r
            import string as s

            import fiftyone as fo
            import fiftyone.zoo as foz

            dataset = foz.load_zoo_dataset("quickstart-groups")

            def make_label():
                return "".join(r.choice(s.ascii_letters) for i in range(10))

            # No save context
            for group in dataset.iter_groups(progress=True):
                for sample in group.values():
                    sample["test"] = make_label()
                    sample.save()

            # Save in batches of 10
            for group in dataset.iter_groups(
                progress=True, autosave=True, batch_size=10
            ):
                for sample in group.values():
                    sample["test"] = make_label()

            # Save every 0.5 seconds
            for group in dataset.iter_groups(
                progress=True, autosave=True, batch_size=0.5
            ):
                for sample in group.values():
                    sample["test"] = make_label()

        Args:
            progress (False): whether to render a progress bar tracking the
                iterator's progress
            autosave (False): whether to automatically save changes to samples
                emitted by this iterator
            batch_size (None): a batch size to use when autosaving samples. Can
                either be an integer specifying the number of samples to save
                in a batch, or a float number of seconds between batched saves

        Returns:
            an iterator that emits dicts mapping group slice names to
            :class:`fiftyone.core.sample.Sample` instances, one per group
        """
        if self.media_type != fom.GROUP:
            raise ValueError("%s does not contain groups" % type(self))

        with contextlib.ExitStack() as exit_context:
            groups = self._iter_groups()

            if progress:
                pb = fou.ProgressBar(total=len(self))
                exit_context.enter_context(pb)
                groups = pb(groups)

            if autosave:
                save_context = foc.SaveContext(self, batch_size=batch_size)
                exit_context.enter_context(save_context)

            for group in groups:
                yield group

                if autosave:
                    for sample in group.values():
                        save_context.save(sample)

    def _iter_groups(self, pipeline=None):
        make_sample = self._make_sample_fcn()
        index = 0

        group_field = self.group_field
        curr_id = None
        group = {}

        try:
            for d in self._aggregate(pipeline=pipeline, groups_only=True):
                sample = make_sample(d)

                group_id = sample[group_field].id
                if curr_id is None:
                    # First overall element
                    curr_id = group_id
                    group[sample[group_field].name] = sample
                elif group_id == curr_id:
                    # Add element to group
                    group[sample[group_field].name] = sample
                else:
                    # Flush last group
                    index += 1
                    yield group

                    # First element of new group
                    curr_id = group_id
                    group = {}
                    group[sample[group_field].name] = sample

            if group:
                yield group
        except CursorNotFound:
            # The cursor has timed out so we yield from a new one after
            # skipping to the last offset
            pipeline = [{"$skip": index}] + (pipeline or [])
            for group in self._iter_groups(pipeline=pipeline):
                yield group

    def get_group(self, group_id):
        """Returns a dict containing the samples for the given group ID.

        Args:
            group_id: a group ID

        Returns:
            a dict mapping group names to :class:`fiftyone.core.sample.Sample`
            instances

        Raises:
            KeyError: if the group ID is not found
        """
        if self.media_type != fom.GROUP:
            raise ValueError("%s does not contain groups" % type(self))

        if self.group_field is None:
            raise ValueError("%s has no group field" % type(self))

        group_field = self.group_field
        id_field = group_field + "._id"

        pipeline = [
            {
                "$match": {
                    "$expr": {"$eq": ["$" + id_field, ObjectId(group_id)]}
                }
            }
        ]

        try:
            return next(iter(self._iter_groups(pipeline=pipeline)))
        except StopIteration:
            raise KeyError(
                "No group found with ID '%s' in field '%s'"
                % (group_id, group_field)
            )

    def add_sample(
        self,
        sample,
        expand_schema=True,
        dynamic=False,
        validate=True,
    ):
        """Adds the given sample to the dataset.

        If the sample instance does not belong to a dataset, it is updated
        in-place to reflect its membership in this dataset. If the sample
        instance belongs to another dataset, it is not modified.

        Args:
            sample: a :class:`fiftyone.core.sample.Sample`
            expand_schema (True): whether to dynamically add new sample fields
                encountered to the dataset schema. If False, an error is raised
                if the sample's schema is not a subset of the dataset schema
            dynamic (False): whether to declare dynamic attributes of embedded
                document fields that are encountered
            validate (True): whether to validate that the fields of the sample
                are compliant with the dataset schema before adding it

        Returns:
            the ID of the sample in the dataset
        """
        ids = self._add_samples_batch(
            [sample], expand_schema, dynamic, validate
        )
        return ids[0]

    def add_samples(
        self,
        samples,
        expand_schema=True,
        dynamic=False,
        validate=True,
        num_samples=None,
    ):
        """Adds the given samples to the dataset.

        Any sample instances that do not belong to a dataset are updated
        in-place to reflect membership in this dataset. Any sample instances
        that belong to other datasets are not modified.

        Args:
            samples: an iterable of :class:`fiftyone.core.sample.Sample`
                instances or a
                :class:`fiftyone.core.collections.SampleCollection`
            expand_schema (True): whether to dynamically add new sample fields
                encountered to the dataset schema. If False, an error is raised
                if a sample's schema is not a subset of the dataset schema
            dynamic (False): whether to declare dynamic attributes of embedded
                document fields that are encountered
            validate (True): whether to validate that the fields of each sample
                are compliant with the dataset schema before adding it
            num_samples (None): the number of samples in ``samples``. If not
                provided, this is computed via ``len(samples)``, if possible.
                This value is optional and is used only for progress tracking

        Returns:
            a list of IDs of the samples in the dataset
        """
        if num_samples is None:
            try:
                num_samples = len(samples)
            except:
                pass

        # Dynamically size batches so that they are as large as possible while
        # still achieving a nice frame rate on the progress bar
        batcher = fou.DynamicBatcher(
            samples,
            target_latency=0.2,
            init_batch_size=1,
            max_batch_beta=2.0,
            progress=True,
            total=num_samples,
        )

        sample_ids = []
        with batcher:
            for batch in batcher:
                _ids = self._add_samples_batch(
                    batch, expand_schema, dynamic, validate
                )
                sample_ids.extend(_ids)

        return sample_ids

    def add_collection(
        self,
        sample_collection,
        include_info=True,
        overwrite_info=False,
        new_ids=False,
    ):
        """Adds the contents of the given collection to the dataset.

        This method is a special case of :meth:`Dataset.merge_samples` that
        adds samples with new IDs to this dataset and omits any samples with
        existing IDs (the latter would only happen in rare cases).

        Use :meth:`Dataset.merge_samples` if you have multiple datasets whose
        samples refer to the same source media.

        Args:
            samples: a :class:`fiftyone.core.collections.SampleCollection`
            include_info (True): whether to merge dataset-level information
                such as ``info`` and ``classes``
            overwrite_info (False): whether to overwrite existing dataset-level
                information. Only applicable when ``include_info`` is True
            new_ids (False): whether to generate new sample/frame IDs. By
                default, the IDs of the input collection are retained

        Returns:
            a list of IDs of the samples that were added to this dataset
        """
        if new_ids:
            return _add_collection_with_new_ids(
                self,
                sample_collection,
                include_info=include_info,
                overwrite_info=overwrite_info,
            )

        num_samples = len(self)
        self.merge_samples(
            sample_collection,
            key_field="id",
            skip_existing=True,
            insert_new=True,
            include_info=include_info,
            overwrite_info=overwrite_info,
        )
        return self.skip(num_samples).values("id")

    def _add_samples_batch(self, samples, expand_schema, dynamic, validate):
        samples = [s.copy() if s._in_db else s for s in samples]

        if self.media_type is None and samples:
            self.media_type = _get_media_type(samples[0])

        if expand_schema:
            self._expand_schema(samples, dynamic)

        if validate:
            self._validate_samples(samples)

        dicts = [self._make_dict(sample) for sample in samples]

        try:
            # adds `_id` to each dict
            self._sample_collection.insert_many(dicts)
        except BulkWriteError as bwe:
            msg = bwe.details["writeErrors"][0]["errmsg"]
            raise ValueError(msg) from bwe

        for sample, d in zip(samples, dicts):
            doc = self._sample_dict_to_doc(d)
            sample._set_backing_doc(doc, dataset=self)
            if sample.media_type == fom.VIDEO:
                sample.frames.save()

        return [str(d["_id"]) for d in dicts]

    def _upsert_samples(
        self,
        samples,
        expand_schema=True,
        dynamic=False,
        validate=True,
        num_samples=None,
    ):
        if num_samples is None:
            try:
                num_samples = len(samples)
            except:
                pass

        # Dynamically size batches so that they are as large as possible while
        # still achieving a nice frame rate on the progress bar
        batcher = fou.DynamicBatcher(
            samples,
            target_latency=0.2,
            init_batch_size=1,
            max_batch_beta=2.0,
            progress=True,
        )

        with batcher:
            for batch in batcher:
                self._upsert_samples_batch(
                    batch, expand_schema, dynamic, validate
                )

    def _upsert_samples_batch(self, samples, expand_schema, dynamic, validate):
        if self.media_type is None and samples:
            self.media_type = _get_media_type(samples[0])

        if expand_schema:
            self._expand_schema(samples, dynamic)

        if validate:
            self._validate_samples(samples)

        dicts = []
        ops = []
        for sample in samples:
            d = self._make_dict(sample, include_id=True)
            dicts.append(d)

            if sample.id:
                ops.append(ReplaceOne({"_id": sample._id}, d, upsert=True))
            else:
                d.pop("_id", None)
                ops.append(InsertOne(d))  # adds `_id` to dict

        foo.bulk_write(ops, self._sample_collection, ordered=False)

        for sample, d in zip(samples, dicts):
            doc = self._sample_dict_to_doc(d)
            sample._set_backing_doc(doc, dataset=self)

            if sample.media_type == fom.VIDEO:
                sample.frames.save()

    def _make_dict(self, sample, include_id=False):
        d = sample.to_mongo_dict(include_id=include_id)

        # We omit None here to allow samples with None-valued new fields to
        # be added without raising nonexistent field errors. This is safe
        # because None and missing are equivalent in our data model
        return {k: v for k, v in d.items() if v is not None}

    def _bulk_write(self, ops, frames=False, ordered=False):
        if frames:
            coll = self._frame_collection
        else:
            coll = self._sample_collection

        foo.bulk_write(ops, coll, ordered=ordered)

        if frames:
            fofr.Frame._reload_docs(self._frame_collection_name)
        else:
            fos.Sample._reload_docs(self._sample_collection_name)

    def _merge_doc(
        self,
        doc,
        fields=None,
        omit_fields=None,
        expand_schema=True,
        merge_info=True,
        overwrite_info=False,
    ):
        if fields is not None:
            if etau.is_str(fields):
                fields = [fields]
            elif not isinstance(fields, dict):
                fields = list(fields)

        if omit_fields is not None:
            if etau.is_str(omit_fields):
                omit_fields = [omit_fields]
            else:
                omit_fields = list(omit_fields)

        _merge_dataset_doc(
            self,
            doc,
            fields=fields,
            omit_fields=omit_fields,
            expand_schema=expand_schema,
            merge_info=merge_info,
            overwrite_info=overwrite_info,
        )

    def merge_samples(
        self,
        samples,
        key_field="filepath",
        key_fcn=None,
        skip_existing=False,
        insert_new=True,
        fields=None,
        omit_fields=None,
        merge_lists=True,
        overwrite=True,
        expand_schema=True,
        dynamic=False,
        include_info=True,
        overwrite_info=False,
        num_samples=None,
    ):
        """Merges the given samples into this dataset.

        By default, samples with the same absolute ``filepath`` are merged, but
        you can customize this behavior via the ``key_field`` and ``key_fcn``
        parameters. For example, you could set
        ``key_fcn = lambda sample: os.path.basename(sample.filepath)`` to merge
        samples with the same base filename.

        The behavior of this method is highly customizable. By default, all
        top-level fields from the provided samples are merged in, overwriting
        any existing values for those fields, with the exception of list fields
        (e.g., ``tags``) and label list fields (e.g.,
        :class:`fiftyone.core.labels.Detections` fields), in which case the
        elements of the lists themselves are merged. In the case of label list
        fields, labels with the same ``id`` in both collections are updated
        rather than duplicated.

        To avoid confusion between missing fields and fields whose value is
        ``None``, ``None``-valued fields are always treated as missing while
        merging.

        This method can be configured in numerous ways, including:

        -   Whether existing samples should be modified or skipped
        -   Whether new samples should be added or omitted
        -   Whether new fields can be added to the dataset schema
        -   Whether list fields should be treated as ordinary fields and merged
            as a whole rather than merging their elements
        -   Whether to merge only specific fields, or all but certain fields
        -   Mapping input fields to different field names of this dataset

        Args:
            samples: a :class:`fiftyone.core.collections.SampleCollection` or
                iterable of :class:`fiftyone.core.sample.Sample` instances
            key_field ("filepath"): the sample field to use to decide whether
                to join with an existing sample
            key_fcn (None): a function that accepts a
                :class:`fiftyone.core.sample.Sample` instance and computes a
                key to decide if two samples should be merged. If a ``key_fcn``
                is provided, ``key_field`` is ignored
            skip_existing (False): whether to skip existing samples (True) or
                merge them (False)
            insert_new (True): whether to insert new samples (True) or skip
                them (False)
            fields (None): an optional field or iterable of fields to which to
                restrict the merge. If provided, fields other than these are
                omitted from ``samples`` when merging or adding samples. One
                exception is that ``filepath`` is always included when adding
                new samples, since the field is required. This can also be a
                dict mapping field names of the input collection to field names
                of this dataset
            omit_fields (None): an optional field or iterable of fields to
                exclude from the merge. If provided, these fields are omitted
                from ``samples``, if present, when merging or adding samples.
                One exception is that ``filepath`` is always included when
                adding new samples, since the field is required
            merge_lists (True): whether to merge the elements of list fields
                (e.g., ``tags``) and label list fields (e.g.,
                :class:`fiftyone.core.labels.Detections` fields) rather than
                merging the entire top-level field like other field types.
                For label lists fields, existing
                :class:`fiftyone.core.label.Label` elements are either replaced
                (when ``overwrite`` is True) or kept (when ``overwrite`` is
                False) when their ``id`` matches a label from the provided
                samples
            overwrite (True): whether to overwrite (True) or skip (False)
                existing fields and label elements
            expand_schema (True): whether to dynamically add new fields
                encountered to the dataset schema. If False, an error is raised
                if a sample's schema is not a subset of the dataset schema
            dynamic (False): whether to declare dynamic attributes of embedded
                document fields that are encountered. Only applicable when
                ``samples`` is not a
                :class:`fiftyone.core.collections.SampleCollection`
            include_info (True): whether to merge dataset-level information
                such as ``info`` and ``classes``. Only applicable when
                ``samples`` is a
                :class:`fiftyone.core.collections.SampleCollection`
            overwrite_info (False): whether to overwrite existing dataset-level
                information. Only applicable when ``samples`` is a
                :class:`fiftyone.core.collections.SampleCollection` and
                ``include_info`` is True
            num_samples (None): the number of samples in ``samples``. If not
                provided, this is computed via ``len(samples)``, if possible.
                This value is optional and is used only for progress tracking
        """
        if fields is not None:
            if etau.is_str(fields):
                fields = [fields]
            elif not isinstance(fields, dict):
                fields = list(fields)

        if omit_fields is not None:
            if etau.is_str(omit_fields):
                omit_fields = [omit_fields]
            else:
                omit_fields = list(omit_fields)

        if isinstance(samples, foc.SampleCollection):
            _merge_dataset_doc(
                self,
                samples,
                fields=fields,
                omit_fields=omit_fields,
                expand_schema=expand_schema,
                merge_info=include_info,
                overwrite_info=overwrite_info,
            )

            expand_schema = False

        # If we're merging a collection, use aggregation pipelines
        if isinstance(samples, foc.SampleCollection) and key_fcn is None:
            _merge_samples_pipeline(
                samples,
                self,
                key_field,
                skip_existing=skip_existing,
                insert_new=insert_new,
                fields=fields,
                omit_fields=omit_fields,
                merge_lists=merge_lists,
                overwrite=overwrite,
            )
            return

        #
        # If we're not merging a collection but the merge key is a field, it's
        # faster to import into a temporary dataset and then do a merge that
        # leverages aggregation pipelines, because this avoids the need to
        # load samples from `self` into memory
        #

        if key_fcn is None:
            tmp = Dataset()
<<<<<<< HEAD
            tmp.add_samples(samples, dynamic=dynamic, num_samples=num_samples)
=======
>>>>>>> 6bedae3b

            try:
                tmp.add_samples(samples, num_samples=num_samples)

                self.merge_samples(
                    tmp,
                    key_field=key_field,
                    skip_existing=skip_existing,
                    insert_new=insert_new,
                    fields=fields,
                    omit_fields=omit_fields,
                    merge_lists=merge_lists,
                    overwrite=overwrite,
                    expand_schema=expand_schema,
                    include_info=False,
                )
            finally:
                tmp.delete()

            return

        _merge_samples_python(
            self,
            samples,
            key_field=key_field,
            key_fcn=key_fcn,
            skip_existing=skip_existing,
            insert_new=insert_new,
            fields=fields,
            omit_fields=omit_fields,
            merge_lists=merge_lists,
            overwrite=overwrite,
            expand_schema=expand_schema,
            dynamic=dynamic,
            num_samples=num_samples,
        )

    def delete_samples(self, samples_or_ids):
        """Deletes the given sample(s) from the dataset.

        If reference to a sample exists in memory, the sample will be updated
        such that ``sample.in_dataset`` is False.

        Args:
            samples_or_ids: the sample(s) to delete. Can be any of the
                following:

                -   a sample ID
                -   an iterable of sample IDs
                -   a :class:`fiftyone.core.sample.Sample` or
                    :class:`fiftyone.core.sample.SampleView`
                -   an iterable of :class:`fiftyone.core.sample.Sample` or
                    :class:`fiftyone.core.sample.SampleView` instances
                -   a :class:`fiftyone.core.collections.SampleCollection`
        """
        sample_ids = _get_sample_ids(samples_or_ids)
        self._clear(sample_ids=sample_ids)

    def delete_frames(self, frames_or_ids):
        """Deletes the given frames(s) from the dataset.

        If reference to a frame exists in memory, the frame will be updated
        such that ``frame.in_dataset`` is False.

        Args:
            frames_or_ids: the frame(s) to delete. Can be any of the following:

                -   a frame ID
                -   an iterable of frame IDs
                -   a :class:`fiftyone.core.frame.Frame` or
                    :class:`fiftyone.core.frame.FrameView`
                -   a :class:`fiftyone.core.sample.Sample` or
                    :class:`fiftyone.core.sample.SampleView` whose frames to
                    delete
                -   an iterable of :class:`fiftyone.core.frame.Frame` or
                    :class:`fiftyone.core.frame.FrameView` instances
                -   an iterable of :class:`fiftyone.core.sample.Sample` or
                    :class:`fiftyone.core.sample.SampleView` instances whose
                    frames to delete
                -   a :class:`fiftyone.core.collections.SampleCollection` whose
                    frames to delete
        """
        frame_ids = _get_frame_ids(frames_or_ids)
        self._clear_frames(frame_ids=frame_ids)

    def delete_groups(self, groups_or_ids):
        """Deletes the given groups(s) from the dataset.

        If reference to a sample exists in memory, the sample will be updated
        such that ``sample.in_dataset`` is False.

        Args:
            groups_or_ids: the group(s) to delete. Can be any of the
                following:

                -   a group ID
                -   an iterable of group IDs
                -   a :class:`fiftyone.core.sample.Sample` or
                    :class:`fiftyone.core.sample.SampleView`
                -   a group dict returned by
                    :meth:`get_group() <fiftyone.core.collections.SampleCollection.get_group>`
                -   an iterable of :class:`fiftyone.core.sample.Sample` or
                    :class:`fiftyone.core.sample.SampleView` instances
                -   an iterable of group dicts returned by
                    :meth:`get_group() <fiftyone.core.collections.SampleCollection.get_group>`
                -   a :class:`fiftyone.core.collections.SampleCollection`
        """
        group_ids = _get_group_ids(groups_or_ids)
        self._clear_groups(group_ids=group_ids)

    def delete_labels(
        self, labels=None, ids=None, tags=None, view=None, fields=None
    ):
        """Deletes the specified labels from the dataset.

        You can specify the labels to delete via any of the following methods:

        -   Provide the ``labels`` argument, which should contain a list of
            dicts in the format returned by
            :meth:`fiftyone.core.session.Session.selected_labels`

        -   Provide the ``ids`` or ``tags`` arguments to specify the labels to
            delete via their IDs and/or tags

        -   Provide the ``view`` argument to delete all of the labels in a view
            into this dataset. This syntax is useful if you have constructed a
            :class:`fiftyone.core.view.DatasetView` defining the labels to
            delete

        Additionally, you can specify the ``fields`` argument to restrict
        deletion to specific field(s), either for efficiency or to ensure that
        labels from other fields are not deleted if their contents are included
        in the other arguments.

        Args:
            labels (None): a list of dicts specifying the labels to delete in
                the format returned by
                :meth:`fiftyone.core.session.Session.selected_labels`
            ids (None): an ID or iterable of IDs of the labels to delete
            tags (None): a tag or iterable of tags of the labels to delete
            view (None): a :class:`fiftyone.core.view.DatasetView` into this
                dataset containing the labels to delete
            fields (None): a field or iterable of fields from which to delete
                labels
        """
        if labels is not None:
            self._delete_labels(labels, fields=fields)

        if ids is None and tags is None and view is None:
            return

        if view is not None and view._dataset is not self:
            raise ValueError("`view` must be a view into the same dataset")

        if etau.is_str(ids):
            ids = [ids]

        if ids is not None:
            ids = [ObjectId(_id) for _id in ids]

        if etau.is_str(tags):
            tags = [tags]

        if fields is None:
            fields = self._get_label_fields()
        elif etau.is_str(fields):
            fields = [fields]

        sample_ops = []
        frame_ops = []
        for field in fields:
            if view is not None:
                _, id_path = view._get_label_field_path(field, "_id")
                view_ids = view.values(id_path, unwind=True)
            else:
                view_ids = None

            label_type = self._get_label_field_type(field)
            field, is_frame_field = self._handle_frame_field(field)

            ops = []
            if issubclass(label_type, fol._LABEL_LIST_FIELDS):
                array_field = field + "." + label_type._LABEL_LIST_FIELD

                if view_ids is not None:
                    ops.append(
                        UpdateMany(
                            {},
                            {
                                "$pull": {
                                    array_field: {"_id": {"$in": view_ids}}
                                }
                            },
                        )
                    )

                if ids is not None:
                    ops.append(
                        UpdateMany(
                            {}, {"$pull": {array_field: {"_id": {"$in": ids}}}}
                        )
                    )

                if tags is not None:
                    ops.append(
                        UpdateMany(
                            {},
                            {
                                "$pull": {
                                    array_field: {
                                        "tags": {"$elemMatch": {"$in": tags}}
                                    }
                                }
                            },
                        )
                    )
            else:
                if view_ids is not None:
                    ops.append(
                        UpdateMany(
                            {field + "._id": {"$in": view_ids}},
                            {"$set": {field: None}},
                        )
                    )

                if ids is not None:
                    ops.append(
                        UpdateMany(
                            {field + "._id": {"$in": ids}},
                            {"$set": {field: None}},
                        )
                    )

                if tags is not None:
                    ops.append(
                        UpdateMany(
                            {field + ".tags": {"$elemMatch": {"$in": tags}}},
                            {"$set": {field: None}},
                        )
                    )

            if is_frame_field:
                frame_ops.extend(ops)
            else:
                sample_ops.extend(ops)

        if sample_ops:
            foo.bulk_write(sample_ops, self._sample_collection)
            fos.Sample._reload_docs(self._sample_collection_name)

        if frame_ops:
            foo.bulk_write(frame_ops, self._frame_collection)
            fofr.Frame._reload_docs(self._frame_collection_name)

    def _delete_labels(self, labels, fields=None):
        if etau.is_str(fields):
            fields = [fields]

        # Partition labels by field
        sample_ids = set()
        labels_map = defaultdict(list)
        for l in labels:
            sample_ids.add(l["sample_id"])
            labels_map[l["field"]].append(l)

        sample_ops = []
        frame_ops = []
        for field, field_labels in labels_map.items():
            if fields is not None and field not in fields:
                continue

            label_type = self._get_label_field_type(field)
            field, is_frame_field = self._handle_frame_field(field)

            if is_frame_field:
                # Partition by (sample ID, frame number)
                _labels_map = defaultdict(list)
                for l in field_labels:
                    _labels_map[(l["sample_id"], l["frame_number"])].append(
                        ObjectId(l["label_id"])
                    )

                if issubclass(label_type, fol._LABEL_LIST_FIELDS):
                    array_field = field + "." + label_type._LABEL_LIST_FIELD

                    for (
                        (sample_id, frame_number),
                        label_ids,
                    ) in _labels_map.items():
                        frame_ops.append(
                            UpdateOne(
                                {
                                    "_sample_id": ObjectId(sample_id),
                                    "frame_number": frame_number,
                                },
                                {
                                    "$pull": {
                                        array_field: {
                                            "_id": {"$in": label_ids}
                                        }
                                    }
                                },
                            )
                        )
                else:
                    for (
                        (sample_id, frame_number),
                        label_ids,
                    ) in _labels_map.items():
                        # If the data is well-formed, `label_ids` should have
                        # exactly one element, and this is redundant anyhow
                        # since `sample_id` should uniquely define the label to
                        # delete, but we still include `label_id` in the query
                        # just to be safe
                        for label_id in label_ids:
                            frame_ops.append(
                                UpdateOne(
                                    {
                                        "_sample_id": ObjectId(sample_id),
                                        "frame_number": frame_number,
                                        field + "._id": label_id,
                                    },
                                    {"$set": {field: None}},
                                )
                            )
            else:
                # Partition by sample ID
                _labels_map = defaultdict(list)
                for l in field_labels:
                    _labels_map[l["sample_id"]].append(ObjectId(l["label_id"]))

                if issubclass(label_type, fol._LABEL_LIST_FIELDS):
                    array_field = field + "." + label_type._LABEL_LIST_FIELD

                    for sample_id, label_ids in _labels_map.items():
                        sample_ops.append(
                            UpdateOne(
                                {"_id": ObjectId(sample_id)},
                                {
                                    "$pull": {
                                        array_field: {
                                            "_id": {"$in": label_ids}
                                        }
                                    }
                                },
                            )
                        )
                else:
                    for sample_id, label_ids in _labels_map.items():
                        # If the data is well-formed, `label_ids` should have
                        # exactly one element, and this is redundant anyhow
                        # since `sample_id` and `frame_number` should uniquely
                        # define the label to delete, but we still include
                        # `label_id` in the query just to be safe
                        for label_id in label_ids:
                            sample_ops.append(
                                UpdateOne(
                                    {
                                        "_id": ObjectId(sample_id),
                                        field + "._id": label_id,
                                    },
                                    {"$set": {field: None}},
                                )
                            )

        if sample_ops:
            foo.bulk_write(sample_ops, self._sample_collection)

            fos.Sample._reload_docs(
                self._sample_collection_name, sample_ids=sample_ids
            )

        if frame_ops:
            foo.bulk_write(frame_ops, self._frame_collection)

            # pylint: disable=unexpected-keyword-arg
            fofr.Frame._reload_docs(
                self._frame_collection_name, sample_ids=sample_ids
            )

    @deprecated(reason="Use delete_samples() instead")
    def remove_sample(self, sample_or_id):
        """Removes the given sample from the dataset.

        If reference to a sample exists in memory, the sample will be updated
        such that ``sample.in_dataset`` is False.

        .. warning::

            This method is deprecated and will be removed in a future release.
            Use the drop-in replacement :meth:`delete_samples` instead.

        Args:
            sample_or_id: the sample to remove. Can be any of the following:

                -   a sample ID
                -   a :class:`fiftyone.core.sample.Sample`
                -   a :class:`fiftyone.core.sample.SampleView`
        """
        self.delete_samples(sample_or_id)

    @deprecated(reason="Use delete_samples() instead")
    def remove_samples(self, samples_or_ids):
        """Removes the given samples from the dataset.

        If reference to a sample exists in memory, the sample will be updated
        such that ``sample.in_dataset`` is False.

        .. warning::

            This method is deprecated and will be removed in a future release.
            Use the drop-in replacement :meth:`delete_samples` instead.

        Args:
            samples_or_ids: the samples to remove. Can be any of the following:

                -   a sample ID
                -   an iterable of sample IDs
                -   a :class:`fiftyone.core.sample.Sample` or
                    :class:`fiftyone.core.sample.SampleView`
                -   an iterable of :class:`fiftyone.core.sample.Sample` or
                    :class:`fiftyone.core.sample.SampleView` instances
                -   a :class:`fiftyone.core.collections.SampleCollection`
        """
        self.delete_samples(samples_or_ids)

    def save(self):
        """Saves the dataset to the database.

        This only needs to be called when dataset-level information such as its
        :meth:`Dataset.info` is modified.
        """
        self._save()

    def _save(self, view=None, fields=None):
        if view is not None:
            _save_view(view, fields=fields)

        self._doc.save()

    def clone(self, name=None, persistent=False):
        """Creates a copy of the dataset.

        Dataset clones contain deep copies of all samples and dataset-level
        information in the source dataset. The source *media files*, however,
        are not copied.

        Args:
            name (None): a name for the cloned dataset. By default,
                :func:`get_default_dataset_name` is used
            persistent (False): whether the cloned dataset should be persistent

        Returns:
            the new :class:`Dataset`
        """
        return self._clone(name=name, persistent=persistent)

    def _clone(self, name=None, persistent=False, view=None):
        if name is None:
            name = get_default_dataset_name()

        if view is not None:
            sample_collection = view
        else:
            sample_collection = self

        return _clone_dataset_or_view(sample_collection, name, persistent)

    def clear(self):
        """Removes all samples from the dataset.

        If reference to a sample exists in memory, the sample will be updated
        such that ``sample.in_dataset`` is False.
        """
        self._clear()

    def _clear(self, view=None, sample_ids=None):
        if view is not None:
            contains_videos = view._contains_videos(any_slice=True)

            if view.media_type == fom.GROUP:
                view = view.select_group_slices(_allow_mixed=True)

            sample_ids = view.values("id")
        else:
            contains_videos = self._contains_videos(any_slice=True)

        if sample_ids is not None:
            d = {"_id": {"$in": [ObjectId(_id) for _id in sample_ids]}}
        else:
            d = {}

        self._sample_collection.delete_many(d)
        fos.Sample._reset_docs(
            self._sample_collection_name, sample_ids=sample_ids
        )

        if contains_videos:
            self._clear_frames(sample_ids=sample_ids)

    def _clear_groups(self, view=None, group_ids=None):
        if self.group_field is None:
            raise ValueError("%s has no group field" % type(self))

        if view is not None:
            if view.media_type != fom.GROUP:
                raise ValueError("DatasetView is not grouped")

            group_ids = set(view.values(view.group_field + ".id"))

        if group_ids is not None:
            if self.media_type != fom.GROUP:
                raise ValueError("Dataset is not grouped")

            F = foex.ViewField
            oids = [ObjectId(_id) for _id in group_ids]
            view = self.select_group_slices(_allow_mixed=True).match(
                F(self.group_field + "._id").is_in(oids)
            )
            sample_ids = view.values("id")
        else:
            sample_ids = None

        self._clear(sample_ids=sample_ids)

    def _keep(self, view=None, sample_ids=None):
        if self.media_type == fom.GROUP:
            clear_view = self.select_group_slices(_allow_mixed=True)
        else:
            clear_view = self.view()

        if view is not None:
            if view.media_type == fom.GROUP:
                view = view.select_group_slices(_allow_mixed=True)

            clear_view = clear_view.exclude(view)
        elif sample_ids is not None:
            clear_view = clear_view.exclude(sample_ids)
        else:
            clear_view = None

        self._clear(view=clear_view)

    def _keep_fields(self, view=None):
        if view is None:
            return

        del_sample_fields = view._get_missing_fields()
        if del_sample_fields:
            self.delete_sample_fields(del_sample_fields)

        if self._has_frame_fields():
            del_frame_fields = view._get_missing_fields(frames=True)
            if del_frame_fields:
                self.delete_frame_fields(del_frame_fields)

    def clear_frames(self):
        """Removes all frame labels from the dataset.

        If reference to a frame exists in memory, the frame will be updated
        such that ``frame.in_dataset`` is False.
        """
        self._clear_frames()

    def _clear_frames(self, view=None, sample_ids=None, frame_ids=None):
        sample_collection = view if view is not None else self
        if not sample_collection._contains_videos(any_slice=True):
            return

        if self._is_clips:
            if sample_ids is not None:
                view = self.select(sample_ids)
            elif frame_ids is None and view is None:
                view = self

            if view is not None:
                frame_ids = view.values("frames.id", unwind=True)

        if frame_ids is not None:
            self._frame_collection.delete_many(
                {"_id": {"$in": [ObjectId(_id) for _id in frame_ids]}}
            )
            fofr.Frame._reset_docs_by_frame_id(
                self._frame_collection_name, frame_ids
            )
            return

        if view is not None:
            if view.media_type == fom.GROUP:
                view = view.select_group_slices(media_type=fom.VIDEO)

            sample_ids = view.values("id")

        if sample_ids is not None:
            d = {"_sample_id": {"$in": [ObjectId(_id) for _id in sample_ids]}}
        else:
            d = {}

        self._frame_collection.delete_many(d)
        fofr.Frame._reset_docs(
            self._frame_collection_name, sample_ids=sample_ids
        )

    def _keep_frames(self, view=None, frame_ids=None):
        sample_collection = view if view is not None else self
        if not sample_collection._contains_videos(any_slice=True):
            return

        if self._is_clips:
            if frame_ids is None and view is None:
                view = self

            if view is not None:
                frame_ids = view.values("frames.id", unwind=True)

        if frame_ids is not None:
            self._frame_collection.delete_many(
                {
                    "_id": {
                        "$not": {"$in": [ObjectId(_id) for _id in frame_ids]}
                    }
                }
            )
            fofr.Frame._reset_docs_by_frame_id(
                self._frame_collection_name, frame_ids, keep=True
            )
            return

        if view is None:
            return

        if view.media_type == fom.GROUP:
            view = view.select_group_slices(media_type=fom.VIDEO)

        sample_ids, frame_numbers = view.values(["id", "frames.frame_number"])

        ops = []
        for sample_id, fns in zip(sample_ids, frame_numbers):
            ops.append(
                DeleteMany(
                    {
                        "_sample_id": ObjectId(sample_id),
                        "frame_number": {"$not": {"$in": fns}},
                    }
                )
            )

        if not ops:
            return

        foo.bulk_write(ops, self._frame_collection)
        for sample_id, fns in zip(sample_ids, frame_numbers):
            fofr.Frame._reset_docs_for_sample(
                self._frame_collection_name, sample_id, fns, keep=True
            )

    def ensure_frames(self):
        """Ensures that the video dataset contains frame instances for every
        frame of each sample's source video.

        Empty frames will be inserted for missing frames, and already existing
        frames are left unchanged.
        """
        self._ensure_frames()

    def _ensure_frames(self, view=None):
        if not self._has_frame_fields():
            return

        if view is not None:
            sample_collection = view
        else:
            sample_collection = self

        if sample_collection.media_type == fom.GROUP:
            sample_collection = sample_collection.select_group_slices(
                media_type=fom.VIDEO
            )

        sample_collection.compute_metadata()
        sample_collection._aggregate(
            post_pipeline=[
                {
                    "$project": {
                        "_id": False,
                        "_sample_id": "$_id",
                        "frame_number": {
                            "$range": [
                                1,
                                {"$add": ["$metadata.total_frame_count", 1]},
                            ]
                        },
                    }
                },
                {"$unwind": "$frame_number"},
                {
                    "$merge": {
                        "into": self._frame_collection_name,
                        "on": ["_sample_id", "frame_number"],
                        "whenMatched": "keepExisting",
                        "whenNotMatched": "insert",
                    }
                },
            ]
        )

    def delete(self):
        """Deletes the dataset.

        Once deleted, only the ``name`` and ``deleted`` attributes of a dataset
        may be accessed.

        If reference to a sample exists in memory, the sample will be updated
        such that ``sample.in_dataset`` is False.
        """
        self._sample_collection.drop()
        fos.Sample._reset_docs(self._sample_collection_name)

        # Clips datasets directly inherit frames from source dataset
        if not self._is_clips:
            self._frame_collection.drop()
            fofr.Frame._reset_docs(self._frame_collection_name)

        # Update singleton
        self._instances.pop(self._doc.name, None)

        _delete_dataset_doc(self._doc)
        self._deleted = True

    def add_dir(
        self,
        dataset_dir=None,
        dataset_type=None,
        data_path=None,
        labels_path=None,
        label_field=None,
        tags=None,
        expand_schema=True,
        dynamic=False,
        add_info=True,
        **kwargs,
    ):
        """Adds the contents of the given directory to the dataset.

        You can perform imports with this method via the following basic
        patterns:

        (a) Provide ``dataset_dir`` and ``dataset_type`` to import the contents
            of a directory that is organized in the default layout for the
            dataset type as documented in
            :ref:`this guide <loading-datasets-from-disk>`

        (b) Provide ``dataset_type`` along with ``data_path``, ``labels_path``,
            or other type-specific parameters to perform a customized import.
            This syntax provides the flexibility to, for example, perform
            labels-only imports or imports where the source media lies in a
            different location than the labels

        In either workflow, the remaining parameters of this method can be
        provided to further configure the import.

        See :ref:`this guide <loading-datasets-from-disk>` for example usages
        of this method and descriptions of the available dataset types.

        Args:
            dataset_dir (None): the dataset directory. This can be omitted for
                certain dataset formats if you provide arguments such as
                ``data_path`` and ``labels_path``
            dataset_type (None): the :class:`fiftyone.types.Dataset` type of
                the dataset
            data_path (None): an optional parameter that enables explicit
                control over the location of the media for certain dataset
                types. Can be any of the following:

                -   a folder name like ``"data"`` or ``"data/"`` specifying a
                    subfolder of ``dataset_dir`` in which the media lies
                -   an absolute directory path in which the media lies. In this
                    case, the ``export_dir`` has no effect on the location of
                    the data
                -   a filename like ``"data.json"`` specifying the filename of
                    a JSON manifest file in ``dataset_dir`` that maps UUIDs to
                    media filepaths. Files of this format are generated when
                    passing the ``export_media="manifest"`` option to
                    :meth:`fiftyone.core.collections.SampleCollection.export`
                -   an absolute filepath to a JSON manifest file. In this case,
                    ``dataset_dir`` has no effect on the location of the data
                -   a dict mapping filenames to absolute filepaths

                By default, it is assumed that the data can be located in the
                default location within ``dataset_dir`` for the dataset type
            labels_path (None): an optional parameter that enables explicit
                control over the location of the labels. Only applicable when
                importing certain labeled dataset formats. Can be any of the
                following:

                -   a type-specific folder name like ``"labels"`` or
                    ``"labels/"`` or a filename like ``"labels.json"`` or
                    ``"labels.xml"`` specifying the location in ``dataset_dir``
                    of the labels file(s)
                -   an absolute directory or filepath containing the labels
                    file(s). In this case, ``dataset_dir`` has no effect on the
                    location of the labels

                For labeled datasets, this parameter defaults to the location
                in ``dataset_dir`` of the labels for the default layout of the
                dataset type being imported
            label_field (None): controls the field(s) in which imported labels
                are stored. Only applicable if ``dataset_importer`` is a
                :class:`fiftyone.utils.data.importers.LabeledImageDatasetImporter` or
                :class:`fiftyone.utils.data.importers.LabeledVideoDatasetImporter`.
                If the importer produces a single
                :class:`fiftyone.core.labels.Label` instance per sample/frame,
                this argument specifies the name of the field to use; the
                default is ``"ground_truth"``. If the importer produces a
                dictionary of labels per sample, this argument can be either a
                string prefix to prepend to each label key or a dict mapping
                label keys to field names; the default in this case is to
                directly use the keys of the imported label dictionaries as
                field names
            tags (None): an optional tag or iterable of tags to attach to each
                sample
            expand_schema (True): whether to dynamically add new sample fields
                encountered to the dataset schema. If False, an error is raised
                if a sample's schema is not a subset of the dataset schema
            dynamic (False): whether to declare dynamic attributes of embedded
                document fields that are encountered
            add_info (True): whether to add dataset info from the importer (if
                any) to the dataset's ``info``
            **kwargs: optional keyword arguments to pass to the constructor of
                the :class:`fiftyone.utils.data.importers.DatasetImporter` for
                the specified ``dataset_type``

        Returns:
            a list of IDs of the samples that were added to the dataset
        """
        dataset_importer, _ = foud.build_dataset_importer(
            dataset_type,
            dataset_dir=dataset_dir,
            data_path=data_path,
            labels_path=labels_path,
            name=self.name,
            **kwargs,
        )

        return self.add_importer(
            dataset_importer,
            label_field=label_field,
            tags=tags,
            expand_schema=expand_schema,
            dynamic=dynamic,
            add_info=add_info,
        )

    def merge_dir(
        self,
        dataset_dir=None,
        dataset_type=None,
        data_path=None,
        labels_path=None,
        label_field=None,
        tags=None,
        key_field="filepath",
        key_fcn=None,
        skip_existing=False,
        insert_new=True,
        fields=None,
        omit_fields=None,
        merge_lists=True,
        overwrite=True,
        expand_schema=True,
        dynamic=False,
        add_info=True,
        **kwargs,
    ):
        """Merges the contents of the given directory into the dataset.

        You can perform imports with this method via the following basic
        patterns:

        (a) Provide ``dataset_dir`` and ``dataset_type`` to import the contents
            of a directory that is organized in the default layout for the
            dataset type as documented in
            :ref:`this guide <loading-datasets-from-disk>`

        (b) Provide ``dataset_type`` along with ``data_path``, ``labels_path``,
            or other type-specific parameters to perform a customized import.
            This syntax provides the flexibility to, for example, perform
            labels-only imports or imports where the source media lies in a
            different location than the labels

        In either workflow, the remaining parameters of this method can be
        provided to further configure the import.

        See :ref:`this guide <loading-datasets-from-disk>` for example usages
        of this method and descriptions of the available dataset types.

        By default, samples with the same absolute ``filepath`` are merged, but
        you can customize this behavior via the ``key_field`` and ``key_fcn``
        parameters. For example, you could set
        ``key_fcn = lambda sample: os.path.basename(sample.filepath)`` to merge
        samples with the same base filename.

        The behavior of this method is highly customizable. By default, all
        top-level fields from the imported samples are merged in, overwriting
        any existing values for those fields, with the exception of list fields
        (e.g., ``tags``) and label list fields (e.g.,
        :class:`fiftyone.core.labels.Detections` fields), in which case the
        elements of the lists themselves are merged. In the case of label list
        fields, labels with the same ``id`` in both collections are updated
        rather than duplicated.

        To avoid confusion between missing fields and fields whose value is
        ``None``, ``None``-valued fields are always treated as missing while
        merging.

        This method can be configured in numerous ways, including:

        -   Whether existing samples should be modified or skipped
        -   Whether new samples should be added or omitted
        -   Whether new fields can be added to the dataset schema
        -   Whether list fields should be treated as ordinary fields and merged
            as a whole rather than merging their elements
        -   Whether to merge only specific fields, or all but certain fields
        -   Mapping input fields to different field names of this dataset

        Args:
            dataset_dir (None): the dataset directory. This can be omitted for
                certain dataset formats if you provide arguments such as
                ``data_path`` and ``labels_path``
            dataset_type (None): the :class:`fiftyone.types.Dataset` type of
                the dataset
            data_path (None): an optional parameter that enables explicit
                control over the location of the media for certain dataset
                types. Can be any of the following:

                -   a folder name like ``"data"`` or ``"data/"`` specifying a
                    subfolder of ``dataset_dir`` in which the media lies
                -   an absolute directory path in which the media lies. In this
                    case, the ``export_dir`` has no effect on the location of
                    the data
                -   a filename like ``"data.json"`` specifying the filename of
                    a JSON manifest file in ``dataset_dir`` that maps UUIDs to
                    media filepaths. Files of this format are generated when
                    passing the ``export_media="manifest"`` option to
                    :meth:`fiftyone.core.collections.SampleCollection.export`
                -   an absolute filepath to a JSON manifest file. In this case,
                    ``dataset_dir`` has no effect on the location of the data
                -   a dict mapping filenames to absolute filepaths

                By default, it is assumed that the data can be located in the
                default location within ``dataset_dir`` for the dataset type
            labels_path (None): an optional parameter that enables explicit
                control over the location of the labels. Only applicable when
                importing certain labeled dataset formats. Can be any of the
                following:

                -   a type-specific folder name like ``"labels"`` or
                    ``"labels/"`` or a filename like ``"labels.json"`` or
                    ``"labels.xml"`` specifying the location in ``dataset_dir``
                    of the labels file(s)
                -   an absolute directory or filepath containing the labels
                    file(s). In this case, ``dataset_dir`` has no effect on the
                    location of the labels

                For labeled datasets, this parameter defaults to the location
                in ``dataset_dir`` of the labels for the default layout of the
                dataset type being imported
            label_field (None): controls the field(s) in which imported labels
                are stored. Only applicable if ``dataset_importer`` is a
                :class:`fiftyone.utils.data.importers.LabeledImageDatasetImporter` or
                :class:`fiftyone.utils.data.importers.LabeledVideoDatasetImporter`.
                If the importer produces a single
                :class:`fiftyone.core.labels.Label` instance per sample/frame,
                this argument specifies the name of the field to use; the
                default is ``"ground_truth"``. If the importer produces a
                dictionary of labels per sample, this argument can be either a
                string prefix to prepend to each label key or a dict mapping
                label keys to field names; the default in this case is to
                directly use the keys of the imported label dictionaries as
                field names
            tags (None): an optional tag or iterable of tags to attach to each
                sample
            key_field ("filepath"): the sample field to use to decide whether
                to join with an existing sample
            key_fcn (None): a function that accepts a
                :class:`fiftyone.core.sample.Sample` instance and computes a
                key to decide if two samples should be merged. If a ``key_fcn``
                is provided, ``key_field`` is ignored
            skip_existing (False): whether to skip existing samples (True) or
                merge them (False)
            insert_new (True): whether to insert new samples (True) or skip
                them (False)
            fields (None): an optional field or iterable of fields to which to
                restrict the merge. If provided, fields other than these are
                omitted from ``samples`` when merging or adding samples. One
                exception is that ``filepath`` is always included when adding
                new samples, since the field is required. This can also be a
                dict mapping field names of the input collection to field names
                of this dataset
            omit_fields (None): an optional field or iterable of fields to
                exclude from the merge. If provided, these fields are omitted
                from imported samples, if present. One exception is that
                ``filepath`` is always included when adding new samples, since
                the field is required
            merge_lists (True): whether to merge the elements of list fields
                (e.g., ``tags``) and label list fields (e.g.,
                :class:`fiftyone.core.labels.Detections` fields) rather than
                merging the entire top-level field like other field types. For
                label lists fields, existing :class:`fiftyone.core.label.Label`
                elements are either replaced (when ``overwrite`` is True) or
                kept (when ``overwrite`` is False) when their ``id`` matches a
                label from the provided samples
            overwrite (True): whether to overwrite (True) or skip (False)
                existing fields and label elements
            expand_schema (True): whether to dynamically add new fields
                encountered to the dataset schema. If False, an error is raised
                if a sample's schema is not a subset of the dataset schema
            dynamic (False): whether to declare dynamic attributes of embedded
                document fields that are encountered
            add_info (True): whether to add dataset info from the importer
                (if any) to the dataset
            **kwargs: optional keyword arguments to pass to the constructor of
                the :class:`fiftyone.utils.data.importers.DatasetImporter` for
                the specified ``dataset_type``
        """
        dataset_importer, _ = foud.build_dataset_importer(
            dataset_type,
            dataset_dir=dataset_dir,
            data_path=data_path,
            labels_path=labels_path,
            name=self.name,
            **kwargs,
        )

        return self.merge_importer(
            dataset_importer,
            label_field=label_field,
            tags=tags,
            key_field=key_field,
            key_fcn=key_fcn,
            skip_existing=skip_existing,
            insert_new=insert_new,
            fields=fields,
            omit_fields=omit_fields,
            merge_lists=merge_lists,
            overwrite=overwrite,
            expand_schema=expand_schema,
            dynamic=dynamic,
            add_info=add_info,
        )

    def add_archive(
        self,
        archive_path,
        dataset_type=None,
        data_path=None,
        labels_path=None,
        label_field=None,
        tags=None,
        expand_schema=True,
        dynamic=False,
        add_info=True,
        cleanup=True,
        **kwargs,
    ):
        """Adds the contents of the given archive to the dataset.

        If a directory with the same root name as ``archive_path`` exists, it
        is assumed that this directory contains the extracted contents of the
        archive, and thus the archive is not re-extracted.

        See :ref:`this guide <loading-datasets-from-disk>` for example usages
        of this method and descriptions of the available dataset types.

        .. note::

            The following archive formats are explicitly supported::

                .zip, .tar, .tar.gz, .tgz, .tar.bz, .tbz

            If an archive *not* in the above list is found, extraction will be
            attempted via the ``patool`` package, which supports many formats
            but may require that additional system packages be installed.

        Args:
            archive_path: the path to an archive of a dataset directory
            dataset_type (None): the :class:`fiftyone.types.Dataset` type of
                the dataset in ``archive_path``
            data_path (None): an optional parameter that enables explicit
                control over the location of the media for certain dataset
                types. Can be any of the following:

                -   a folder name like ``"data"`` or ``"data/"`` specifying a
                    subfolder of ``dataset_dir`` in which the media lies
                -   an absolute directory path in which the media lies. In this
                    case, the ``archive_path`` has no effect on the location of
                    the data
                -   a filename like ``"data.json"`` specifying the filename of
                    a JSON manifest file in ``archive_path`` that maps UUIDs to
                    media filepaths. Files of this format are generated when
                    passing the ``export_media="manifest"`` option to
                    :meth:`fiftyone.core.collections.SampleCollection.export`
                -   an absolute filepath to a JSON manifest file. In this case,
                    ``archive_path`` has no effect on the location of the data
                -   a dict mapping filenames to absolute filepaths

                By default, it is assumed that the data can be located in the
                default location within ``archive_path`` for the dataset type
            labels_path (None): an optional parameter that enables explicit
                control over the location of the labels. Only applicable when
                importing certain labeled dataset formats. Can be any of the
                following:

                -   a type-specific folder name like ``"labels"`` or
                    ``"labels/"`` or a filename like ``"labels.json"`` or
                    ``"labels.xml"`` specifying the location in
                    ``archive_path`` of the labels file(s)
                -   an absolute directory or filepath containing the labels
                    file(s). In this case, ``archive_path`` has no effect on
                    the location of the labels

                For labeled datasets, this parameter defaults to the location
                in ``archive_path`` of the labels for the default layout of the
                dataset type being imported
            label_field (None): controls the field(s) in which imported labels
                are stored. Only applicable if ``dataset_importer`` is a
                :class:`fiftyone.utils.data.importers.LabeledImageDatasetImporter` or
                :class:`fiftyone.utils.data.importers.LabeledVideoDatasetImporter`.
                If the importer produces a single
                :class:`fiftyone.core.labels.Label` instance per sample/frame,
                this argument specifies the name of the field to use; the
                default is ``"ground_truth"``. If the importer produces a
                dictionary of labels per sample, this argument can be either a
                string prefix to prepend to each label key or a dict mapping
                label keys to field names; the default in this case is to
                directly use the keys of the imported label dictionaries as
                field names
            tags (None): an optional tag or iterable of tags to attach to each
                sample
            expand_schema (True): whether to dynamically add new sample fields
                encountered to the dataset schema. If False, an error is raised
                if a sample's schema is not a subset of the dataset schema
            dynamic (False): whether to declare dynamic attributes of embedded
                document fields that are encountered
            add_info (True): whether to add dataset info from the importer (if
                any) to the dataset's ``info``
            cleanup (True): whether to delete the archive after extracting it
            **kwargs: optional keyword arguments to pass to the constructor of
                the :class:`fiftyone.utils.data.importers.DatasetImporter` for
                the specified ``dataset_type``

        Returns:
            a list of IDs of the samples that were added to the dataset
        """
        dataset_dir = _extract_archive_if_necessary(archive_path, cleanup)
        return self.add_dir(
            dataset_dir=dataset_dir,
            dataset_type=dataset_type,
            data_path=data_path,
            labels_path=labels_path,
            label_field=label_field,
            tags=tags,
            expand_schema=expand_schema,
            dynamic=dynamic,
            add_info=add_info,
            **kwargs,
        )

    def merge_archive(
        self,
        archive_path,
        dataset_type=None,
        data_path=None,
        labels_path=None,
        label_field=None,
        tags=None,
        key_field="filepath",
        key_fcn=None,
        skip_existing=False,
        insert_new=True,
        fields=None,
        omit_fields=None,
        merge_lists=True,
        overwrite=True,
        expand_schema=True,
        dynamic=False,
        add_info=True,
        cleanup=True,
        **kwargs,
    ):
        """Merges the contents of the given archive into the dataset.

        If a directory with the same root name as ``archive_path`` exists, it
        is assumed that this directory contains the extracted contents of the
        archive, and thus the archive is not re-extracted.

        See :ref:`this guide <loading-datasets-from-disk>` for example usages
        of this method and descriptions of the available dataset types.

        .. note::

            The following archive formats are explicitly supported::

                .zip, .tar, .tar.gz, .tgz, .tar.bz, .tbz

            If an archive *not* in the above list is found, extraction will be
            attempted via the ``patool`` package, which supports many formats
            but may require that additional system packages be installed.

        By default, samples with the same absolute ``filepath`` are merged, but
        you can customize this behavior via the ``key_field`` and ``key_fcn``
        parameters. For example, you could set
        ``key_fcn = lambda sample: os.path.basename(sample.filepath)`` to merge
        samples with the same base filename.

        The behavior of this method is highly customizable. By default, all
        top-level fields from the imported samples are merged in, overwriting
        any existing values for those fields, with the exception of list fields
        (e.g., ``tags``) and label list fields (e.g.,
        :class:`fiftyone.core.labels.Detections` fields), in which case the
        elements of the lists themselves are merged. In the case of label list
        fields, labels with the same ``id`` in both collections are updated
        rather than duplicated.

        To avoid confusion between missing fields and fields whose value is
        ``None``, ``None``-valued fields are always treated as missing while
        merging.

        This method can be configured in numerous ways, including:

        -   Whether existing samples should be modified or skipped
        -   Whether new samples should be added or omitted
        -   Whether new fields can be added to the dataset schema
        -   Whether list fields should be treated as ordinary fields and merged
            as a whole rather than merging their elements
        -   Whether to merge only specific fields, or all but certain fields
        -   Mapping input fields to different field names of this dataset

        Args:
            archive_path: the path to an archive of a dataset directory
            dataset_type (None): the :class:`fiftyone.types.Dataset` type of
                the dataset in ``archive_path``
            data_path (None): an optional parameter that enables explicit
                control over the location of the media for certain dataset
                types. Can be any of the following:

                -   a folder name like ``"data"`` or ``"data/"`` specifying a
                    subfolder of ``dataset_dir`` in which the media lies
                -   an absolute directory path in which the media lies. In this
                    case, the ``archive_path`` has no effect on the location of
                    the data
                -   a filename like ``"data.json"`` specifying the filename of
                    a JSON manifest file in ``archive_path`` that maps UUIDs to
                    media filepaths. Files of this format are generated when
                    passing the ``export_media="manifest"`` option to
                    :meth:`fiftyone.core.collections.SampleCollection.export`
                -   an absolute filepath to a JSON manifest file. In this case,
                    ``archive_path`` has no effect on the location of the data
                -   a dict mapping filenames to absolute filepaths

                By default, it is assumed that the data can be located in the
                default location within ``archive_path`` for the dataset type
            labels_path (None): an optional parameter that enables explicit
                control over the location of the labels. Only applicable when
                importing certain labeled dataset formats. Can be any of the
                following:

                -   a type-specific folder name like ``"labels"`` or
                    ``"labels/"`` or a filename like ``"labels.json"`` or
                    ``"labels.xml"`` specifying the location in
                    ``archive_path`` of the labels file(s)
                -   an absolute directory or filepath containing the labels
                    file(s). In this case, ``archive_path`` has no effect on
                    the location of the labels

                For labeled datasets, this parameter defaults to the location
                in ``archive_path`` of the labels for the default layout of the
                dataset type being imported
            label_field (None): controls the field(s) in which imported labels
                are stored. Only applicable if ``dataset_importer`` is a
                :class:`fiftyone.utils.data.importers.LabeledImageDatasetImporter` or
                :class:`fiftyone.utils.data.importers.LabeledVideoDatasetImporter`.
                If the importer produces a single
                :class:`fiftyone.core.labels.Label` instance per sample/frame,
                this argument specifies the name of the field to use; the
                default is ``"ground_truth"``. If the importer produces a
                dictionary of labels per sample, this argument can be either a
                string prefix to prepend to each label key or a dict mapping
                label keys to field names; the default in this case is to
                directly use the keys of the imported label dictionaries as
                field names
            tags (None): an optional tag or iterable of tags to attach to each
                sample
            key_field ("filepath"): the sample field to use to decide whether
                to join with an existing sample
            key_fcn (None): a function that accepts a
                :class:`fiftyone.core.sample.Sample` instance and computes a
                key to decide if two samples should be merged. If a ``key_fcn``
                is provided, ``key_field`` is ignored
            skip_existing (False): whether to skip existing samples (True) or
                merge them (False)
            insert_new (True): whether to insert new samples (True) or skip
                them (False)
            fields (None): an optional field or iterable of fields to which to
                restrict the merge. If provided, fields other than these are
                omitted from ``samples`` when merging or adding samples. One
                exception is that ``filepath`` is always included when adding
                new samples, since the field is required. This can also be a
                dict mapping field names of the input collection to field names
                of this dataset
            omit_fields (None): an optional field or iterable of fields to
                exclude from the merge. If provided, these fields are omitted
                from imported samples, if present. One exception is that
                ``filepath`` is always included when adding new samples, since
                the field is required
            merge_lists (True): whether to merge the elements of list fields
                (e.g., ``tags``) and label list fields (e.g.,
                :class:`fiftyone.core.labels.Detections` fields) rather than
                merging the entire top-level field like other field types. For
                label lists fields, existing :class:`fiftyone.core.label.Label`
                elements are either replaced (when ``overwrite`` is True) or
                kept (when ``overwrite`` is False) when their ``id`` matches a
                label from the provided samples
            overwrite (True): whether to overwrite (True) or skip (False)
                existing fields and label elements
            expand_schema (True): whether to dynamically add new fields
                encountered to the dataset schema. If False, an error is raised
                if a sample's schema is not a subset of the dataset schema
            dynamic (False): whether to declare dynamic attributes of embedded
                document fields that are encountered
            add_info (True): whether to add dataset info from the importer
                (if any) to the dataset
            cleanup (True): whether to delete the archive after extracting it
            **kwargs: optional keyword arguments to pass to the constructor of
                the :class:`fiftyone.utils.data.importers.DatasetImporter` for
                the specified ``dataset_type``
        """
        dataset_dir = _extract_archive_if_necessary(archive_path, cleanup)
        return self.merge_dir(
            dataset_dir=dataset_dir,
            dataset_type=dataset_type,
            data_path=data_path,
            labels_path=labels_path,
            label_field=label_field,
            tags=tags,
            key_field=key_field,
            key_fcn=key_fcn,
            skip_existing=skip_existing,
            insert_new=insert_new,
            fields=fields,
            omit_fields=omit_fields,
            merge_lists=merge_lists,
            overwrite=overwrite,
            expand_schema=expand_schema,
            dynamic=dynamic,
            add_info=add_info,
            **kwargs,
        )

    def add_importer(
        self,
        dataset_importer,
        label_field=None,
        tags=None,
        expand_schema=True,
        dynamic=False,
        add_info=True,
    ):
        """Adds the samples from the given
        :class:`fiftyone.utils.data.importers.DatasetImporter` to the dataset.

        See :ref:`this guide <custom-dataset-importer>` for more details about
        importing datasets in custom formats by defining your own
        :class:`DatasetImporter <fiftyone.utils.data.importers.DatasetImporter>`.

        Args:
            dataset_importer: a
                :class:`fiftyone.utils.data.importers.DatasetImporter`
            label_field (None): controls the field(s) in which imported labels
                are stored. Only applicable if ``dataset_importer`` is a
                :class:`fiftyone.utils.data.importers.LabeledImageDatasetImporter` or
                :class:`fiftyone.utils.data.importers.LabeledVideoDatasetImporter`.
                If the importer produces a single
                :class:`fiftyone.core.labels.Label` instance per sample/frame,
                this argument specifies the name of the field to use; the
                default is ``"ground_truth"``. If the importer produces a
                dictionary of labels per sample, this argument can be either a
                string prefix to prepend to each label key or a dict mapping
                label keys to field names; the default in this case is to
                directly use the keys of the imported label dictionaries as
                field names
            tags (None): an optional tag or iterable of tags to attach to each
                sample
            expand_schema (True): whether to dynamically add new sample fields
                encountered to the dataset schema. If False, an error is raised
                if a sample's schema is not a subset of the dataset schema
            dynamic (False): whether to declare dynamic attributes of embedded
                document fields that are encountered
            add_info (True): whether to add dataset info from the importer (if
                any) to the dataset's ``info``

        Returns:
            a list of IDs of the samples that were added to the dataset
        """
        return foud.import_samples(
            self,
            dataset_importer,
            label_field=label_field,
            tags=tags,
            expand_schema=expand_schema,
            dynamic=dynamic,
            add_info=add_info,
        )

    def merge_importer(
        self,
        dataset_importer,
        label_field=None,
        tags=None,
        key_field="filepath",
        key_fcn=None,
        skip_existing=False,
        insert_new=True,
        fields=None,
        omit_fields=None,
        merge_lists=True,
        overwrite=True,
        expand_schema=True,
        dynamic=False,
        add_info=True,
    ):
        """Merges the samples from the given
        :class:`fiftyone.utils.data.importers.DatasetImporter` into the
        dataset.

        See :ref:`this guide <custom-dataset-importer>` for more details about
        importing datasets in custom formats by defining your own
        :class:`DatasetImporter <fiftyone.utils.data.importers.DatasetImporter>`.

        By default, samples with the same absolute ``filepath`` are merged, but
        you can customize this behavior via the ``key_field`` and ``key_fcn``
        parameters. For example, you could set
        ``key_fcn = lambda sample: os.path.basename(sample.filepath)`` to merge
        samples with the same base filename.

        The behavior of this method is highly customizable. By default, all
        top-level fields from the imported samples are merged in, overwriting
        any existing values for those fields, with the exception of list fields
        (e.g., ``tags``) and label list fields (e.g.,
        :class:`fiftyone.core.labels.Detections` fields), in which case the
        elements of the lists themselves are merged. In the case of label list
        fields, labels with the same ``id`` in both collections are updated
        rather than duplicated.

        To avoid confusion between missing fields and fields whose value is
        ``None``, ``None``-valued fields are always treated as missing while
        merging.

        This method can be configured in numerous ways, including:

        -   Whether existing samples should be modified or skipped
        -   Whether new samples should be added or omitted
        -   Whether new fields can be added to the dataset schema
        -   Whether list fields should be treated as ordinary fields and merged
            as a whole rather than merging their elements
        -   Whether to merge only specific fields, or all but certain fields
        -   Mapping input fields to different field names of this dataset

        Args:
            dataset_importer: a
                :class:`fiftyone.utils.data.importers.DatasetImporter`
            label_field (None): controls the field(s) in which imported labels
                are stored. Only applicable if ``dataset_importer`` is a
                :class:`fiftyone.utils.data.importers.LabeledImageDatasetImporter` or
                :class:`fiftyone.utils.data.importers.LabeledVideoDatasetImporter`.
                If the importer produces a single
                :class:`fiftyone.core.labels.Label` instance per sample/frame,
                this argument specifies the name of the field to use; the
                default is ``"ground_truth"``. If the importer produces a
                dictionary of labels per sample, this argument can be either a
                string prefix to prepend to each label key or a dict mapping
                label keys to field names; the default in this case is to
                directly use the keys of the imported label dictionaries as
                field names
            tags (None): an optional tag or iterable of tags to attach to each
                sample
            key_field ("filepath"): the sample field to use to decide whether
                to join with an existing sample
            key_fcn (None): a function that accepts a
                :class:`fiftyone.core.sample.Sample` instance and computes a
                key to decide if two samples should be merged. If a ``key_fcn``
                is provided, ``key_field`` is ignored
            skip_existing (False): whether to skip existing samples (True) or
                merge them (False)
            insert_new (True): whether to insert new samples (True) or skip
                them (False)
            fields (None): an optional field or iterable of fields to which to
                restrict the merge. If provided, fields other than these are
                omitted from ``samples`` when merging or adding samples. One
                exception is that ``filepath`` is always included when adding
                new samples, since the field is required. This can also be a
                dict mapping field names of the input collection to field names
                of this dataset
            omit_fields (None): an optional field or iterable of fields to
                exclude from the merge. If provided, these fields are omitted
                from imported samples, if present. One exception is that
                ``filepath`` is always included when adding new samples, since
                the field is required
            merge_lists (True): whether to merge the elements of list fields
                (e.g., ``tags``) and label list fields (e.g.,
                :class:`fiftyone.core.labels.Detections` fields) rather than
                merging the entire top-level field like other field types. For
                label lists fields, existing :class:`fiftyone.core.label.Label`
                elements are either replaced (when ``overwrite`` is True) or
                kept (when ``overwrite`` is False) when their ``id`` matches a
                label from the provided samples
            overwrite (True): whether to overwrite (True) or skip (False)
                existing fields and label elements
            expand_schema (True): whether to dynamically add new fields
                encountered to the dataset schema. If False, an error is raised
                if a sample's schema is not a subset of the dataset schema
            dynamic (False): whether to declare dynamic attributes of embedded
                document fields that are encountered
            add_info (True): whether to add dataset info from the importer
                (if any) to the dataset
        """
        return foud.merge_samples(
            self,
            dataset_importer,
            label_field=label_field,
            tags=tags,
            key_field=key_field,
            key_fcn=key_fcn,
            skip_existing=skip_existing,
            insert_new=insert_new,
            fields=fields,
            omit_fields=omit_fields,
            merge_lists=merge_lists,
            overwrite=overwrite,
            expand_schema=expand_schema,
            dynamic=dynamic,
            add_info=add_info,
        )

    def add_images(self, paths_or_samples, sample_parser=None, tags=None):
        """Adds the given images to the dataset.

        This operation does not read the images.

        See :ref:`this guide <custom-sample-parser>` for more details about
        adding images to a dataset by defining your own
        :class:`UnlabeledImageSampleParser <fiftyone.utils.data.parsers.UnlabeledImageSampleParser>`.

        Args:
            paths_or_samples: an iterable of data. If no ``sample_parser`` is
                provided, this must be an iterable of image paths. If a
                ``sample_parser`` is provided, this can be an arbitrary
                iterable whose elements can be parsed by the sample parser
            sample_parser (None): a
                :class:`fiftyone.utils.data.parsers.UnlabeledImageSampleParser`
                instance to use to parse the samples
            tags (None): an optional tag or iterable of tags to attach to each
                sample

        Returns:
            a list of IDs of the samples that were added to the dataset
        """
        if sample_parser is None:
            sample_parser = foud.ImageSampleParser()

        return foud.add_images(
            self, paths_or_samples, sample_parser, tags=tags
        )

    def add_labeled_images(
        self,
        samples,
        sample_parser,
        label_field=None,
        tags=None,
        expand_schema=True,
        dynamic=False,
    ):
        """Adds the given labeled images to the dataset.

        This operation will iterate over all provided samples, but the images
        will not be read (unless the sample parser requires it in order to
        compute image metadata).

        See :ref:`this guide <custom-sample-parser>` for more details about
        adding labeled images to a dataset by defining your own
        :class:`LabeledImageSampleParser <fiftyone.utils.data.parsers.LabeledImageSampleParser>`.

        Args:
            samples: an iterable of data
            sample_parser: a
                :class:`fiftyone.utils.data.parsers.LabeledImageSampleParser`
                instance to use to parse the samples
            label_field (None): controls the field(s) in which imported labels
                are stored. If the parser produces a single
                :class:`fiftyone.core.labels.Label` instance per sample, this
                argument specifies the name of the field to use; the default is
                ``"ground_truth"``. If the parser produces a dictionary of
                labels per sample, this argument can be either a string prefix
                to prepend to each label key or a dict mapping label keys to
                field names; the default in this case is to directly use the
                keys of the imported label dictionaries as field names
            tags (None): an optional tag or iterable of tags to attach to each
                sample
            expand_schema (True): whether to dynamically add new sample fields
                encountered to the dataset schema. If False, an error is raised
                if a sample's schema is not a subset of the dataset schema
            dynamic (False): whether to declare dynamic attributes of embedded
                document fields that are encountered

        Returns:
            a list of IDs of the samples that were added to the dataset
        """
        return foud.add_labeled_images(
            self,
            samples,
            sample_parser,
            label_field=label_field,
            tags=tags,
            expand_schema=expand_schema,
            dynamic=dynamic,
        )

    def add_images_dir(self, images_dir, tags=None, recursive=True):
        """Adds the given directory of images to the dataset.

        See :class:`fiftyone.types.ImageDirectory` for format details. In
        particular, note that files with non-image MIME types are omitted.

        This operation does not read the images.

        Args:
            images_dir: a directory of images
            tags (None): an optional tag or iterable of tags to attach to each
                sample
            recursive (True): whether to recursively traverse subdirectories

        Returns:
            a list of IDs of the samples in the dataset
        """
        image_paths = foud.parse_images_dir(images_dir, recursive=recursive)
        sample_parser = foud.ImageSampleParser()
        return self.add_images(image_paths, sample_parser, tags=tags)

    def add_images_patt(self, images_patt, tags=None):
        """Adds the given glob pattern of images to the dataset.

        This operation does not read the images.

        Args:
            images_patt: a glob pattern of images like
                ``/path/to/images/*.jpg``
            tags (None): an optional tag or iterable of tags to attach to each
                sample

        Returns:
            a list of IDs of the samples in the dataset
        """
        image_paths = etau.get_glob_matches(images_patt)
        sample_parser = foud.ImageSampleParser()
        return self.add_images(image_paths, sample_parser, tags=tags)

    def ingest_images(
        self,
        paths_or_samples,
        sample_parser=None,
        tags=None,
        dataset_dir=None,
        image_format=None,
    ):
        """Ingests the given iterable of images into the dataset.

        The images are read in-memory and written to ``dataset_dir``.

        See :ref:`this guide <custom-sample-parser>` for more details about
        ingesting images into a dataset by defining your own
        :class:`UnlabeledImageSampleParser <fiftyone.utils.data.parsers.UnlabeledImageSampleParser>`.

        Args:
            paths_or_samples: an iterable of data. If no ``sample_parser`` is
                provided, this must be an iterable of image paths. If a
                ``sample_parser`` is provided, this can be an arbitrary
                iterable whose elements can be parsed by the sample parser
            sample_parser (None): a
                :class:`fiftyone.utils.data.parsers.UnlabeledImageSampleParser`
                instance to use to parse the samples
            tags (None): an optional tag or iterable of tags to attach to each
                sample
            dataset_dir (None): the directory in which the images will be
                written. By default, :func:`get_default_dataset_dir` is used
            image_format (None): the image format to use to write the images to
                disk. By default, ``fiftyone.config.default_image_ext`` is used

        Returns:
            a list of IDs of the samples in the dataset
        """
        if sample_parser is None:
            sample_parser = foud.ImageSampleParser()

        if dataset_dir is None:
            dataset_dir = get_default_dataset_dir(self.name)

        dataset_ingestor = foud.UnlabeledImageDatasetIngestor(
            dataset_dir,
            paths_or_samples,
            sample_parser,
            image_format=image_format,
        )

        return self.add_importer(dataset_ingestor, tags=tags)

    def ingest_labeled_images(
        self,
        samples,
        sample_parser,
        label_field=None,
        tags=None,
        expand_schema=True,
        dynamic=False,
        dataset_dir=None,
        image_format=None,
    ):
        """Ingests the given iterable of labeled image samples into the
        dataset.

        The images are read in-memory and written to ``dataset_dir``.

        See :ref:`this guide <custom-sample-parser>` for more details about
        ingesting labeled images into a dataset by defining your own
        :class:`LabeledImageSampleParser <fiftyone.utils.data.parsers.LabeledImageSampleParser>`.

        Args:
            samples: an iterable of data
            sample_parser: a
                :class:`fiftyone.utils.data.parsers.LabeledImageSampleParser`
                instance to use to parse the samples
            label_field (None): controls the field(s) in which imported labels
                are stored. If the parser produces a single
                :class:`fiftyone.core.labels.Label` instance per sample, this
                argument specifies the name of the field to use; the default is
                ``"ground_truth"``. If the parser produces a dictionary of
                labels per sample, this argument can be either a string prefix
                to prepend to each label key or a dict mapping label keys to
                field names; the default in this case is to directly use the
                keys of the imported label dictionaries as field names
            tags (None): an optional tag or iterable of tags to attach to each
                sample
            expand_schema (True): whether to dynamically add new sample fields
                encountered to the dataset schema. If False, an error is raised
                if the sample's schema is not a subset of the dataset schema
            dynamic (False): whether to declare dynamic attributes of embedded
                document fields that are encountered
            dataset_dir (None): the directory in which the images will be
                written. By default, :func:`get_default_dataset_dir` is used
            image_format (None): the image format to use to write the images to
                disk. By default, ``fiftyone.config.default_image_ext`` is used

        Returns:
            a list of IDs of the samples in the dataset
        """
        if dataset_dir is None:
            dataset_dir = get_default_dataset_dir(self.name)

        dataset_ingestor = foud.LabeledImageDatasetIngestor(
            dataset_dir,
            samples,
            sample_parser,
            image_format=image_format,
        )

        return self.add_importer(
            dataset_ingestor,
            label_field=label_field,
            tags=tags,
            expand_schema=expand_schema,
            dynamic=dynamic,
        )

    def add_videos(self, paths_or_samples, sample_parser=None, tags=None):
        """Adds the given videos to the dataset.

        This operation does not read the videos.

        See :ref:`this guide <custom-sample-parser>` for more details about
        adding videos to a dataset by defining your own
        :class:`UnlabeledVideoSampleParser <fiftyone.utils.data.parsers.UnlabeledVideoSampleParser>`.

        Args:
            paths_or_samples: an iterable of data. If no ``sample_parser`` is
                provided, this must be an iterable of video paths. If a
                ``sample_parser`` is provided, this can be an arbitrary
                iterable whose elements can be parsed by the sample parser
            sample_parser (None): a
                :class:`fiftyone.utils.data.parsers.UnlabeledVideoSampleParser`
                instance to use to parse the samples
            tags (None): an optional tag or iterable of tags to attach to each
                sample

        Returns:
            a list of IDs of the samples that were added to the dataset
        """
        if sample_parser is None:
            sample_parser = foud.VideoSampleParser()

        return foud.add_videos(
            self, paths_or_samples, sample_parser, tags=tags
        )

    def add_labeled_videos(
        self,
        samples,
        sample_parser,
        label_field=None,
        tags=None,
        expand_schema=True,
        dynamic=False,
    ):
        """Adds the given labeled videos to the dataset.

        This operation will iterate over all provided samples, but the videos
        will not be read/decoded/etc.

        See :ref:`this guide <custom-sample-parser>` for more details about
        adding labeled videos to a dataset by defining your own
        :class:`LabeledVideoSampleParser <fiftyone.utils.data.parsers.LabeledVideoSampleParser>`.

        Args:
            samples: an iterable of data
            sample_parser: a
                :class:`fiftyone.utils.data.parsers.LabeledVideoSampleParser`
                instance to use to parse the samples
            label_field (None): controls the field(s) in which imported labels
                are stored. If the parser produces a single
                :class:`fiftyone.core.labels.Label` instance per sample/frame,
                this argument specifies the name of the field to use; the
                default is ``"ground_truth"``. If the parser produces a
                dictionary of labels per sample/frame, this argument can be
                either a string prefix to prepend to each label key or a dict
                mapping label keys to field names; the default in this case is
                to directly use the keys of the imported label dictionaries as
                field names
            label_field ("ground_truth"): the name (or root name) of the
                frame field(s) to use for the labels
            tags (None): an optional tag or iterable of tags to attach to each
                sample
            expand_schema (True): whether to dynamically add new sample fields
                encountered to the dataset schema. If False, an error is raised
                if a sample's schema is not a subset of the dataset schema
            dynamic (False): whether to declare dynamic attributes of embedded
                document fields that are encountered

        Returns:
            a list of IDs of the samples that were added to the dataset
        """
        return foud.add_labeled_videos(
            self,
            samples,
            sample_parser,
            label_field=label_field,
            tags=tags,
            expand_schema=expand_schema,
            dynamic=dynamic,
        )

    def add_videos_dir(self, videos_dir, tags=None, recursive=True):
        """Adds the given directory of videos to the dataset.

        See :class:`fiftyone.types.VideoDirectory` for format details. In
        particular, note that files with non-video MIME types are omitted.

        This operation does not read/decode the videos.

        Args:
            videos_dir: a directory of videos
            tags (None): an optional tag or iterable of tags to attach to each
                sample
            recursive (True): whether to recursively traverse subdirectories

        Returns:
            a list of IDs of the samples in the dataset
        """
        video_paths = foud.parse_videos_dir(videos_dir, recursive=recursive)
        sample_parser = foud.VideoSampleParser()
        return self.add_videos(video_paths, sample_parser, tags=tags)

    def add_videos_patt(self, videos_patt, tags=None):
        """Adds the given glob pattern of videos to the dataset.

        This operation does not read/decode the videos.

        Args:
            videos_patt: a glob pattern of videos like
                ``/path/to/videos/*.mp4``
            tags (None): an optional tag or iterable of tags to attach to each
                sample

        Returns:
            a list of IDs of the samples in the dataset
        """
        video_paths = etau.get_glob_matches(videos_patt)
        sample_parser = foud.VideoSampleParser()
        return self.add_videos(video_paths, sample_parser, tags=tags)

    def ingest_videos(
        self,
        paths_or_samples,
        sample_parser=None,
        tags=None,
        dataset_dir=None,
    ):
        """Ingests the given iterable of videos into the dataset.

        The videos are copied to ``dataset_dir``.

        See :ref:`this guide <custom-sample-parser>` for more details about
        ingesting videos into a dataset by defining your own
        :class:`UnlabeledVideoSampleParser <fiftyone.utils.data.parsers.UnlabeledVideoSampleParser>`.

        Args:
            paths_or_samples: an iterable of data. If no ``sample_parser`` is
                provided, this must be an iterable of video paths. If a
                ``sample_parser`` is provided, this can be an arbitrary
                iterable whose elements can be parsed by the sample parser
            sample_parser (None): a
                :class:`fiftyone.utils.data.parsers.UnlabeledVideoSampleParser`
                instance to use to parse the samples
            tags (None): an optional tag or iterable of tags to attach to each
                sample
            dataset_dir (None): the directory in which the videos will be
                written. By default, :func:`get_default_dataset_dir` is used

        Returns:
            a list of IDs of the samples in the dataset
        """
        if sample_parser is None:
            sample_parser = foud.VideoSampleParser()

        if dataset_dir is None:
            dataset_dir = get_default_dataset_dir(self.name)

        dataset_ingestor = foud.UnlabeledVideoDatasetIngestor(
            dataset_dir, paths_or_samples, sample_parser
        )

        return self.add_importer(dataset_ingestor, tags=tags)

    def ingest_labeled_videos(
        self,
        samples,
        sample_parser,
        tags=None,
        expand_schema=True,
        dynamic=False,
        dataset_dir=None,
    ):
        """Ingests the given iterable of labeled video samples into the
        dataset.

        The videos are copied to ``dataset_dir``.

        See :ref:`this guide <custom-sample-parser>` for more details about
        ingesting labeled videos into a dataset by defining your own
        :class:`LabeledVideoSampleParser <fiftyone.utils.data.parsers.LabeledVideoSampleParser>`.

        Args:
            samples: an iterable of data
            sample_parser: a
                :class:`fiftyone.utils.data.parsers.LabeledVideoSampleParser`
                instance to use to parse the samples
            tags (None): an optional tag or iterable of tags to attach to each
                sample
            expand_schema (True): whether to dynamically add new sample fields
                encountered to the dataset schema. If False, an error is raised
                if the sample's schema is not a subset of the dataset schema
            dynamic (False): whether to declare dynamic attributes of embedded
                document fields that are encountered
            dataset_dir (None): the directory in which the videos will be
                written. By default, :func:`get_default_dataset_dir` is used

        Returns:
            a list of IDs of the samples in the dataset
        """
        if dataset_dir is None:
            dataset_dir = get_default_dataset_dir(self.name)

        dataset_ingestor = foud.LabeledVideoDatasetIngestor(
            dataset_dir, samples, sample_parser
        )

        return self.add_importer(
            dataset_ingestor,
            tags=tags,
            expand_schema=expand_schema,
            dynamic=dynamic,
        )

    @classmethod
    def from_dir(
        cls,
        dataset_dir=None,
        dataset_type=None,
        data_path=None,
        labels_path=None,
        name=None,
        label_field=None,
        tags=None,
        dynamic=False,
        **kwargs,
    ):
        """Creates a :class:`Dataset` from the contents of the given directory.

        You can create datasets with this method via the following basic
        patterns:

        (a) Provide ``dataset_dir`` and ``dataset_type`` to import the contents
            of a directory that is organized in the default layout for the
            dataset type as documented in
            :ref:`this guide <loading-datasets-from-disk>`

        (b) Provide ``dataset_type`` along with ``data_path``, ``labels_path``,
            or other type-specific parameters to perform a customized
            import. This syntax provides the flexibility to, for example,
            perform labels-only imports or imports where the source media lies
            in a different location than the labels

        In either workflow, the remaining parameters of this method can be
        provided to further configure the import.

        See :ref:`this guide <loading-datasets-from-disk>` for example usages
        of this method and descriptions of the available dataset types.

        Args:
            dataset_dir (None): the dataset directory. This can be omitted if
                you provide arguments such as ``data_path`` and ``labels_path``
            dataset_type (None): the :class:`fiftyone.types.Dataset` type of
                the dataset
            data_path (None): an optional parameter that enables explicit
                control over the location of the media for certain dataset
                types. Can be any of the following:

                -   a folder name like ``"data"`` or ``"data/"`` specifying a
                    subfolder of ``dataset_dir`` in which the media lies
                -   an absolute directory path in which the media lies. In this
                    case, the ``export_dir`` has no effect on the location of
                    the data
                -   a filename like ``"data.json"`` specifying the filename of
                    a JSON manifest file in ``dataset_dir`` that maps UUIDs to
                    media filepaths. Files of this format are generated when
                    passing the ``export_media="manifest"`` option to
                    :meth:`fiftyone.core.collections.SampleCollection.export`
                -   an absolute filepath to a JSON manifest file. In this case,
                    ``dataset_dir`` has no effect on the location of the data
                -   a dict mapping filenames to absolute filepaths

                By default, it is assumed that the data can be located in the
                default location within ``dataset_dir`` for the dataset type
            labels_path (None): an optional parameter that enables explicit
                control over the location of the labels. Only applicable when
                importing certain labeled dataset formats. Can be any of the
                following:

                -   a type-specific folder name like ``"labels"`` or
                    ``"labels/"`` or a filename like ``"labels.json"`` or
                    ``"labels.xml"`` specifying the location in ``dataset_dir``
                    of the labels file(s)
                -   an absolute directory or filepath containing the labels
                    file(s). In this case, ``dataset_dir`` has no effect on the
                    location of the labels

                For labeled datasets, this parameter defaults to the location
                in ``dataset_dir`` of the labels for the default layout of the
                dataset type being imported
            name (None): a name for the dataset. By default,
                :func:`get_default_dataset_name` is used
            label_field (None): controls the field(s) in which imported labels
                are stored. Only applicable if ``dataset_importer`` is a
                :class:`fiftyone.utils.data.importers.LabeledImageDatasetImporter` or
                :class:`fiftyone.utils.data.importers.LabeledVideoDatasetImporter`.
                If the importer produces a single
                :class:`fiftyone.core.labels.Label` instance per sample/frame,
                this argument specifies the name of the field to use; the
                default is ``"ground_truth"``. If the importer produces a
                dictionary of labels per sample, this argument can be either a
                string prefix to prepend to each label key or a dict mapping
                label keys to field names; the default in this case is to
                directly use the keys of the imported label dictionaries as
                field names
            tags (None): an optional tag or iterable of tags to attach to each
                sample
            dynamic (False): whether to declare dynamic attributes of embedded
                document fields that are encountered
            **kwargs: optional keyword arguments to pass to the constructor of
                the :class:`fiftyone.utils.data.importers.DatasetImporter` for
                the specified ``dataset_type``

        Returns:
            a :class:`Dataset`
        """
        dataset = cls(name)
        dataset.add_dir(
            dataset_dir=dataset_dir,
            dataset_type=dataset_type,
            data_path=data_path,
            labels_path=labels_path,
            label_field=label_field,
            tags=tags,
            dynamic=dynamic,
            **kwargs,
        )
        return dataset

    @classmethod
    def from_archive(
        cls,
        archive_path,
        dataset_type=None,
        data_path=None,
        labels_path=None,
        name=None,
        label_field=None,
        tags=None,
        dynamic=False,
        cleanup=True,
        **kwargs,
    ):
        """Creates a :class:`Dataset` from the contents of the given archive.

        If a directory with the same root name as ``archive_path`` exists, it
        is assumed that this directory contains the extracted contents of the
        archive, and thus the archive is not re-extracted.

        See :ref:`this guide <loading-datasets-from-disk>` for example usages
        of this method and descriptions of the available dataset types.

        .. note::

            The following archive formats are explicitly supported::

                .zip, .tar, .tar.gz, .tgz, .tar.bz, .tbz

            If an archive *not* in the above list is found, extraction will be
            attempted via the ``patool`` package, which supports many formats
            but may require that additional system packages be installed.

        Args:
            archive_path: the path to an archive of a dataset directory
            dataset_type (None): the :class:`fiftyone.types.Dataset` type of
                the dataset in ``archive_path``
            data_path (None): an optional parameter that enables explicit
                control over the location of the media for certain dataset
                types. Can be any of the following:

                -   a folder name like ``"data"`` or ``"data/"`` specifying a
                    subfolder of ``dataset_dir`` in which the media lies
                -   an absolute directory path in which the media lies. In this
                    case, the ``archive_path`` has no effect on the location of
                    the data
                -   a filename like ``"data.json"`` specifying the filename of
                    a JSON manifest file in ``archive_path`` that maps UUIDs to
                    media filepaths. Files of this format are generated when
                    passing the ``export_media="manifest"`` option to
                    :meth:`fiftyone.core.collections.SampleCollection.export`
                -   an absolute filepath to a JSON manifest file. In this case,
                    ``archive_path`` has no effect on the location of the data
                -   a dict mapping filenames to absolute filepaths

                By default, it is assumed that the data can be located in the
                default location within ``archive_path`` for the dataset type
            labels_path (None): an optional parameter that enables explicit
                control over the location of the labels. Only applicable when
                importing certain labeled dataset formats. Can be any of the
                following:

                -   a type-specific folder name like ``"labels"`` or
                    ``"labels/"`` or a filename like ``"labels.json"`` or
                    ``"labels.xml"`` specifying the location in
                    ``archive_path`` of the labels file(s)
                -   an absolute directory or filepath containing the labels
                    file(s). In this case, ``archive_path`` has no effect on
                    the location of the labels

                For labeled datasets, this parameter defaults to the location
                in ``archive_path`` of the labels for the default layout of the
                dataset type being imported
            name (None): a name for the dataset. By default,
                :func:`get_default_dataset_name` is used
            label_field (None): controls the field(s) in which imported labels
                are stored. Only applicable if ``dataset_importer`` is a
                :class:`fiftyone.utils.data.importers.LabeledImageDatasetImporter` or
                :class:`fiftyone.utils.data.importers.LabeledVideoDatasetImporter`.
                If the importer produces a single
                :class:`fiftyone.core.labels.Label` instance per sample/frame,
                this argument specifies the name of the field to use; the
                default is ``"ground_truth"``. If the importer produces a
                dictionary of labels per sample, this argument can be either a
                string prefix to prepend to each label key or a dict mapping
                label keys to field names; the default in this case is to
                directly use the keys of the imported label dictionaries as
                field names
            tags (None): an optional tag or iterable of tags to attach to each
                sample
            dynamic (False): whether to declare dynamic attributes of embedded
                document fields that are encountered
            cleanup (True): whether to delete the archive after extracting it
            **kwargs: optional keyword arguments to pass to the constructor of
                the :class:`fiftyone.utils.data.importers.DatasetImporter` for
                the specified ``dataset_type``

        Returns:
            a :class:`Dataset`
        """
        dataset = cls(name)
        dataset.add_archive(
            archive_path,
            dataset_type=dataset_type,
            data_path=data_path,
            labels_path=labels_path,
            label_field=label_field,
            tags=tags,
            dynamic=dynamic,
            cleanup=cleanup,
            **kwargs,
        )
        return dataset

    @classmethod
    def from_importer(
        cls,
        dataset_importer,
        name=None,
        label_field=None,
        tags=None,
        dynamic=False,
    ):
        """Creates a :class:`Dataset` by importing the samples in the given
        :class:`fiftyone.utils.data.importers.DatasetImporter`.

        See :ref:`this guide <custom-dataset-importer>` for more details about
        providing a custom
        :class:`DatasetImporter <fiftyone.utils.data.importers.DatasetImporter>`
        to import datasets into FiftyOne.

        Args:
            dataset_importer: a
                :class:`fiftyone.utils.data.importers.DatasetImporter`
            name (None): a name for the dataset. By default,
                :func:`get_default_dataset_name` is used
            label_field (None): controls the field(s) in which imported labels
                are stored. Only applicable if ``dataset_importer`` is a
                :class:`fiftyone.utils.data.importers.LabeledImageDatasetImporter` or
                :class:`fiftyone.utils.data.importers.LabeledVideoDatasetImporter`.
                If the importer produces a single
                :class:`fiftyone.core.labels.Label` instance per sample/frame,
                this argument specifies the name of the field to use; the
                default is ``"ground_truth"``. If the importer produces a
                dictionary of labels per sample, this argument can be either a
                string prefix to prepend to each label key or a dict mapping
                label keys to field names; the default in this case is to
                directly use the keys of the imported label dictionaries as
                field names
            tags (None): an optional tag or iterable of tags to attach to each
                sample
            dynamic (False): whether to declare dynamic attributes of embedded
                document fields that are encountered

        Returns:
            a :class:`Dataset`
        """
        dataset = cls(name)
        dataset.add_importer(
            dataset_importer,
            label_field=label_field,
            tags=tags,
            dynamic=dynamic,
        )
        return dataset

    @classmethod
    def from_images(
        cls, paths_or_samples, sample_parser=None, name=None, tags=None
    ):
        """Creates a :class:`Dataset` from the given images.

        This operation does not read the images.

        See :ref:`this guide <custom-sample-parser>` for more details about
        providing a custom
        :class:`UnlabeledImageSampleParser <fiftyone.utils.data.parsers.UnlabeledImageSampleParser>`
        to load image samples into FiftyOne.

        Args:
            paths_or_samples: an iterable of data. If no ``sample_parser`` is
                provided, this must be an iterable of image paths. If a
                ``sample_parser`` is provided, this can be an arbitrary
                iterable whose elements can be parsed by the sample parser
            sample_parser (None): a
                :class:`fiftyone.utils.data.parsers.UnlabeledImageSampleParser`
                instance to use to parse the samples
            name (None): a name for the dataset. By default,
                :func:`get_default_dataset_name` is used
            tags (None): an optional tag or iterable of tags to attach to each
                sample

        Returns:
            a :class:`Dataset`
        """
        dataset = cls(name)
        dataset.add_images(
            paths_or_samples, sample_parser=sample_parser, tags=tags
        )
        return dataset

    @classmethod
    def from_labeled_images(
        cls,
        samples,
        sample_parser,
        name=None,
        label_field=None,
        tags=None,
        dynamic=False,
    ):
        """Creates a :class:`Dataset` from the given labeled images.

        This operation will iterate over all provided samples, but the images
        will not be read.

        See :ref:`this guide <custom-sample-parser>` for more details about
        providing a custom
        :class:`LabeledImageSampleParser <fiftyone.utils.data.parsers.LabeledImageSampleParser>`
        to load labeled image samples into FiftyOne.

        Args:
            samples: an iterable of data
            sample_parser: a
                :class:`fiftyone.utils.data.parsers.LabeledImageSampleParser`
                instance to use to parse the samples
            name (None): a name for the dataset. By default,
                :func:`get_default_dataset_name` is used
            label_field (None): controls the field(s) in which imported labels
                are stored. If the parser produces a single
                :class:`fiftyone.core.labels.Label` instance per sample, this
                argument specifies the name of the field to use; the default is
                ``"ground_truth"``. If the parser produces a dictionary of
                labels per sample, this argument can be either a string prefix
                to prepend to each label key or a dict mapping label keys to
                field names; the default in this case is to directly use the
                keys of the imported label dictionaries as field names
            tags (None): an optional tag or iterable of tags to attach to each
                sample
            dynamic (False): whether to declare dynamic attributes of embedded
                document fields that are encountered

        Returns:
            a :class:`Dataset`
        """
        dataset = cls(name)
        dataset.add_labeled_images(
            samples,
            sample_parser,
            label_field=label_field,
            tags=tags,
            dynamic=dynamic,
        )
        return dataset

    @classmethod
    def from_images_dir(cls, images_dir, name=None, tags=None, recursive=True):
        """Creates a :class:`Dataset` from the given directory of images.

        This operation does not read the images.

        Args:
            images_dir: a directory of images
            name (None): a name for the dataset. By default,
                :func:`get_default_dataset_name` is used
            tags (None): an optional tag or iterable of tags to attach to each
                sample
            recursive (True): whether to recursively traverse subdirectories

        Returns:
            a :class:`Dataset`
        """
        dataset = cls(name)
        dataset.add_images_dir(images_dir, tags=tags, recursive=recursive)
        return dataset

    @classmethod
    def from_images_patt(cls, images_patt, name=None, tags=None):
        """Creates a :class:`Dataset` from the given glob pattern of images.

        This operation does not read the images.

        Args:
            images_patt: a glob pattern of images like
                ``/path/to/images/*.jpg``
            name (None): a name for the dataset. By default,
                :func:`get_default_dataset_name` is used
            tags (None): an optional tag or iterable of tags to attach to each
                sample

        Returns:
            a :class:`Dataset`
        """
        dataset = cls(name)
        dataset.add_images_patt(images_patt, tags=tags)
        return dataset

    @classmethod
    def from_videos(
        cls, paths_or_samples, sample_parser=None, name=None, tags=None
    ):
        """Creates a :class:`Dataset` from the given videos.

        This operation does not read/decode the videos.

        See :ref:`this guide <custom-sample-parser>` for more details about
        providing a custom
        :class:`UnlabeledVideoSampleParser <fiftyone.utils.data.parsers.UnlabeledVideoSampleParser>`
        to load video samples into FiftyOne.

        Args:
            paths_or_samples: an iterable of data. If no ``sample_parser`` is
                provided, this must be an iterable of video paths. If a
                ``sample_parser`` is provided, this can be an arbitrary
                iterable whose elements can be parsed by the sample parser
            sample_parser (None): a
                :class:`fiftyone.utils.data.parsers.UnlabeledVideoSampleParser`
                instance to use to parse the samples
            name (None): a name for the dataset. By default,
                :func:`get_default_dataset_name` is used
            tags (None): an optional tag or iterable of tags to attach to each
                sample

        Returns:
            a :class:`Dataset`
        """
        dataset = cls(name)
        dataset.add_videos(
            paths_or_samples, sample_parser=sample_parser, tags=tags
        )
        return dataset

    @classmethod
    def from_labeled_videos(
        cls,
        samples,
        sample_parser,
        name=None,
        label_field=None,
        tags=None,
        dynamic=False,
    ):
        """Creates a :class:`Dataset` from the given labeled videos.

        This operation will iterate over all provided samples, but the videos
        will not be read/decoded/etc.

        See :ref:`this guide <custom-sample-parser>` for more details about
        providing a custom
        :class:`LabeledVideoSampleParser <fiftyone.utils.data.parsers.LabeledVideoSampleParser>`
        to load labeled video samples into FiftyOne.

        Args:
            samples: an iterable of data
            sample_parser: a
                :class:`fiftyone.utils.data.parsers.LabeledVideoSampleParser`
                instance to use to parse the samples
            name (None): a name for the dataset. By default,
                :func:`get_default_dataset_name` is used
            label_field (None): controls the field(s) in which imported labels
                are stored. If the parser produces a single
                :class:`fiftyone.core.labels.Label` instance per sample/frame,
                this argument specifies the name of the field to use; the
                default is ``"ground_truth"``. If the parser produces a
                dictionary of labels per sample/frame, this argument can be
                either a string prefix to prepend to each label key or a dict
                mapping label keys to field names; the default in this case is
                to directly use the keys of the imported label dictionaries as
                field names
            tags (None): an optional tag or iterable of tags to attach to each
                sample
            dynamic (False): whether to declare dynamic attributes of embedded
                document fields that are encountered

        Returns:
            a :class:`Dataset`
        """
        dataset = cls(name)
        dataset.add_labeled_videos(
            samples,
            sample_parser,
            label_field=label_field,
            tags=tags,
            dynamic=dynamic,
        )
        return dataset

    @classmethod
    def from_videos_dir(cls, videos_dir, name=None, tags=None, recursive=True):
        """Creates a :class:`Dataset` from the given directory of videos.

        This operation does not read/decode the videos.

        Args:
            videos_dir: a directory of videos
            name (None): a name for the dataset. By default,
                :func:`get_default_dataset_name` is used
            tags (None): an optional tag or iterable of tags to attach to each
                sample
            recursive (True): whether to recursively traverse subdirectories

        Returns:
            a :class:`Dataset`
        """
        dataset = cls(name)
        dataset.add_videos_dir(videos_dir, tags=tags, recursive=recursive)
        return dataset

    @classmethod
    def from_videos_patt(cls, videos_patt, name=None, tags=None):
        """Creates a :class:`Dataset` from the given glob pattern of videos.

        This operation does not read/decode the videos.

        Args:
            videos_patt: a glob pattern of videos like
                ``/path/to/videos/*.mp4``
            name (None): a name for the dataset. By default,
                :func:`get_default_dataset_name` is used
            tags (None): an optional tag or iterable of tags to attach to each
                sample

        Returns:
            a :class:`Dataset`
        """
        dataset = cls(name)
        dataset.add_videos_patt(videos_patt, tags=tags)
        return dataset

    @classmethod
    def from_dict(cls, d, name=None, rel_dir=None, frame_labels_dir=None):
        """Loads a :class:`Dataset` from a JSON dictionary generated by
        :meth:`fiftyone.core.collections.SampleCollection.to_dict`.

        The JSON dictionary can contain an export of any
        :class:`fiftyone.core.collections.SampleCollection`, e.g.,
        :class:`Dataset` or :class:`fiftyone.core.view.DatasetView`.

        Args:
            d: a JSON dictionary
            name (None): a name for the new dataset. By default, ``d["name"]``
                is used
            rel_dir (None): a relative directory to prepend to the ``filepath``
                of each sample if the filepath is not absolute (begins with a
                path separator). The path is converted to an absolute path
                (if necessary) via :func:`fiftyone.core.utils.normalize_path`
            frame_labels_dir (None): a directory of per-sample JSON files
                containing the frame labels for video samples. If omitted, it
                is assumed that the frame labels are included directly in the
                provided JSON dict. Only applicable to datasets that contain
                videos

        Returns:
            a :class:`Dataset`
        """
        if name is None:
            name = d["name"]

        if rel_dir is not None:
            rel_dir = fou.normalize_path(rel_dir)

        name = make_unique_dataset_name(name)
        dataset = cls(name)

        media_type = d.get("media_type", None)
        if media_type is not None:
            dataset.media_type = media_type

        if media_type == fom.GROUP:
            # group_field and group_slice are inferred when adding samples
            dataset._doc.group_media_types = d.get("group_media_types", {})
            dataset._doc.default_group_slice = d.get(
                "default_group_slice", None
            )
            dataset.save()

        dataset._apply_field_schema(d.get("sample_fields", {}))

        if "frame_fields" in d:
            if media_type == fom.GROUP:
                dataset._declare_frame_fields()

            dataset._apply_frame_field_schema(d["frame_fields"])

        dataset._doc.info = d.get("info", {})

        dataset._doc.classes = d.get("classes", {})
        dataset._doc.default_classes = d.get("default_classes", [])

        dataset._doc.mask_targets = dataset._parse_mask_targets(
            d.get("mask_targets", {})
        )
        dataset._doc.default_mask_targets = (
            dataset._parse_default_mask_targets(
                d.get("default_mask_targets", {})
            )
        )

        dataset._doc.skeletons = dataset._parse_skeletons(
            d.get("skeletons", {})
        )
        dataset._doc.default_skeleton = dataset._parse_default_skeleton(
            d.get("default_skeleton", None)
        )

        dataset.save()

        def parse_sample(sd):
            if rel_dir and not os.path.isabs(sd["filepath"]):
                sd["filepath"] = os.path.join(rel_dir, sd["filepath"])

            if (media_type == fom.VIDEO) or (
                media_type == fom.GROUP
                and fom.get_media_type(sd["filepath"]) == fom.VIDEO
            ):
                frames = sd.pop("frames", {})

                if etau.is_str(frames):
                    frames_path = os.path.join(frame_labels_dir, frames)
                    frames = etas.load_json(frames_path).get("frames", {})

                sample = fos.Sample.from_dict(sd)

                for key, value in frames.items():
                    sample.frames[int(key)] = fofr.Frame.from_dict(value)
            else:
                sample = fos.Sample.from_dict(sd)

            return sample

        samples = d["samples"]
        _samples = map(parse_sample, samples)

        dataset.add_samples(
            _samples, expand_schema=False, num_samples=len(samples)
        )

        return dataset

    @classmethod
    def from_json(
        cls, path_or_str, name=None, rel_dir=None, frame_labels_dir=None
    ):
        """Loads a :class:`Dataset` from JSON generated by
        :func:`fiftyone.core.collections.SampleCollection.write_json` or
        :func:`fiftyone.core.collections.SampleCollection.to_json`.

        The JSON file can contain an export of any
        :class:`fiftyone.core.collections.SampleCollection`, e.g.,
        :class:`Dataset` or :class:`fiftyone.core.view.DatasetView`.

        Args:
            path_or_str: the path to a JSON file on disk or a JSON string
            name (None): a name for the new dataset. By default, ``d["name"]``
                is used
            rel_dir (None): a relative directory to prepend to the ``filepath``
                of each sample, if the filepath is not absolute (begins with a
                path separator). The path is converted to an absolute path
                (if necessary) via :func:`fiftyone.core.utils.normalize_path`

        Returns:
            a :class:`Dataset`
        """
        d = etas.load_json(path_or_str)
        return cls.from_dict(
            d, name=name, rel_dir=rel_dir, frame_labels_dir=frame_labels_dir
        )

    def _add_view_stage(self, stage):
        return self.view().add_stage(stage)

    def _pipeline(
        self,
        pipeline=None,
        media_type=None,
        attach_frames=False,
        detach_frames=False,
        frames_only=False,
        support=None,
        group_slice=None,
        group_slices=None,
        groups_only=False,
        detach_groups=False,
        manual_group_select=False,
        post_pipeline=None,
    ):
        if media_type is None:
            media_type = self.media_type

        if group_slice is None:
            group_slice = self.group_slice

        if media_type == fom.VIDEO:
            contains_videos = True
        else:
            contains_videos = self._contains_videos(any_slice=True)

        if not contains_videos:
            attach_frames = False
            detach_frames = False
            frames_only = False

        # We check for exactly False here, because `attach_frames == None` is a
        # special syntax that means that frames were already attached
        if attach_frames == False:
            if frames_only:
                attach_frames = True

            detach_frames = False

        if frames_only:
            detach_frames = False

        if media_type != fom.GROUP:
            group_slices = None
            groups_only = False
            detach_groups = False

        if groups_only:
            detach_groups = False

        _pipeline = []

        # If this is a grouped dataset, always start the pipeline by selecting
        # `group_slice`, unless the caller manually overrides this
        if self.media_type == fom.GROUP and not manual_group_select:
            _pipeline.extend(self._group_select_pipeline(group_slice))

        if attach_frames:
            _pipeline.extend(self._attach_frames_pipeline(support=support))

        if group_slices:
            _pipeline.extend(
                self._attach_groups_pipeline(group_slices=group_slices)
            )

        if pipeline is not None:
            _pipeline.extend(pipeline)

        if detach_frames:
            _pipeline.append({"$project": {"frames": False}})
        elif frames_only:
            _pipeline.extend(self._unwind_frames_pipeline())

        if detach_groups:
            _pipeline.append({"$project": {"groups": False}})
        elif groups_only:
            _pipeline.extend(self._groups_only_pipeline())

        if post_pipeline is not None:
            _pipeline.extend(post_pipeline)

        return _pipeline

    def _attach_frames_pipeline(self, support=None):
        """A pipeline that attaches the frame documents for each document."""
        if self._is_clips:
            first = {"$arrayElemAt": ["$support", 0]}
            last = {"$arrayElemAt": ["$support", 1]}

            if support is not None:
                first = {"$max": [first, support[0]]}
                last = {"$min": [last, support[1]]}

            let = {"sample_id": "$_sample_id", "first": first, "last": last}
            match_expr = {
                "$and": [
                    {"$eq": ["$$sample_id", "$_sample_id"]},
                    {"$gte": ["$frame_number", "$$first"]},
                    {"$lte": ["$frame_number", "$$last"]},
                ]
            }
        elif support is not None:
            let = {"sample_id": "$_id"}
            match_expr = {
                "$and": [
                    {"$eq": ["$$sample_id", "$_sample_id"]},
                    {"$gte": ["$frame_number", support[0]]},
                    {"$lte": ["$frame_number", support[1]]},
                ]
            }
        else:
            let = {"sample_id": "$_id"}
            match_expr = {"$eq": ["$$sample_id", "$_sample_id"]}

        return [
            {
                "$lookup": {
                    "from": self._frame_collection_name,
                    "let": let,
                    "pipeline": [
                        {"$match": {"$expr": match_expr}},
                        {"$sort": {"frame_number": 1}},
                    ],
                    "as": "frames",
                }
            }
        ]

    def _unwind_frames_pipeline(self):
        """A pipeline that returns (only) the unwound ``frames`` documents."""
        return [
            {"$unwind": "$frames"},
            {"$replaceRoot": {"newRoot": "$frames"}},
        ]

    def _group_select_pipeline(self, slice_name):
        """A pipeline that selects only the given slice's documents from the
        pipeline.
        """
        if self.group_field is None:
            return []

        name_field = self.group_field + ".name"
        return [{"$match": {"$expr": {"$eq": ["$" + name_field, slice_name]}}}]

    def _attach_groups_pipeline(self, group_slices=None):
        """A pipeline that attaches the reuested group slice(s) for each
        document and stores them in under ``groups.<slice>`` keys.
        """
        if self.group_field is None:
            return []

        id_field = self.group_field + "._id"
        name_field = self.group_field + ".name"

        F = foex.ViewField
        expr = F(id_field) == "$$group_id"
        if etau.is_container(group_slices):
            expr &= F(name_field).is_in(list(group_slices))
        elif group_slices is not None:
            expr &= F(name_field) == group_slices

        return [
            {
                "$lookup": {
                    "from": self._sample_collection_name,
                    "let": {"group_id": "$" + id_field},
                    "pipeline": [{"$match": {"$expr": expr.to_mongo()}}],
                    "as": "groups",
                }
            },
            {
                "$set": {
                    "groups": {
                        "$arrayToObject": {
                            "$map": {
                                "input": "$groups",
                                "as": "this",
                                "in": ["$$this." + name_field, "$$this"],
                            }
                        }
                    }
                }
            },
        ]

    def _groups_only_pipeline(self, group_slices=None):
        """A pipeline that looks up the requested group slices for each
        document and returns (only) the unwound group slices.
        """
        if self.group_field is None:
            return []

        id_field = self.group_field + "._id"
        name_field = self.group_field + ".name"

        F = foex.ViewField
        expr = F(id_field) == "$$group_id"
        if etau.is_container(group_slices):
            expr &= F(name_field).is_in(list(group_slices))
        elif group_slices is not None:
            expr &= F(name_field) == group_slices

        return [
            {"$project": {self.group_field: True}},
            {
                "$lookup": {
                    "from": self._sample_collection_name,
                    "let": {"group_id": "$" + id_field},
                    "pipeline": [{"$match": {"$expr": expr.to_mongo()}}],
                    "as": "groups",
                }
            },
            {"$unwind": "$groups"},
            {"$replaceRoot": {"newRoot": "$groups"}},
        ]

    def _unwind_groups_pipeline(self):
        """A pipeline that returns (only) the unwound ``groups`` documents."""
        return [
            {
                "$set": {
                    "groups": {
                        "$map": {
                            "input": {"$objectToArray": "$groups"},
                            "as": "this",
                            "in": "$$this.v",
                        }
                    }
                }
            },
            {"$unwind": "$groups"},
            {"$replaceRoot": {"newRoot": "$groups"}},
        ]

    def _aggregate(
        self,
        pipeline=None,
        media_type=None,
        attach_frames=False,
        detach_frames=False,
        frames_only=False,
        support=None,
        group_slice=None,
        group_slices=None,
        groups_only=False,
        detach_groups=False,
        manual_group_select=False,
        post_pipeline=None,
    ):
        _pipeline = self._pipeline(
            pipeline=pipeline,
            media_type=media_type,
            attach_frames=attach_frames,
            detach_frames=detach_frames,
            frames_only=frames_only,
            support=support,
            group_slice=group_slice,
            group_slices=group_slices,
            groups_only=groups_only,
            detach_groups=detach_groups,
            manual_group_select=manual_group_select,
            post_pipeline=post_pipeline,
        )

        return foo.aggregate(self._sample_collection, _pipeline)

    @property
    def _sample_collection_name(self):
        return self._doc.sample_collection_name

    @property
    def _sample_collection(self):
        return foo.get_db_conn()[self._sample_collection_name]

    @property
    def _frame_collection_name(self):
        return self._doc.frame_collection_name

    @property
    def _frame_collection(self):
        return foo.get_db_conn()[self._frame_collection_name]

    @property
    def _frame_indexes(self):
        index_info = self._frame_collection.index_information()
        return [k["key"][0][0] for k in index_info.values()]

    def _apply_field_schema(self, new_fields):
        for field_name, field_str in new_fields.items():
            ftype, embedded_doc_type, subfield = fof.parse_field_str(field_str)
            self.add_sample_field(
                field_name,
                ftype,
                embedded_doc_type=embedded_doc_type,
                subfield=subfield,
            )

    def _apply_frame_field_schema(self, new_fields):
        for field_name, field_str in new_fields.items():
            ftype, embedded_doc_type, subfield = fof.parse_field_str(field_str)
            self.add_frame_field(
                field_name,
                ftype,
                embedded_doc_type=embedded_doc_type,
                subfield=subfield,
            )

    def _ensure_label_field(self, label_field, label_cls):
        if label_field not in self.get_field_schema():
            self.add_sample_field(
                label_field,
                fof.EmbeddedDocumentField,
                embedded_doc_type=label_cls,
            )

    def _expand_schema(self, samples, dynamic):
        expanded = False

        if not dynamic:
            schema = self.get_field_schema(include_private=True)

        for sample in samples:
            for field_name in sample._get_field_names(include_private=True):
                if field_name == "_id":
                    continue

                value = sample[field_name]

                if value is None:
                    continue

                if isinstance(value, fog.Group):
                    self._expand_group_schema(sample, field_name, value)

                if not dynamic and field_name in schema:
                    continue

                if isinstance(value, fog.Group):
                    expanded |= self._add_group_field(
                        field_name, default=value.name
                    )
                else:
                    expanded |= self._sample_doc_cls.add_implied_field(
                        field_name,
                        value,
                        dynamic=dynamic,
                        validate=False,
                        dataset_doc=self._doc,
                    )

                if not dynamic:
                    schema = self.get_field_schema(include_private=True)

            if sample.media_type == fom.VIDEO:
                expanded |= self._expand_frame_schema(sample.frames, dynamic)

        if expanded:
            self._reload()

    def _expand_group_schema(self, sample, field_name, value):
        if self.group_field is not None and field_name != self.group_field:
            raise ValueError("Dataset has no group field '%s'" % field_name)

        slice_name = value.name
        media_type = sample.media_type

        if slice_name not in self._doc.group_media_types:
            # If this is the first video slice, we need to initialize the frame
            # field schema
            if media_type == fom.VIDEO and not any(
                slice_media_type == fom.VIDEO
                for slice_media_type in self._doc.group_media_types.values()
            ):
                self._declare_frame_fields()

            self._doc.group_media_types[slice_name] = media_type

            # If dataset doesn't yet have a default group slice, use the first
            # observed value
            if self._doc.default_group_slice is None:
                self._doc.default_group_slice = slice_name
                self._group_slice = slice_name

            self._doc.save()

    def _expand_frame_schema(self, frames, dynamic):
        if not dynamic:
            schema = self.get_frame_field_schema(include_private=True)

        expanded = False
        for frame in frames.values():
            for field_name in frame._get_field_names(include_private=True):
                if field_name == "_id":
                    continue

                if not dynamic and field_name in schema:
                    continue

                value = frame[field_name]

                if value is None:
                    continue

                expanded |= self._frame_doc_cls.add_implied_field(
                    field_name,
                    value,
                    dynamic=dynamic,
                    validate=False,
                    dataset_doc=self._doc,
                )

                if not dynamic:
                    schema = self.get_frame_field_schema(include_private=True)

        return expanded

    def _sample_dict_to_doc(self, d):
        try:
            return self._sample_doc_cls.from_dict(d, extended=False)
        except:
            # The dataset's schema may have been changed in another process;
            # let's try reloading to see if that fixes things
            self.reload()

            return self._sample_doc_cls.from_dict(d, extended=False)

    def _frame_dict_to_doc(self, d):
        try:
            return self._frame_doc_cls.from_dict(d, extended=False)
        except:
            # The dataset's schema may have been changed in another process;
            # let's try reloading to see if that fixes things
            self.reload()

            return self._frame_doc_cls.from_dict(d, extended=False)

    def _validate_samples(self, samples):
        schema = self.get_field_schema(include_private=True)

        for sample in samples:
            if (
                self.media_type != fom.GROUP
                and sample.media_type != self.media_type
            ):
                raise fom.MediaTypeError(
                    "Sample media type '%s' does not match dataset media type "
                    "'%s'" % (sample.media_type, self.media_type)
                )

            non_existent_fields = None
            found_group = False

            for field_name, value in sample.iter_fields():
                if isinstance(value, fog.Group):
                    if self.media_type != fom.GROUP:
                        raise ValueError(
                            "Only datasets with media type '%s' may contain "
                            "Group fields" % fom.GROUP
                        )

                    if field_name != self.group_field:
                        raise ValueError(
                            "Dataset has no group field '%s'" % field_name
                        )

                    slice_media_type = self._doc.group_media_types.get(
                        value.name,
                        None,
                    )
                    if slice_media_type is None:
                        raise ValueError(
                            "Dataset has no group slice '%s'" % value.name
                        )
                    elif sample.media_type != slice_media_type:
                        raise ValueError(
                            "Sample media type '%s' does not match group "
                            "slice '%s' media type '%s'"
                            % (
                                sample.media_type,
                                value.name,
                                slice_media_type,
                            )
                        )

                    found_group = True

                field = schema.get(field_name, None)
                if field is None:
                    if value is not None:
                        if non_existent_fields is None:
                            non_existent_fields = {field_name}
                        else:
                            non_existent_fields.add(field_name)
                else:
                    if value is not None or not field.null:
                        try:
                            field.validate(value)
                        except Exception as e:
                            raise ValueError(
                                "Invalid value for field '%s'. Reason: %s"
                                % (field_name, str(e))
                            )

            if non_existent_fields:
                raise ValueError(
                    "Fields %s do not exist on dataset '%s'"
                    % (non_existent_fields, self.name)
                )

            if self.media_type == fom.GROUP and not found_group:
                raise ValueError(
                    "Found sample missing group field '%s'" % self.group_field
                )

    def reload(self):
        """Reloads the dataset and any in-memory samples from the database."""
        self._reload(hard=True)
        self._reload_docs(hard=True)

        self._annotation_cache.clear()
        self._brain_cache.clear()
        self._evaluation_cache.clear()

    def _reload(self, hard=False):
        if not hard:
            self._doc.reload()
            return

        doc, sample_doc_cls, frame_doc_cls = _load_dataset(
            self.name, virtual=True
        )

        self._doc = doc
        self._sample_doc_cls = sample_doc_cls
        self._frame_doc_cls = frame_doc_cls

        if self._group_slice is None:
            self._group_slice = doc.default_group_slice

    def _reload_docs(self, hard=False):
        fos.Sample._reload_docs(self._sample_collection_name, hard=hard)

        if self._has_frame_fields():
            fofr.Frame._reload_docs(self._frame_collection_name, hard=hard)

    def _serialize(self):
        return self._doc.to_dict(extended=True)


def _get_random_characters(n):
    return "".join(
        random.choice(string.ascii_lowercase + string.digits) for _ in range(n)
    )


def _list_datasets(include_private=False):
    conn = foo.get_db_conn()

    if include_private:
        query = {}
    else:
        # Datasets whose sample collections don't start with `samples.` are
        # private e.g., patches or frames datasets
        query = {"sample_collection_name": {"$regex": "^samples\\."}}

    # We don't want an error here if `name == None`
    _sort = lambda l: sorted(l, key=lambda x: (x is None, x))

    return _sort(conn.datasets.find(query).distinct("name"))


def _list_dataset_info():
    info = []
    for name in _list_datasets():
        try:
            dataset = Dataset(name, _create=False, _virtual=True)
            num_samples = dataset._sample_collection.estimated_document_count()
            i = {
                "name": dataset.name,
                "created_at": dataset.created_at,
                "last_loaded_at": dataset.last_loaded_at,
                "version": dataset.version,
                "persistent": dataset.persistent,
                "media_type": dataset.media_type,
                "tags": dataset.tags,
                "num_samples": num_samples,
            }
        except:
            # If the dataset can't be loaded, it likely requires migration, so
            # we can't show any information about it
            i = {
                "name": name,
                "created_at": None,
                "last_loaded_at": None,
                "version": None,
                "persistent": None,
                "media_type": None,
                "tags": None,
                "num_samples": None,
            }

        info.append(i)

    return info


def _create_dataset(
    name,
    persistent=False,
    _patches=False,
    _frames=False,
    _clips=False,
    _src_collection=None,
):
    if dataset_exists(name):
        raise ValueError(
            (
                "Dataset '%s' already exists; use `fiftyone.load_dataset()` "
                "to load an existing dataset"
            )
            % name
        )

    _id = ObjectId()

    sample_collection_name = _make_sample_collection_name(
        _id, patches=_patches, frames=_frames, clips=_clips
    )
    sample_doc_cls = _create_sample_document_cls(sample_collection_name)

    # pylint: disable=no-member
    sample_fields = [
        foo.SampleFieldDocument.from_field(field)
        for field in sample_doc_cls._fields.values()
    ]

    if _clips:
        # Clips datasets directly inherit frames from source dataset
        src_dataset = _src_collection._dataset
        frame_collection_name = src_dataset._doc.frame_collection_name
        frame_doc_cls = src_dataset._frame_doc_cls
        frame_fields = src_dataset._doc.frame_fields
    else:
        # @todo don't create frame collection until media type is VIDEO?
        frame_collection_name = _make_frame_collection_name(
            sample_collection_name
        )
        frame_doc_cls = _create_frame_document_cls(frame_collection_name)
        frame_fields = []

    now = datetime.utcnow()
    dataset_doc = foo.DatasetDocument(
        id=_id,
        name=name,
        version=focn.VERSION,
        created_at=now,
        last_loaded_at=now,
        media_type=None,  # will be inferred when first sample is added
        sample_collection_name=sample_collection_name,
        frame_collection_name=frame_collection_name,
        persistent=persistent,
        sample_fields=sample_fields,
        frame_fields=frame_fields,
        app_config=DatasetAppConfig(),
    )
    dataset_doc.save()

    if _clips:
        _create_indexes(sample_collection_name, None)
    else:
        _create_indexes(sample_collection_name, frame_collection_name)

    return dataset_doc, sample_doc_cls, frame_doc_cls


def _create_indexes(sample_collection_name, frame_collection_name):
    conn = foo.get_db_conn()

    collection = conn[sample_collection_name]
    collection.create_index("filepath")

    if frame_collection_name is not None:
        frame_collection = conn[frame_collection_name]
        frame_collection.create_index(
            [("_sample_id", 1), ("frame_number", 1)], unique=True
        )


def _make_sample_collection_name(
    dataset_id, patches=False, frames=False, clips=False
):
    if patches and frames:
        prefix = "patches.frames"
    elif patches:
        prefix = "patches"
    elif frames:
        prefix = "frames"
    elif clips:
        prefix = "clips"
    else:
        prefix = "samples"

    return prefix + "." + str(dataset_id)


def _make_frame_collection_name(sample_collection_name):
    return "frames." + sample_collection_name


def _create_sample_document_cls(sample_collection_name, field_docs=None):
    cls = type(sample_collection_name, (foo.DatasetSampleDocument,), {})
    _declare_fields(cls, field_docs=field_docs)
    return cls


def _create_frame_document_cls(frame_collection_name, field_docs=None):
    cls = type(frame_collection_name, (foo.DatasetFrameDocument,), {})
    _declare_fields(cls, field_docs=field_docs)
    return cls


def _declare_fields(doc_cls, field_docs=None):
    for field_name, field in doc_cls._fields.items():
        if isinstance(field, fof.EmbeddedDocumentField):
            field = foo.create_field(field_name, **foo.get_field_kwargs(field))
            doc_cls._fields[field_name] = field
            setattr(doc_cls, field_name, field)

    if field_docs is not None:
        for field_doc in field_docs:
            doc_cls._declare_field(field_doc)


def _get_dataset_doc(collection_name, frames=False):
    if frames:
        # Clips datasets share their parent dataset's frame collection, but
        # only the parent sample collection starts with "samples."
        query = {
            "frame_collection_name": collection_name,
            "sample_collection_name": {"$regex": "^samples\\."},
        }
    else:
        query = {"sample_collection_name": collection_name}

    conn = foo.get_db_conn()
    doc = conn.datasets.find_one(query, {"name": 1})

    if doc is None:
        dtype = "sample" if not frames else "frame"
        raise ValueError(
            "No dataset found with %s collection name '%s'"
            % (dtype, collection_name)
        )

    dataset = load_dataset(doc["name"])
    return dataset._doc


def _load_clips_source_dataset(frame_collection_name):
    # All clips datasets have a source dataset with the same frame collection
    query = {
        "frame_collection_name": frame_collection_name,
        "sample_collection_name": {"$regex": "^samples\\."},
    }

    conn = foo.get_db_conn()
    doc = conn.datasets.find_one(query, {"name": 1})

    if doc is None:
        # The source dataset must have been deleted...
        return None

    return load_dataset(doc["name"])


def _load_dataset(name, virtual=False):
    if not virtual:
        fomi.migrate_dataset_if_necessary(name)

    try:
        return _do_load_dataset(name, virtual=virtual)
    except Exception as e:
        try:
            version = fomi.get_dataset_revision(name)
        except:
            raise e

        if version != focn.VERSION:
            raise ValueError(
                "Failed to load dataset '%s' from v%s using client v%s. "
                "You may need to upgrade your client"
                % (name, version, focn.VERSION)
            ) from e

        raise e


def _do_load_dataset(name, virtual=False):
    try:
        # pylint: disable=no-member
        dataset_doc = foo.DatasetDocument.objects.get(name=name)
    except moe.DoesNotExist:
        raise ValueError("Dataset '%s' not found" % name)

    sample_collection_name = dataset_doc.sample_collection_name
    frame_collection_name = dataset_doc.frame_collection_name

    sample_doc_cls = _create_sample_document_cls(
        sample_collection_name, field_docs=dataset_doc.sample_fields
    )

    if sample_collection_name.startswith("clips."):
        # Clips datasets directly inherit frames from source dataset
        _src_dataset = _load_clips_source_dataset(frame_collection_name)
    else:
        _src_dataset = None

    if _src_dataset is not None:
        frame_doc_cls = _src_dataset._frame_doc_cls
    else:
        frame_doc_cls = _create_frame_document_cls(
            frame_collection_name, field_docs=dataset_doc.frame_fields
        )

    if not virtual:
        dataset_doc.last_loaded_at = datetime.utcnow()
        dataset_doc.save()

    return dataset_doc, sample_doc_cls, frame_doc_cls


def _delete_dataset_doc(dataset_doc):
    #
    # Must manually cleanup run results, which are stored using GridFS
    # https://docs.mongoengine.org/guide/gridfs.html#deletion
    #

    for run_doc in dataset_doc.annotation_runs.values():
        if run_doc.results is not None:
            run_doc.results.delete()

    for run_doc in dataset_doc.brain_methods.values():
        if run_doc.results is not None:
            run_doc.results.delete()

    for run_doc in dataset_doc.evaluations.values():
        if run_doc.results is not None:
            run_doc.results.delete()

    dataset_doc.delete()


def _clone_dataset_or_view(dataset_or_view, name, persistent):
    if dataset_exists(name):
        raise ValueError("Dataset '%s' already exists" % name)

    contains_videos = dataset_or_view._contains_videos(any_slice=True)

    if isinstance(dataset_or_view, fov.DatasetView):
        dataset = dataset_or_view._dataset
        view = dataset_or_view
    else:
        dataset = dataset_or_view
        view = None

    dataset._reload()

    _id = ObjectId()

    sample_collection_name = _make_sample_collection_name(_id)
    frame_collection_name = _make_frame_collection_name(sample_collection_name)

    #
    # Clone dataset document
    #

    dataset_doc = dataset._doc.copy()

    dataset_doc.id = _id
    dataset_doc.name = name
    dataset_doc.created_at = datetime.utcnow()
    dataset_doc.last_loaded_at = None
    dataset_doc.persistent = persistent
    dataset_doc.sample_collection_name = sample_collection_name
    dataset_doc.frame_collection_name = frame_collection_name

    dataset_doc.media_type = dataset_or_view.media_type
    if dataset_doc.media_type != fom.GROUP:
        dataset_doc.group_field = None
        dataset_doc.group_media_types = {}
        dataset_doc.default_group_slice = None

    # Run results get special treatment at the end
    dataset_doc.annotation_runs.clear()
    dataset_doc.brain_methods.clear()
    dataset_doc.evaluations.clear()

    if view is not None:
        # Respect filtered sample fields, if any
        schema = view.get_field_schema()
        dataset_doc.sample_fields = [
            f
            for f in dataset_doc.sample_fields
            if f.name in set(schema.keys())
        ]

        # Respect filtered frame fields, if any
        if contains_videos:
            frame_schema = view.get_frame_field_schema()
            dataset_doc.frame_fields = [
                f
                for f in dataset_doc.frame_fields
                if f.name in set(frame_schema.keys())
            ]

    dataset_doc.save()

    # Create indexes
    _create_indexes(sample_collection_name, frame_collection_name)

    # Clone samples
    coll, pipeline = _get_samples_pipeline(dataset_or_view)
    pipeline.append({"$out": sample_collection_name})
    foo.aggregate(coll, pipeline)

    # Clone frames
    if contains_videos:
        coll, pipeline = _get_frames_pipeline(dataset_or_view)
        pipeline.append({"$out": frame_collection_name})
        foo.aggregate(coll, pipeline)

    clone_dataset = load_dataset(name)

    # Clone run results (full datasets only)
    if view is None and (
        dataset.has_annotation_runs
        or dataset.has_brain_runs
        or dataset.has_evaluations
    ):
        _clone_runs(clone_dataset, dataset._doc)

    return clone_dataset


def _get_samples_pipeline(sample_collection):
    if sample_collection.media_type == fom.GROUP:
        sample_collection = sample_collection.select_group_slices(
            _allow_mixed=True
        )

    coll = sample_collection._dataset._sample_collection
    pipeline = sample_collection._pipeline(
        detach_frames=True, detach_groups=True
    )
    return coll, pipeline


def _get_frames_pipeline(sample_collection):
    if isinstance(sample_collection, fov.DatasetView):
        dataset = sample_collection._dataset
        view = sample_collection
    else:
        dataset = sample_collection
        view = None

    if dataset._is_clips:
        # Clips datasets use `sample_id` to associated with frames, but now as
        # a standalone collection, they must use `_id`
        coll = dataset._sample_collection
        pipeline = sample_collection._pipeline(attach_frames=True) + [
            {"$project": {"frames": True}},
            {"$unwind": "$frames"},
            {"$set": {"frames._sample_id": "$_id"}},
            {"$replaceRoot": {"newRoot": "$frames"}},
            {"$unset": "_id"},
        ]
    elif view is not None:
        # The view may modify the frames, so we route the frames though
        # the sample collection

        if view.media_type == fom.GROUP:
            view = view.select_group_slices(media_type=fom.VIDEO)

        coll = dataset._sample_collection
        pipeline = view._pipeline(frames_only=True)
    else:
        # Here we can directly aggregate on the frame collection
        coll = dataset._frame_collection
        pipeline = []

    return coll, pipeline


def _save_view(view, fields=None):
    # Note: for grouped views, only the active slice's contents are saved,
    # since views cannot edit other slices

    dataset = view._dataset

    contains_videos = view._contains_videos()
    all_fields = fields is None

    if fields is None:
        fields = []

    if etau.is_str(fields):
        fields = [fields]

    if contains_videos:
        sample_fields, frame_fields = fou.split_frame_fields(fields)
    else:
        sample_fields = fields
        frame_fields = []

    if sample_fields:
        sample_fields = dataset._handle_db_fields(sample_fields)

    if frame_fields:
        frame_fields = dataset._handle_db_fields(frame_fields, frames=True)

    save_samples = sample_fields or all_fields
    save_frames = frame_fields or all_fields

    # Must retrieve IDs now in case view changes after saving
    sample_ids = view.values("id")

    #
    # Save samples
    #

    pipeline = view._pipeline(detach_frames=True, detach_groups=True)

    if sample_fields:
        pipeline.append({"$project": {f: True for f in sample_fields}})
        pipeline.append({"$merge": dataset._sample_collection_name})
        foo.aggregate(dataset._sample_collection, pipeline)
    elif save_samples:
        pipeline.append(
            {
                "$merge": {
                    "into": dataset._sample_collection_name,
                    "whenMatched": "replace",
                }
            }
        )
        foo.aggregate(dataset._sample_collection, pipeline)

    #
    # Save frames
    #

    if contains_videos:
        # The view may modify the frames, so we route the frames through the
        # sample collection
        pipeline = view._pipeline(frames_only=True)

        # Clips datasets may contain overlapping clips, so we must select only
        # the first occurrance of each frame
        if dataset._is_clips:
            pipeline.extend(
                [
                    {"$group": {"_id": "$_id", "doc": {"$first": "$$ROOT"}}},
                    {"$replaceRoot": {"newRoot": "$doc"}},
                ]
            )

        if frame_fields:
            pipeline.append({"$project": {f: True for f in frame_fields}})
            pipeline.append({"$merge": dataset._frame_collection_name})
            foo.aggregate(dataset._sample_collection, pipeline)
        elif save_frames:
            pipeline.append(
                {
                    "$merge": {
                        "into": dataset._frame_collection_name,
                        "whenMatched": "replace",
                    }
                }
            )
            foo.aggregate(dataset._sample_collection, pipeline)

    #
    # Reload in-memory documents
    #

    if save_samples:
        fos.Sample._reload_docs(
            dataset._sample_collection_name, sample_ids=sample_ids
        )

    if contains_videos and save_frames:
        fofr.Frame._reload_docs(
            dataset._frame_collection_name, sample_ids=sample_ids
        )


def _merge_dataset_doc(
    dataset,
    collection_or_doc,
    fields=None,
    omit_fields=None,
    expand_schema=True,
    merge_info=True,
    overwrite_info=False,
):
    #
    # Merge schemas
    #

    src_media_type = collection_or_doc.media_type

    if dataset.media_type is None:
        if src_media_type == fom.MIXED:
            dataset.media_type = fom.GROUP
        elif src_media_type is not None:
            dataset.media_type = src_media_type

    curr_doc = dataset._doc
    has_frame_fields = dataset._has_frame_fields()

    if isinstance(collection_or_doc, foc.SampleCollection):
        # Respects filtered schemas, if any
        doc = collection_or_doc._root_dataset._doc
        schema = collection_or_doc.get_field_schema()
        if has_frame_fields:
            frame_schema = collection_or_doc.get_frame_field_schema()
    else:
        doc = collection_or_doc
        schema = {f.name: f.to_field() for f in doc.sample_fields}
        if has_frame_fields:
            frame_schema = {f.name: f.to_field() for f in doc.frame_fields}

    if curr_doc.media_type == fom.GROUP:
        # Get the group field this way because a view might omit the field
        src_group_field = _get_group_field(schema)

        if src_group_field is None:
            raise ValueError(
                "Cannot merge samples with no group field into a grouped "
                "dataset"
            )

        if curr_doc.group_field is None:
            curr_doc.group_field = doc.group_field
        elif src_group_field != curr_doc.group_field:
            raise ValueError(
                "Cannot merge samples with group field '%s' into a "
                "dataset with group field '%s'"
                % (src_group_field, curr_doc.group_field)
            )

        if src_media_type == fom.GROUP:
            src_group_media_types = doc.group_media_types
            src_default_group_slice = doc.default_group_slice
        else:
            src_group_media_types = collection_or_doc._get_group_media_types()
            src_default_group_slice = next(
                iter(src_group_media_types.keys()), None
            )

        for name, media_type in src_group_media_types.items():
            if name not in curr_doc.group_media_types:
                curr_doc.group_media_types[name] = media_type
            else:
                curr_media_type = curr_doc.group_media_types[name]
                if curr_media_type != media_type:
                    raise ValueError(
                        "Cannot merge a collection whose '%s' slice has media "
                        "type '%s' into a dataset whose '%s' slice has media "
                        "type '%s'" % (name, media_type, name, curr_media_type)
                    )

        if curr_doc.default_group_slice is None:
            curr_doc.default_group_slice = src_default_group_slice

        if dataset._group_slice is None:
            dataset._group_slice = src_default_group_slice
    elif src_media_type not in (None, dataset.media_type):
        raise ValueError(
            "Cannot merge a collection with media_type='%s' into a dataset "
            "with media_type='%s'" % (src_media_type, dataset.media_type)
        )

    # Omit fields first in case `fields` is a dict that changes field names
    if omit_fields is not None:
        if has_frame_fields:
            omit_fields, omit_frame_fields = fou.split_frame_fields(
                omit_fields
            )
            frame_schema = {
                k: v
                for k, v in frame_schema.items()
                if k not in omit_frame_fields
            }

        schema = {k: v for k, v in schema.items() if k not in omit_fields}

    if fields is not None:
        if not isinstance(fields, dict):
            fields = {f: f for f in fields}

        if has_frame_fields:
            fields, frame_fields = fou.split_frame_fields(fields)

            frame_schema = {
                frame_fields[k]: v
                for k, v in frame_schema.items()
                if k in frame_fields
            }

        schema = {fields[k]: v for k, v in schema.items() if k in fields}

    dataset._sample_doc_cls.merge_field_schema(
        schema, expand_schema=expand_schema
    )

    if has_frame_fields and frame_schema is not None:
        dataset._frame_doc_cls.merge_field_schema(
            frame_schema, expand_schema=expand_schema
        )

    if not merge_info:
        curr_doc.reload()
        return

    #
    # Merge info
    #

    if overwrite_info:
        curr_doc.info.update(doc.info)
        curr_doc.classes.update(doc.classes)
        curr_doc.mask_targets.update(doc.mask_targets)
        curr_doc.skeletons.update(doc.skeletons)

        if doc.default_classes:
            curr_doc.default_classes = doc.default_classes

        if doc.default_mask_targets:
            curr_doc.default_mask_targets = doc.default_mask_targets

        if doc.default_skeleton:
            curr_doc.default_skeleton = doc.default_skeleton
    else:
        _update_no_overwrite(curr_doc.info, doc.info)
        _update_no_overwrite(curr_doc.classes, doc.classes)
        _update_no_overwrite(curr_doc.mask_targets, doc.mask_targets)
        _update_no_overwrite(curr_doc.skeletons, doc.skeletons)

        if doc.default_classes and not curr_doc.default_classes:
            curr_doc.default_classes = doc.default_classes

        if doc.default_mask_targets and not curr_doc.default_mask_targets:
            curr_doc.default_mask_targets = doc.default_mask_targets

        if doc.default_skeleton and not curr_doc.default_skeleton:
            curr_doc.default_skeleton = doc.default_skeleton

    curr_doc.save()


def _update_no_overwrite(d, dnew):
    d.update({k: v for k, v in dnew.items() if k not in d})


def _clone_runs(dst_dataset, src_doc):
    dst_doc = dst_dataset._doc

    #
    # Clone annotation runs results
    #
    # GridFS files must be manually copied
    # This works by loading the source dataset's copy of the results into
    # memory and then writing a new copy for the destination dataset
    #

    for anno_key, run_doc in src_doc.annotation_runs.items():
        _run_doc = deepcopy(run_doc)
        dst_doc.annotation_runs[anno_key] = _run_doc
        results = foan.AnnotationMethod.load_run_results(
            dst_dataset, anno_key, cache=False
        )
        _run_doc.results = None
        foan.AnnotationMethod.save_run_results(
            dst_dataset, anno_key, results, cache=False
        )

    #
    # Clone brain results
    #
    # GridFS files must be manually copied
    # This works by loading the source dataset's copy of the results into
    # memory and then writing a new copy for the destination dataset
    #

    for brain_key, run_doc in src_doc.brain_methods.items():
        _run_doc = deepcopy(run_doc)
        dst_doc.brain_methods[brain_key] = _run_doc
        results = fob.BrainMethod.load_run_results(
            dst_dataset, brain_key, cache=False
        )
        _run_doc.results = None
        fob.BrainMethod.save_run_results(
            dst_dataset, brain_key, results, cache=False
        )

    #
    # Clone evaluation results
    #
    # GridFS files must be manually copied
    # This works by loading the source dataset's copy of the results into
    # memory and then writing a new copy for the destination dataset
    #

    for eval_key, run_doc in src_doc.evaluations.items():
        _run_doc = deepcopy(run_doc)
        dst_doc.evaluations[eval_key] = _run_doc
        results = foe.EvaluationMethod.load_run_results(
            dst_dataset, eval_key, cache=False
        )
        _run_doc.results = None
        foe.EvaluationMethod.save_run_results(
            dst_dataset, eval_key, results, cache=False
        )

    dst_doc.save()


def _ensure_index(dataset, db_field, unique=False):
    # For some reason the ID index is not reported by `index_information()` as
    # being unique like other manually created indexes, but it is
    if db_field == "_id":
        return False, False

    coll = dataset._sample_collection

    # db_field -> (name, unique)
    index_map = _get_single_index_map(coll)

    new = False
    dropped = False

    if db_field in index_map:
        name, _unique = index_map[db_field]
        if _unique or (_unique == unique):
            # Satisfactory index already exists
            return new, dropped

        # Must upgrade to unique index
        coll.drop_index(name)
        dropped = True

    coll.create_index(db_field, unique=True)
    new = True

    return new, dropped


def _cleanup_index(dataset, db_field, new_index, dropped_index):
    coll = dataset._sample_collection

    if new_index:
        # db_field -> (name, unique)
        index_map = _get_single_index_map(coll)

        name = index_map[db_field][0]
        coll.drop_index(name)

    if dropped_index:
        coll.create_index(db_field)


def _cleanup_frame_index(dataset, index):
    coll = dataset._frame_collection

    if index:
        coll.drop_index(index)


def _get_single_index_map(coll):
    # db_field -> (name, unique)
    return {
        v["key"][0][0]: (k, v.get("unique", False))
        for k, v in coll.index_information().items()
        if len(v["key"]) == 1
    }


def _add_collection_with_new_ids(
    dataset,
    sample_collection,
    include_info=True,
    overwrite_info=False,
):
    dataset._merge_doc(
        sample_collection,
        merge_info=include_info,
        overwrite_info=overwrite_info,
    )

    contains_groups = sample_collection.media_type == fom.GROUP
    contains_videos = sample_collection._contains_videos(any_slice=True)

    if contains_groups:
        src_samples = sample_collection.select_group_slices(_allow_mixed=True)
    else:
        src_samples = sample_collection

    if not contains_videos:
        src_samples._aggregate(
            detach_groups=True,
            post_pipeline=[
                {"$unset": "_id"},
                {
                    "$merge": {
                        "into": dataset._sample_collection_name,
                        "whenMatched": "keepExisting",
                        "whenNotMatched": "insert",
                    }
                },
            ],
        )

        return

    #
    # For video datasets, we must take greater care, because sample IDs are
    # used as foreign keys in the frame documents
    #

    if contains_groups:
        src_videos = sample_collection.select_group_slices(
            media_type=fom.VIDEO
        )
    else:
        src_videos = sample_collection

    old_ids = src_samples.values("_id")

    src_samples._aggregate(
        detach_frames=True,
        detach_groups=True,
        post_pipeline=[
            {"$unset": "_id"},
            {
                "$merge": {
                    "into": dataset._sample_collection_name,
                    "whenMatched": "keepExisting",
                    "whenNotMatched": "insert",
                }
            },
        ],
    )

    src_videos._aggregate(
        frames_only=True,
        post_pipeline=[
            {"$set": {"_tmp": "$_sample_id", "_sample_id": {"$rand": {}}}},
            {"$unset": "_id"},
            {
                "$merge": {
                    "into": dataset._frame_collection_name,
                    "whenMatched": "keepExisting",
                    "whenNotMatched": "insert",
                }
            },
        ],
    )

    new_ids = dataset[-len(old_ids) :].values("_id")

    ops = [
        UpdateMany(
            {"_tmp": _old},
            {"$set": {"_sample_id": _new}, "$unset": {"_tmp": ""}},
        )
        for _old, _new in zip(old_ids, new_ids)
    ]
    dataset._bulk_write(ops, frames=True)

    return [str(_id) for _id in new_ids]


def _merge_samples_python(
    dataset,
    samples,
    key_field="filepath",
    key_fcn=None,
    skip_existing=False,
    insert_new=True,
    fields=None,
    omit_fields=None,
    merge_lists=True,
    overwrite=True,
    expand_schema=True,
    dynamic=False,
    num_samples=None,
):
    if (
        isinstance(samples, foc.SampleCollection)
        and samples.media_type == fom.GROUP
    ):
        samples = samples.select_group_slices(_allow_mixed=True)
        dst = dataset.select_group_slices(_allow_mixed=True)
    else:
        dst = dataset

    if num_samples is None:
        try:
            num_samples = len(samples)
        except:
            pass

    if key_fcn is None:
        id_map = {k: v for k, v in zip(*dst.values([key_field, "_id"]))}
        key_fcn = lambda sample: sample[key_field]
    else:
        id_map = {}
        logger.info("Indexing dataset...")
        for sample in dst.iter_samples(progress=True):
            id_map[key_fcn(sample)] = sample._id

    _samples = _make_merge_samples_generator(
        dataset,
        samples,
        key_fcn,
        id_map,
        skip_existing=skip_existing,
        insert_new=insert_new,
        fields=fields,
        omit_fields=omit_fields,
        merge_lists=merge_lists,
        overwrite=overwrite,
        expand_schema=expand_schema,
    )

    logger.info("Merging samples...")
    dataset._upsert_samples(
        _samples,
        expand_schema=expand_schema,
        dynamic=dynamic,
        num_samples=num_samples,
    )


def _make_merge_samples_generator(
    dataset,
    samples,
    key_fcn,
    id_map,
    skip_existing=False,
    insert_new=True,
    fields=None,
    omit_fields=None,
    merge_lists=True,
    overwrite=True,
    expand_schema=True,
):
    # When inserting new samples, `filepath` cannot be excluded
    if insert_new:
        if isinstance(fields, dict):
            insert_fields = fields.copy()
            insert_fields["filepath"] = "filepath"
        elif fields is not None:
            insert_fields = fields.copy()
            if "filepath" not in insert_fields:
                insert_fields = ["filepath"] + insert_fields
        else:
            insert_fields = None

        insert_omit_fields = omit_fields
        if insert_omit_fields is not None:
            insert_omit_fields = [
                f for f in insert_omit_fields if f != "filepath"
            ]

    for sample in samples:
        key = key_fcn(sample)
        if key in id_map:
            if not skip_existing:
                existing_sample = dataset[id_map[key]]
                existing_sample.merge(
                    sample,
                    fields=fields,
                    omit_fields=omit_fields,
                    merge_lists=merge_lists,
                    overwrite=overwrite,
                    expand_schema=expand_schema,
                )

                yield existing_sample
        elif insert_new:
            if insert_fields is not None or insert_omit_fields is not None:
                sample = sample.copy(
                    fields=insert_fields, omit_fields=insert_omit_fields
                )
            elif sample._in_db:
                sample = sample.copy()

            yield sample


def _merge_samples_pipeline(
    src_collection,
    dst_dataset,
    key_field,
    skip_existing=False,
    insert_new=True,
    fields=None,
    omit_fields=None,
    merge_lists=True,
    overwrite=True,
):
    in_key_field = key_field
    db_fields_map = src_collection._get_db_fields_map()
    key_field = db_fields_map.get(key_field, key_field)

    contains_groups = src_collection.media_type == fom.GROUP
    if contains_groups:
        src_samples = src_collection.select_group_slices(_allow_mixed=True)
    else:
        src_samples = src_collection

    contains_videos = src_collection._contains_videos(any_slice=True)
    if contains_videos:
        if contains_groups:
            src_videos = src_collection.select_group_slices(
                media_type=fom.VIDEO
            )
        else:
            src_videos = src_collection

        if dst_dataset.media_type == fom.GROUP:
            dst_videos = dst_dataset.select_group_slices(media_type=fom.VIDEO)
        else:
            dst_videos = dst_dataset

    src_dataset = src_collection._dataset

    if contains_videos:
        frame_fields = None
        omit_frame_fields = None

    if fields is not None:
        if not isinstance(fields, dict):
            fields = {f: f for f in fields}

        if contains_videos:
            fields, frame_fields = fou.split_frame_fields(fields)

    if omit_fields is not None:
        if contains_videos:
            omit_fields, omit_frame_fields = fou.split_frame_fields(
                omit_fields
            )

        if fields is not None:
            fields = {k: v for k, v in fields.items() if k not in omit_fields}
            omit_fields = None

        if contains_videos and frame_fields is not None:
            frame_fields = {
                k: v
                for k, v in frame_fields.items()
                if k not in omit_frame_fields
            }
            omit_frame_fields = None

    #
    # Prepare samples merge pipeline
    #

    default_fields = set(
        src_collection._get_default_sample_fields(include_private=True)
    )
    default_fields.discard("id")

    sample_pipeline = []

    if fields is not None:
        project = {key_field: True}

        for k, v in fields.items():
            k = db_fields_map.get(k, k)
            v = db_fields_map.get(v, v)
            if k == v:
                project[k] = True
            else:
                project[v] = "$" + k

        if insert_new:
            # Must include default fields when new samples may be inserted.
            # Any extra fields here are omitted in `when_matched` pipeline
            project["filepath"] = True
            project["_rand"] = True
            project["_media_type"] = True

            if "tags" not in project:
                project["tags"] = []

        sample_pipeline.append({"$project": project})

    if omit_fields is not None:
        _omit_fields = set(omit_fields)
    else:
        _omit_fields = set()

    _omit_fields.add("id")
    _omit_fields.discard(in_key_field)

    if insert_new:
        # Can't omit default fields here when new samples may be inserted.
        # Any extra fields here are omitted in `when_matched` pipeline
        _omit_fields -= default_fields

    if _omit_fields:
        unset_fields = [db_fields_map.get(f, f) for f in _omit_fields]
        sample_pipeline.append({"$unset": unset_fields})

    if skip_existing:
        when_matched = "keepExisting"
    else:
        # We had to include all default fields since they are required if new
        # samples are inserted, but, when merging, the user may have wanted
        # them excluded
        delete_fields = set()
        if insert_new:
            if fields is not None:
                delete_fields.update(
                    f for f in default_fields if f not in set(fields.values())
                )

            if omit_fields is not None:
                delete_fields.update(
                    f for f in default_fields if f in omit_fields
                )

        when_matched = _merge_docs(
            src_collection,
            merge_lists=merge_lists,
            fields=fields,
            omit_fields=omit_fields,
            delete_fields=delete_fields,
            overwrite=overwrite,
            frames=False,
        )

    if insert_new:
        when_not_matched = "insert"
    else:
        when_not_matched = "discard"

    sample_pipeline.append(
        {
            "$merge": {
                "into": dst_dataset._sample_collection_name,
                "on": key_field,
                "whenMatched": when_matched,
                "whenNotMatched": when_not_matched,
            }
        }
    )

    #
    # Prepare frames merge pipeline
    #
    # The implementation of merging video frames is currently a bit complex.
    # It may be possible to simplify this...
    #
    # The trouble is that the `_sample_id` of the frame documents need to match
    # the `_id` of the sample documents after merging. There may be a more
    # clever way to make this happen via `$lookup` than what is implemented
    # here, but here's the current workflow:
    #
    # - Store the `key_field` value on each frame document in both the source
    #   and destination collections corresopnding to its parent sample in a
    #   temporary `frame_key_field` field
    # - Merge the sample documents without frames attached
    # - Merge the frame documents on `[frame_key_field, frame_number]` with
    #   their old `_sample_id`s unset
    # - Generate a `key_field` -> `_id` mapping for the post-merge sample docs,
    #   then make a pass over the frame documents and set
    #   their `_sample_id` to the corresponding value from this mapping
    # - The merge is complete, so delete `frame_key_field` from both frame
    #   collections
    #

    if contains_videos:
        frame_key_field = "_merge_key"

        # @todo this there a cleaner way to avoid this? we have to be sure that
        # `frame_key_field` is not excluded by a user's view here...
        _src_videos = _always_select_field(
            src_videos, "frames." + frame_key_field
        )

        db_fields_map = src_collection._get_db_fields_map(frames=True)

        frame_pipeline = []

        if frame_fields is not None:
            project = {}
            for k, v in frame_fields.items():
                k = db_fields_map.get(k, k)
                v = db_fields_map.get(v, v)
                if k == v:
                    project[k] = True
                else:
                    project[v] = "$" + k

            project[frame_key_field] = True
            project["frame_number"] = True
            frame_pipeline.append({"$project": project})

        if omit_frame_fields is not None:
            _omit_frame_fields = set(omit_frame_fields)
        else:
            _omit_frame_fields = set()

        _omit_frame_fields.update(["id", "_sample_id"])
        _omit_frame_fields.discard(frame_key_field)
        _omit_frame_fields.discard("frame_number")

        unset_fields = [db_fields_map.get(f, f) for f in _omit_frame_fields]
        frame_pipeline.append({"$unset": unset_fields})

        if skip_existing:
            when_frame_matched = "keepExisting"
        else:
            when_frame_matched = _merge_docs(
                src_collection,
                merge_lists=merge_lists,
                fields=frame_fields,
                omit_fields=omit_frame_fields,
                overwrite=overwrite,
                frames=True,
            )

        frame_pipeline.append(
            {
                "$merge": {
                    "into": dst_dataset._frame_collection_name,
                    "on": [frame_key_field, "frame_number"],
                    "whenMatched": when_frame_matched,
                    "whenNotMatched": "insert",
                }
            }
        )

    #
    # Perform the merge(s)
    #
    # We wrap this in a try-finally because we need to ensure that temporary
    # data and collection indexes are deleted if something goes wrong during
    # the actual merges
    #

    new_src_index = None
    dropped_src_index = None
    new_dst_index = None
    dropped_dst_index = None
    dst_frame_index = None
    src_frame_index = None

    try:
        # Create unique index on merge key, if necessary
        new_src_index, dropped_src_index = _ensure_index(
            src_dataset, key_field, unique=True
        )
        new_dst_index, dropped_dst_index = _ensure_index(
            dst_dataset, key_field, unique=True
        )

        if contains_videos:
            _index_frames(dst_videos, key_field, frame_key_field)
            _index_frames(src_videos, key_field, frame_key_field)

            # Create unique index on frame merge key
            frame_index_spec = [(frame_key_field, 1), ("frame_number", 1)]
            dst_frame_index = dst_dataset._frame_collection.create_index(
                frame_index_spec, unique=True
            )
            src_frame_index = src_dataset._frame_collection.create_index(
                frame_index_spec, unique=True
            )

        # Merge samples
        src_samples._aggregate(
            detach_frames=True,
            detach_groups=True,
            post_pipeline=sample_pipeline,
        )

        if contains_videos:
            # Merge frames
            _src_videos._aggregate(
                frames_only=True, post_pipeline=frame_pipeline
            )

            # Finalize IDs
            _finalize_frames(dst_videos, key_field, frame_key_field)
    finally:
        # Cleanup indexes
        _cleanup_index(
            src_dataset, key_field, new_src_index, dropped_src_index
        )
        _cleanup_index(
            dst_dataset, key_field, new_dst_index, dropped_dst_index
        )

        if contains_videos:
            # Cleanup indexes
            _cleanup_frame_index(dst_dataset, dst_frame_index)
            _cleanup_frame_index(src_dataset, src_frame_index)

            # Cleanup merge key
            cleanup_op = {"$unset": {frame_key_field: ""}}
            src_dataset._frame_collection.update_many({}, cleanup_op)
            dst_dataset._frame_collection.update_many({}, cleanup_op)

    # Reload docs
    fos.Sample._reload_docs(dst_dataset._sample_collection_name)
    if contains_videos:
        fofr.Frame._reload_docs(dst_dataset._frame_collection_name)


def _merge_docs(
    sample_collection,
    merge_lists=True,
    fields=None,
    omit_fields=None,
    delete_fields=None,
    overwrite=False,
    frames=False,
):
    if frames:
        schema = sample_collection.get_frame_field_schema()
    else:
        schema = sample_collection.get_field_schema()

    if merge_lists:
        list_fields = []
        elem_fields = []
        for field, field_type in schema.items():
            if fields is not None and field not in fields:
                continue

            if omit_fields is not None and field in omit_fields:
                continue

            if isinstance(field_type, fof.ListField):
                root = fields[field] if fields is not None else field
                list_fields.append(root)
            elif isinstance(
                field_type, fof.EmbeddedDocumentField
            ) and issubclass(field_type.document_type, fol._LABEL_LIST_FIELDS):
                root = fields[field] if fields is not None else field
                elem_fields.append(
                    root + "." + field_type.document_type._LABEL_LIST_FIELD
                )
    else:
        list_fields = None
        elem_fields = None

    if overwrite:
        root_doc = "$$ROOT"

        if delete_fields:
            cond = {
                "$and": [
                    {"$ne": ["$$item.v", None]},
                    {"$not": {"$in": ["$$item.k", list(delete_fields)]}},
                ]
            }
        else:
            cond = {"$ne": ["$$item.v", None]}

        new_doc = {
            "$arrayToObject": {
                "$filter": {
                    "input": {"$objectToArray": "$$new"},
                    "as": "item",
                    "cond": cond,
                }
            }
        }

        docs = [root_doc, new_doc]
    else:
        if delete_fields:
            new_doc = {
                "$arrayToObject": {
                    "$filter": {
                        "input": {"$objectToArray": "$$new"},
                        "as": "item",
                        "cond": {
                            "$not": {"$in": ["$$item.k", list(delete_fields)]}
                        },
                    }
                }
            }
        else:
            new_doc = "$$new"

        root_doc = {
            "$arrayToObject": {
                "$filter": {
                    "input": {"$objectToArray": "$$ROOT"},
                    "as": "item",
                    "cond": {"$ne": ["$$item.v", None]},
                }
            }
        }

        docs = [new_doc, root_doc]

    if list_fields or elem_fields:
        doc = {}

        if list_fields:
            for list_field in list_fields:
                _merge_list_field(doc, list_field)

        if elem_fields:
            for elem_field in elem_fields:
                _merge_label_list_field(doc, elem_field, overwrite=overwrite)

        docs.append(doc)

    return [{"$replaceWith": {"$mergeObjects": docs}}]


def _merge_list_field(doc, list_field):
    doc[list_field] = {
        "$switch": {
            "branches": [
                {
                    "case": {"$not": {"$gt": ["$" + list_field, None]}},
                    "then": "$$new." + list_field,
                },
                {
                    "case": {"$not": {"$gt": ["$$new." + list_field, None]}},
                    "then": "$" + list_field,
                },
            ],
            "default": {
                "$concatArrays": [
                    "$" + list_field,
                    {
                        "$filter": {
                            "input": "$$new." + list_field,
                            "as": "this",
                            "cond": {
                                "$not": {"$in": ["$$this", "$" + list_field]}
                            },
                        }
                    },
                ]
            },
        }
    }


def _merge_label_list_field(doc, elem_field, overwrite=False):
    field, leaf = elem_field.split(".")

    if overwrite:
        root = "$$new." + field
        elements = {
            "$reverseArray": {
                "$let": {
                    "vars": {
                        "new_ids": {
                            "$map": {
                                "input": "$$new." + elem_field,
                                "as": "this",
                                "in": "$$this._id",
                            },
                        },
                    },
                    "in": {
                        "$reduce": {
                            "input": {"$reverseArray": "$" + elem_field},
                            "initialValue": {
                                "$reverseArray": "$$new." + elem_field
                            },
                            "in": {
                                "$cond": {
                                    "if": {
                                        "$not": {
                                            "$in": ["$$this._id", "$$new_ids"]
                                        }
                                    },
                                    "then": {
                                        "$concatArrays": [
                                            "$$value",
                                            ["$$this"],
                                        ]
                                    },
                                    "else": "$$value",
                                }
                            },
                        }
                    },
                }
            }
        }
    else:
        root = "$" + field
        elements = {
            "$let": {
                "vars": {
                    "existing_ids": {
                        "$map": {
                            "input": "$" + elem_field,
                            "as": "this",
                            "in": "$$this._id",
                        },
                    },
                },
                "in": {
                    "$reduce": {
                        "input": "$$new." + elem_field,
                        "initialValue": "$" + elem_field,
                        "in": {
                            "$cond": {
                                "if": {
                                    "$not": {
                                        "$in": ["$$this._id", "$$existing_ids"]
                                    }
                                },
                                "then": {
                                    "$concatArrays": ["$$value", ["$$this"]]
                                },
                                "else": "$$value",
                            }
                        },
                    }
                },
            }
        }

    doc[field] = {
        "$switch": {
            "branches": [
                {
                    "case": {"$not": {"$gt": ["$" + field, None]}},
                    "then": "$$new." + field,
                },
                {
                    "case": {"$not": {"$gt": ["$$new." + field, None]}},
                    "then": "$" + field,
                },
            ],
            "default": {"$mergeObjects": [root, {leaf: elements}]},
        }
    }


def _index_frames(sample_collection, key_field, frame_key_field):
    ids, keys, all_sample_ids = sample_collection.values(
        ["_id", key_field, "frames._sample_id"]
    )
    keys_map = {k: v for k, v in zip(ids, keys)}

    frame_keys = []
    for sample_ids in all_sample_ids:
        if sample_ids:
            sample_keys = [keys_map[_id] for _id in sample_ids]
        else:
            sample_keys = sample_ids

        frame_keys.append(sample_keys)

    sample_collection.set_values(
        "frames." + frame_key_field,
        frame_keys,
        expand_schema=False,
        _allow_missing=True,
    )


def _always_select_field(sample_collection, field):
    if not isinstance(sample_collection, fov.DatasetView):
        return sample_collection

    view = sample_collection

    if not any(isinstance(stage, fost.SelectFields) for stage in view._stages):
        return view

    # Manually insert `field` into all `SelectFields` stages
    _view = view._base_view
    for stage in view._stages:
        if isinstance(stage, fost.SelectFields):
            stage = fost.SelectFields(
                stage.field_names + [field], _allow_missing=True
            )

        _view = _view.add_stage(stage)

    return _view


def _finalize_frames(sample_collection, key_field, frame_key_field):
    results = sample_collection.values([key_field, "_id"])
    ids_map = {k: v for k, v in zip(*results)}

    frame_coll = sample_collection._dataset._frame_collection

    ops = [
        UpdateMany(
            {frame_key_field: key}, {"$set": {"_sample_id": ids_map[key]}}
        )
        for key in frame_coll.distinct(frame_key_field)
    ]

    foo.bulk_write(ops, frame_coll)


def _get_media_type(sample):
    for field, value in sample.iter_fields():
        if isinstance(value, fog.Group):
            return fom.GROUP

    return sample.media_type


def _get_group_field(schema):
    for field_name, field in schema.items():
        if isinstance(field, fof.EmbeddedDocumentField) and issubclass(
            field.document_type, fog.Group
        ):
            return field_name

    return None


def _get_sample_ids(arg):
    if etau.is_str(arg):
        return [arg]

    if isinstance(arg, (fos.Sample, fos.SampleView)):
        return [arg.id]

    if isinstance(arg, foc.SampleCollection):
        return arg.values("id")

    arg = list(arg)

    if not arg:
        return []

    if isinstance(arg[0], (fos.Sample, fos.SampleView)):
        return [sample.id for sample in arg]

    return arg


def _get_frame_ids(arg):
    if etau.is_str(arg):
        return [arg]

    if isinstance(arg, (fofr.Frame, fofr.FrameView)):
        return [arg.id]

    if isinstance(arg, (fos.Sample, fos.SampleView)):
        return _get_frame_ids_for_sample(arg)

    if isinstance(arg, foc.SampleCollection):
        return arg.values("frames.id", unwind=True)

    arg = list(arg)

    if not arg:
        return []

    if isinstance(arg[0], (fofr.Frame, fofr.FrameView)):
        return [frame.id for frame in arg]

    if isinstance(arg[0], (fos.Sample, fos.SampleView)):
        return itertools.chain.from_iterable(
            _get_frame_ids_for_sample(a) for a in arg
        )

    return arg


def _get_frame_ids_for_sample(sample):
    if sample.in_dataset:
        view = sample._collection.select(sample.id)
        return view.values("frames.id", unwind=True)

    return [frame.id for frame in sample.frames.values()]


def _get_group_ids(arg):
    if etau.is_str(arg):
        return [arg]

    if isinstance(arg, (dict, fos.Sample, fos.SampleView)):
        return [_get_group_id(arg)]

    if isinstance(arg, foc.SampleCollection):
        if arg.media_type != fom.GROUP:
            raise ValueError("%s is not a grouped collection" % type(arg))

        return arg.values(arg.group_field + ".id")

    arg = list(arg)

    if not arg:
        return []

    if isinstance(arg[0], (dict, fos.Sample, fos.SampleView)):
        return [_get_group_id(a) for a in arg]

    return arg


def _get_group_id(sample_or_group):
    if isinstance(sample_or_group, dict):
        sample = next(iter(sample_or_group.values()))
    else:
        sample = sample_or_group

    for field, value in sample.iter_fields():
        if isinstance(value, fog.Group):
            return value.id

    raise ValueError("Sample '%s' has no group" % sample.id)


def _to_list(arg):
    if etau.is_container(arg):
        return list(arg)

    return [arg]


def _parse_fields(field_names):
    field_names = _to_list(field_names)
    fields = [f for f in field_names if "." not in f]
    embedded_fields = [f for f in field_names if "." in f]
    return fields, embedded_fields


def _parse_field_mapping(field_mapping):
    fields = []
    new_fields = []
    embedded_fields = []
    embedded_new_fields = []
    for field, new_field in field_mapping.items():
        if "." in field or "." in new_field:
            embedded_fields.append(field)
            embedded_new_fields.append(new_field)
        else:
            fields.append(field)
            new_fields.append(new_field)

    return fields, new_fields, embedded_fields, embedded_new_fields


def _extract_archive_if_necessary(archive_path, cleanup):
    dataset_dir = etau.split_archive(archive_path)[0]

    if not os.path.isdir(dataset_dir):
        etau.extract_archive(archive_path, delete_archive=cleanup)

        if not os.path.isdir(dataset_dir):
            raise ValueError(
                "Expected to find a directory '%s' after extracting '%s', "
                "but it was not found" % (dataset_dir, archive_path)
            )
    else:
        logger.info(
            "Assuming '%s' contains the extracted contents of '%s'",
            dataset_dir,
            archive_path,
        )

    return dataset_dir<|MERGE_RESOLUTION|>--- conflicted
+++ resolved
@@ -2575,13 +2575,11 @@
 
         if key_fcn is None:
             tmp = Dataset()
-<<<<<<< HEAD
-            tmp.add_samples(samples, dynamic=dynamic, num_samples=num_samples)
-=======
->>>>>>> 6bedae3b
 
             try:
-                tmp.add_samples(samples, num_samples=num_samples)
+                tmp.add_samples(
+                    samples, dynamic=dynamic, num_samples=num_samples
+                )
 
                 self.merge_samples(
                     tmp,
