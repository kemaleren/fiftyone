--- conflicted
+++ resolved
@@ -593,27 +593,15 @@
     @name.setter
     def name(self, name):
         _name = self._doc.name
-        _url_name = self._doc.url_name
 
         if name == _name:
             return
 
         url_name = _validate_dataset_name(name, skip=self)
 
-<<<<<<< HEAD
-        try:
-            self._doc.name = name
-            self._doc.url_name = url_name
-            self._doc.save()
-        except:
-            self._doc.name = _name
-            self._doc.url_name = _url_name
-
-            raise
-=======
         self._doc.name = name
+        self._doc.url_name = url_name
         self._doc.save(safe=True)
->>>>>>> 51f66cc7
 
         # Update singleton
         self._instances.pop(_name, None)
