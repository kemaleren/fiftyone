--- conflicted
+++ resolved
@@ -180,11 +180,7 @@
     """
     for name in _list_datasets(include_private=True):
         try:
-<<<<<<< HEAD
             dataset = Dataset(name, _create=False, _virtual=True)
-=======
-            dataset = Dataset(name, _create=False, _migrate=False)
->>>>>>> e1e343d1
         except:
             # If the dataset can't be loaded, it likely requires migration,
             # which means it is persistent, so we don't worry about it here
@@ -225,14 +221,9 @@
         persistent=False,
         overwrite=False,
         _create=True,
-<<<<<<< HEAD
         _virtual=False,
         _patches=False,
         _frames=False,
-=======
-        _migrate=True,
-        **kwargs,
->>>>>>> e1e343d1
     ):
         if name is None and _create:
             name = get_default_dataset_name()
@@ -242,19 +233,11 @@
 
         if _create:
             doc, sample_doc_cls, frame_doc_cls = _create_dataset(
-<<<<<<< HEAD
                 name, persistent=persistent, _patches=_patches, _frames=_frames
             )
         else:
             doc, sample_doc_cls, frame_doc_cls = _load_dataset(
                 name, virtual=_virtual
-=======
-                name, persistent=persistent, **kwargs
-            )
-        else:
-            doc, sample_doc_cls, frame_doc_cls = _load_dataset(
-                name, migrate=_migrate
->>>>>>> e1e343d1
             )
 
         self._doc = doc
@@ -4354,11 +4337,7 @@
             return
 
         doc, sample_doc_cls, frame_doc_cls = _load_dataset(
-<<<<<<< HEAD
             self.name, virtual=True
-=======
-            self.name, migrate=False
->>>>>>> e1e343d1
         )
 
         self._doc = doc
@@ -4388,12 +4367,7 @@
         return sorted(conn.datasets.distinct("name"))
 
     # Datasets whose sample collections don't start with `samples.` are private
-<<<<<<< HEAD
     # e.g., patches or frames datasets
-=======
-    # e.g., patches datasets
-    # pylint: disable=no-member
->>>>>>> e1e343d1
     return sorted(
         conn.datasets.find(
             {"sample_collection_name": {"$regex": "^samples\\."}}
@@ -4401,7 +4375,6 @@
     )
 
 
-<<<<<<< HEAD
 def _list_dataset_info():
     info = []
     for name in _list_datasets():
@@ -4422,8 +4395,6 @@
     return info
 
 
-=======
->>>>>>> e1e343d1
 def _create_dataset(
     name,
     persistent=False,
@@ -4470,10 +4441,6 @@
 
     now = datetime.utcnow()
     dataset_doc = foo.DatasetDocument(
-<<<<<<< HEAD
-=======
-        media_type=media_type,
->>>>>>> e1e343d1
         name=name,
         version=focn.VERSION,
         created_at=now,
@@ -4562,8 +4529,6 @@
             "No dataset found with %s collection name '%s'"
             % (dtype, collection_name)
         )
-<<<<<<< HEAD
-=======
 
     dataset = load_dataset(doc["name"])
     return dataset._doc
@@ -4584,27 +4549,6 @@
         return None
 
     return load_dataset(doc["name"])
->>>>>>> e1e343d1
-
-    dataset = load_dataset(doc["name"])
-    return dataset._doc
-
-
-def _load_clips_source_dataset(frame_collection_name):
-    # All clips datasets have a source dataset with the same frame collection
-    query = {
-        "frame_collection_name": frame_collection_name,
-        "sample_collection_name": {"$regex": "^samples\\."},
-    }
-
-    conn = foo.get_db_conn()
-    doc = conn.datasets.find_one(query, {"name": 1})
-
-    if doc is None:
-        # The source dataset must have been deleted...
-        return None
-
-    return load_dataset(doc["name"])
 
 
 def _load_dataset(name, virtual=False):
@@ -4629,7 +4573,6 @@
 
     frame_collection_name = dataset_doc.frame_collection_name
 
-<<<<<<< HEAD
     if not virtual:
         dataset_doc.last_loaded_at = datetime.utcnow()
         dataset_doc.save()
@@ -4656,30 +4599,6 @@
 
                 frame_doc_cls._declare_field(frame_field)
 
-=======
-    if sample_collection_name.startswith("clips."):
-        # Clips datasets directly inherit frames from source dataset
-        _src_dataset = _load_clips_source_dataset(frame_collection_name)
-    else:
-        _src_dataset = None
-
-    if _src_dataset is not None:
-        frame_doc_cls = _src_dataset._frame_doc_cls
-        dataset_doc.frame_fields = _src_dataset._doc.frame_fields
-    else:
-        frame_doc_cls = _create_frame_document_cls(frame_collection_name)
-
-        if dataset_doc.media_type == fom.VIDEO:
-            default_frame_fields = fofr.get_default_frame_fields(
-                include_private=True
-            )
-            for frame_field in dataset_doc.frame_fields:
-                if frame_field.name in default_frame_fields:
-                    continue
-
-                frame_doc_cls._declare_field(frame_field)
-
->>>>>>> e1e343d1
     return dataset_doc, sample_doc_cls, frame_doc_cls
 
 
@@ -5809,12 +5728,9 @@
 
     view = sample_collection
 
-<<<<<<< HEAD
-=======
     if not any(isinstance(stage, fost.SelectFields) for stage in view._stages):
         return view
 
->>>>>>> e1e343d1
     # Manually insert `field` into all `SelectFields` stages
     _view = view._base_view
     for stage in view._stages:
