"""
Defines the shared state between the FiftyOne App and backend.

| Copyright 2017-2023, Voxel51, Inc.
| `voxel51.com <https://voxel51.com/>`_
|
"""
from bson import json_util
import json
import logging
import typing as t

import strawberry as gql

import eta.core.serial as etas
import eta.core.utils as etau

import fiftyone as fo
import fiftyone.core.clips as foc

import fiftyone.core.dataset as fod
import fiftyone.core.media as fom
import fiftyone.core.utils as fou
import fiftyone.core.view as fov
<<<<<<< HEAD
from fiftyone.core.spaces import default_spaces, Space
=======
from fiftyone.core.spaces import Space
from fiftyone.core.colorscheme import ColorScheme
>>>>>>> c9f37ad3
from fiftyone.server.scalars import JSON


logger = logging.getLogger(__name__)


class StateDescription(etas.Serializable):
    """Class that describes the shared state between the FiftyOne App and
    a corresponding :class:`fiftyone.core.session.Session`.

    Args:
        config (None): an optional :class:`fiftyone.core.config.AppConfig`
        dataset (None): the current :class:`fiftyone.core.dataset.Dataset`
        selected (None): the list of currently selected samples
        selected_labels (None): the list of currently selected labels
        spaces (None): spaces config
        view (None): the current :class:`fiftyone.core.view.DatasetView`
        view_name (None): the name of the view if the current view is a
            saved view
    """

    def __init__(
        self,
        config=None,
        dataset=None,
        selected=None,
        selected_labels=None,
        color_scheme=None,
        spaces=None,
        view=None,
        view_name=None,
    ):
        self.config = config or fo.app_config.copy()
        self.dataset = dataset
        self.selected = selected or []
        self.selected_labels = selected_labels or []
        if dataset is not None:
            dataset.reload()
        self.view = (
            dataset.load_saved_view(view_name)
            if dataset is not None and view_name
            else view
        )
<<<<<<< HEAD
        self.spaces = spaces or default_spaces.copy()
=======
        self.spaces = spaces
        self.color_scheme = color_scheme
>>>>>>> c9f37ad3

    def serialize(self, reflective=True):
        with fou.disable_progress_bars():
            d = super().serialize(reflective=reflective)

            if self.dataset is not None:
                d["dataset"] = self.dataset.name
                collection = self.dataset
                if self.view is not None:
                    collection = self.view

                    # @todo update App so this isn't needed?
                    if isinstance(self.view, foc.TrajectoriesView):
                        _view_cls = etau.get_class_name(foc.ClipsView)
                    else:
                        _view_cls = etau.get_class_name(self.view)

                    d["view"] = json.loads(
                        json_util.dumps(self.view._serialize())
                    )
                    d["view_cls"] = _view_cls

                    d["view_name"] = self.view.name  # None for unsaved views
                    if d.get("view_name") is not None:
                        d["saved_view_slug"] = fou.to_slug(self.view.name)

                d["sample_fields"] = serialize_fields(
                    collection.get_field_schema(flat=True)
                )
                d["frame_fields"] = serialize_fields(
                    collection.get_frame_field_schema(flat=True)
                )

                view = self.view if self.view is not None else self.dataset
                if view.media_type == fom.GROUP:
                    d["group_slice"] = view.group_slice

            d["config"]["timezone"] = fo.config.timezone

            if self.config.colorscale:
                d["colorscale"] = self.config.get_colormap()

            if isinstance(self.spaces, Space):
                d["spaces"] = self.spaces.to_json()

            if isinstance(self.color_scheme, ColorScheme):
                d["color_scheme"] = self.color_scheme.to_json()

            return d

    def attributes(self):
        return list(
            filter(
                lambda a: a not in {"dataset", "view"}, super().attributes()
            )
        )

    @classmethod
    def from_dict(cls, d, with_config=None):
        """Constructs a :class:`StateDescription` from a JSON dictionary.

        Args:
            d: a JSON dictionary
            with_config (None): an existing
                :class:`fiftyone.core.config.AppConfig` to attach and apply
                settings to

        Returns:
            :class:`StateDescription`
        """
        dataset = d.get("dataset", None)
        if dataset is not None:
            dataset = fod.load_dataset(dataset)

        stages = d.get("view", None)
        view = None
        view_name = d.get("view_name", None)
        if dataset is not None:
            if view_name:
                view = dataset.load_saved_view(view_name)
            elif stages:
                try:
                    view = fov.DatasetView._build(dataset, stages)
                except:
                    dataset.reload()
                    view = fov.DatasetView._build(dataset, stages)

        group_slice = d.get("group_slice", None)
        if group_slice:
            if dataset is not None:
                dataset.group_slice = group_slice

            if view is not None:
                view.group_slice = group_slice

        config = with_config or fo.app_config.copy()
        for field, value in d.get("config", {}).items():
            setattr(config, field, value)

        fo.config.timezone = d.get("config", {}).get("timezone", None)

        spaces = d.get("spaces", None)
        color_scheme = d.get("color_scheme", None)

        if color_scheme:
            color_scheme = json_util.dumps(color_scheme)

        if spaces is not None:
            spaces = Space.from_dict(json_util.loads(spaces))

        return cls(
            config=config,
            dataset=dataset,
            selected=d.get("selected", []),
            selected_labels=d.get("selected_labels", []),
            view=view,
            spaces=spaces,
            color_scheme=color_scheme,
        )


@gql.type
class SampleField:
    ftype: str
    path: str
    subfield: t.Optional[str]
    embedded_doc_type: t.Optional[str]
    db_field: t.Optional[str]
    description: t.Optional[str]
    info: t.Optional[JSON]


def serialize_fields(schema: t.Dict) -> t.List[SampleField]:
    data = []

    if schema:
        for path, field in schema.items():
            if isinstance(field, fo.EmbeddedDocumentField):
                embedded_doc_type = etau.get_class_name(field.document_type)
            elif (
                isinstance(field, fo.ListField)
                and field.field
                and isinstance(field.field, fo.EmbeddedDocumentField)
            ):
                embedded_doc_type = etau.get_class_name(
                    field.field.document_type
                )
            else:
                embedded_doc_type = None

            if (
                isinstance(field, (fo.DictField, fo.ListField))
                and field.field is not None
            ):
                subfield = etau.get_class_name(field.field)
            else:
                subfield = None

            data.append(
                SampleField(
                    path=path,
                    db_field=field.db_field,
                    ftype=etau.get_class_name(field),
                    embedded_doc_type=embedded_doc_type,
                    subfield=subfield,
                    description=field.description,
                    info=field.info,
                )
            )

    return data<|MERGE_RESOLUTION|>--- conflicted
+++ resolved
@@ -22,12 +22,8 @@
 import fiftyone.core.media as fom
 import fiftyone.core.utils as fou
 import fiftyone.core.view as fov
-<<<<<<< HEAD
-from fiftyone.core.spaces import default_spaces, Space
-=======
 from fiftyone.core.spaces import Space
 from fiftyone.core.colorscheme import ColorScheme
->>>>>>> c9f37ad3
 from fiftyone.server.scalars import JSON
 
 
@@ -71,12 +67,8 @@
             if dataset is not None and view_name
             else view
         )
-<<<<<<< HEAD
-        self.spaces = spaces or default_spaces.copy()
-=======
         self.spaces = spaces
         self.color_scheme = color_scheme
->>>>>>> c9f37ad3
 
     def serialize(self, reflective=True):
         with fou.disable_progress_bars():
