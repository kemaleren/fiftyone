"""
Video frames.

| Copyright 2017-2020, Voxel51, Inc.
| `voxel51.com <https://voxel51.com/>`_
|
"""
from collections import defaultdict
import json
import weakref
import six

<<<<<<< HEAD
from bson import ObjectId, json_util
from pymongo import ReplaceOne
=======
from fiftyone.core.document import Document
import fiftyone.core.frame_utils as fofu
import fiftyone.core.utils as fou
>>>>>>> 3867af52

import fiftyone as fo
import fiftyone.core.frame_utils as fofu
from fiftyone.core.odm.frame import (
    NoDatasetFrameSampleDocument,
    DatasetFrameSampleDocument,
)
import fiftyone.core.utils as fou
from fiftyone.core._sample import _Sample


#
# This class is instantiated automatically and depends on an owning
# :class:`fiftyone.core.sample.Sample`. Not for independent use or direct
# assignment to :class:`fiftyone.core.sample.Sample`s.
#
class Frames(object):
    """An ordered dictionary of labels for the frames of a
    :class:`fiftyone.core.sample.Sample`.

    The frame labels are stored in :class:`Frame` instances.

    :class:`Frames` instances behave like ``defaultdict(Frame)`` instances; an
    empty :class:`Frame` instance is returned when accessing a new frame
    number.
    """

    def __init__(self):
        self._sample = None
        self._iter = None
        self._iter_doc = None
        self._replacements = {}

    def __str__(self):
        return "<%s: %s>" % (self.__class__.__name__, fou.pformat(dict(self)))

    def __repr__(self):
        num_frames = len(self)
        plural = "s" if num_frames != 1 else ""
        return "{ <%d frame%s> }" % (num_frames, plural)

    def __len__(self):
        return self._sample._doc.frames["frame_count"]

    def _set_replacement(self, doc):
        self._replacements[doc.get_field("frame_number")] = doc

    def _save_replacements(self):
        if len(self._replacements) == 0:
            return
        self._frame_collection.bulk_write(
            [
                ReplaceOne(
                    self._make_filter(frame_number, doc),
                    self._make_dict(doc),
                    upsert=True,
                )
                for frame_number, doc in self._replacements.items()
            ],
            ordered=False,
        )
        self._replacements = {}

    def _make_filter(self, frame_number, doc):
        doc._sample_id = self._sample._id
        return {
            "frame_number": doc.get_field("frame_number"),
            "_sample_id": self._sample._id,
        }

    def _make_dict(self, doc):
        d = doc.to_dict(extended=False)
        d.pop("_id", None)
        d["_sample_id"] = self._sample._id
        return d

    def __iter__(self):
        self._iter = self.keys()
        return self

    def __next__(self):
        try:
            return next(self._iter)
        except StopIteration:
            self._iter = None
            self._iter_doc = None
            raise

    def __contains__(self, frame_number):
        return str(frame_number) in self._sample._doc.frames

    def __getitem__(self, frame_number):
        fofu.validate_frame_number(frame_number)

        key = str(frame_number)

<<<<<<< HEAD
        dataset = None
        doc = None
        d = None
        default_d = {"_sample_id": self._sample._id, "frame_number": key}
        if self._iter is not None and key == self._iter_doc.get_field(
            "frame_number"
        ):
            doc = self._iter_doc
        elif key in self._replacements:
            doc = self._replacements[key]
        elif self._sample._in_db:
            d = self._frame_collection.find_one(default_d)
            if d is None:
                d = default_d
                self._sample._doc.frames["frame_count"] += 1
            doc = self._sample._dataset._frame_dict_to_doc(d)
            self._set_replacement(doc)
        else:
            doc = NoDatasetFrameSampleDocument(**default_d)
            self._set_replacement(doc)
            self._sample._doc.frames["frame_count"] += 1

        if self._sample._in_db:
            dataset = self._sample._dataset

        return Frame.from_doc(doc, dataset=dataset)

    def __setitem__(self, key, frame):
        fofu.validate_frame_number(key)

        if not isinstance(frame, Frame):
            raise ValueError("Value must be a %s" % Frame.__name__)

        doc = frame._doc
        doc.set_field("frame_number", key)
        doc._sample_id = self._sample._id

        if not self._sample._in_db and key not in self._replacements:
            self._sample._doc.frames["frame_count"] += 1
        elif self._sample._in_db:
            if self._iter is not None or key != self._iter_doc.get_field(
                "frame_number"
            ):
                find_d = {"_sample_id": self._sample._id, "frame_number": key}
                exists = self._frame_collection.find(find_d)
                if exists is None:
                    self._sample._doc.frames["frame_count"] += 1

        self._set_replacement(doc)
=======
        try:
            doc = self._sample._doc.frames[key]
        except KeyError:
            if self._sample._in_db:
                doc = self._sample._dataset._frame_doc_cls.from_dict(
                    {"frame_number": frame_number}
                )
                doc.save()
            else:
                doc = NoDatasetFrameSampleDocument(frame_number=frame_number)

        frame = Frame.from_doc(doc, dataset=self._sample._dataset)
        self._sample._doc.frames[key] = frame._doc

        return frame

    def __setitem__(self, frame_number, frame):
        fofu.validate_frame_number(frame_number)

        key = str(frame_number)

        if not isinstance(frame, Frame):
            raise ValueError(
                "Value must be a %s; found %s" % (Frame, frame.__class__)
            )

        d = frame.to_dict()
        d.pop("_id", None)
        d["frame_number"] = frame_number

        if self._sample._in_db:
            doc = self._sample._dataset._frame_doc_cls.from_dict(d)
            doc.save()
        else:
            doc = NoDatasetFrameSampleDocument.from_dict(d)

        self._sample._doc.frames[key] = doc
>>>>>>> 3867af52

    @property
    def field_names(self):
        """An ordered tuple of the names of the fields on the frames."""
        try:
            frame = next(self.values())
            return frame.field_names
        except:
            return ("frame_number",)

    def keys(self):
        """Returns an iterator over the frame numbers with labels in the
        sample.

        The frames are traversed in ascending order.

        Returns:
            a generator that emits frame numbers
        """
        for doc in self._iter_docs():
            yield doc.get_field("frame_number")

    def items(self):
        """Returns an iterator over the frame numberes and :class:`Frame`
        instances for the sample.

        The frames are traversed in ascending order.

        Returns:
            a generator that emits ``(frame_number, Frame)`` tuples
        """
        for doc in self._iter_docs():
            yield doc.frame_number, Frame.from_doc(
                doc, dataset=self._sample._dataset
            )

    def values(self):
        """Returns an iterator over the :class:`Frame` instances for the
        sample.

        The frames are traversed in ascending order.

        Returns:
            a generator that emits :class:`Frame` instances
        """
        dataset = self._sample._dataset if self._sample._in_db else None
        for doc in self._iter_docs():
            yield Frame.from_doc(doc, dataset=dataset)

    def update(self, frames, overwrite=True):
        """Adds the frame labels to this instance.

        Args:
            frames: a :class:`Frames` instance or dictionary mapping frame
                numbers to :class:`Frame` instances
            overwrite (True): whether to overwrite existing frames
        """
        for frame_number, frame in frames.items():
            if overwrite or frame_number not in self:
                self[frame_number] = frame

    def merge(self, frames, overwrite=True):
        """Merges the frame labels into this instance.

        Args:
            frames: a :class:`Frames` instance or dictionary mapping frame
                numbers to :class:`Frame` instances
            overwrite (True): whether to overwrite existing fields
        """
        for frame_number, frame in frames.items():
            if frame_number in self:
                self[frame_number].merge(frame, overwrite=overwrite)
            else:
                self[frame_number] = frame

    @property
    def _first_frame(self):
        first_frame = self._replacements.get(1, None)
        if first_frame is None and self._sample._in_db:
            first_frame = self._sample._doc.frames["first_frame"]
        return first_frame

    def to_mongo_dict(self):
        first_frame = self._first_frame
        return {
            "frame_count": self._sample._doc.frames["frame_count"],
            "first_frame": self._first_frame,
        }

    @property
    def _frame_collection(self):
        return self._sample._dataset._frame_collection

    def _iter_docs(self):
        if self._sample._in_db:
            repl_fns = sorted(self._replacements.keys())
            repl_fn = repl_fns[0] if len(repl_fns) else None
            find_d = {"_sample_id": self._sample._id}
            for d in self._frame_collection.find(find_d):
                if repl_fn is not None and d["frame_number"] >= repl_fn:
                    self._iter_doc = self._replacements[repl_fn]
                    repl_fn += 1
                else:
                    self._iter_doc = self._sample._dataset._frame_dict_to_doc(
                        d
                    )
                yield self._iter_doc
        else:
            for frame_number in sorted(self._replacements.keys()):
                self._iter_doc = self._replacements[frame_number]
                yield self._iter_doc

    def _get_field_cls(self):
        return self._sample._doc.frames.__class__

    def _get_first_frame(self):
        if 1 in self._replacements:
            d = self._make_dict(self._replacements[1])
            d.pop("_sample_id")
            return d
        return None

    def _save(self):
        if not self._sample._in_db:
            raise fofu.FrameError(
                "Sample does not have a dataset, Frames cannot be saved"
            )
        from fiftyone.core.labels import FrameLabel

        d = self._get_first_frame()
        if d is not None:
            for k, v in d.items():
                if isinstance(v, dict):
                    if "_cls" in v:
                        # Serialized embedded document
                        _cls = getattr(fo, v["_cls"])
                        d[k] = _cls.from_dict(v)
                    elif "$binary" in v:
                        # Serialized array in extended format
                        binary = json_util.loads(json.dumps(v))
                        d[k] = fou.deserialize_numpy_array(binary)
                    else:
                        d[k] = v
                elif isinstance(v, six.binary_type):
                    # Serialized array in non-extended format
                    d[k] = fou.deserialize_numpy_array(v)
                else:
                    d[k] = v
            self._sample._doc.frames.first_frame = FrameLabel(**d)
        self._save_replacements()

    def _serve(self, sample):
        self._sample = sample
        return self


class Frame(Document):
    """A frame in a video :class:`fiftyone.core.sample.Sample`.

    :class:`Frame` instances can hold any :class:`fiftyone.core.label.Label`
    or other :class:`fiftyone.core.fields.Field` type that can be assigned
    directly to :class:`fiftyone.core.sample.Sample` instances.
    """

    # Instance references keyed by [collection_name][_sample_id]
    _instances = defaultdict(lambda: defaultdict(weakref.WeakValueDictionary))

    _COLL_CLS = DatasetFrameSampleDocument
    _NO_COLL_CLS = NoDatasetFrameSampleDocument

    def __init__(self, **kwargs):
        self._doc = NoDatasetFrameSampleDocument(**kwargs)
        super().__init__()

    def __str__(self):
        return repr(self)

    def __repr__(self):
        return self._doc.fancy_repr(class_name=self.__class__.__name__)

    def __getitem__(self, field_name):
        try:
            return self.get_field(field_name)
        except AttributeError:
            raise KeyError(
                "%s has no field '%s'" % (self.__class__.__name__, field_name)
            )

    def __setitem__(self, field_name, value):
        self.set_field(field_name, value=value)

    @classmethod
    def from_doc(cls, doc, dataset=None):
        """Creates an instance of the :class:`Frame` class backed by the given
        document.

        Args:
            doc: a :class:`fiftyone.core.odm.SampleDocument`
            dataset (None): the :class:`fiftyone.core.dataset.Dataset` that the
                frame belongs to

        Returns:
            a :class:`Frame`
        """
        if isinstance(doc, NoDatasetFrameSampleDocument):
            sample = cls.__new__(cls)
            sample._dataset = None
            sample._doc = doc
            return sample

        try:
            # Get instance if exists
            sample = cls._instances[doc.collection_name][str(doc._sample_id)][
                doc.frame_number
            ]
        except KeyError:
            sample = cls.__new__(cls)
            sample._doc = None  # set to prevent RecursionError
            if dataset is None:
                raise ValueError(
                    "`dataset` arg must be provided if frame is in a dataset"
                )
            sample._set_backing_doc(doc, dataset=dataset)

        return sample

    def _set_backing_doc(self, doc, dataset=None):
        """Sets the backing doc for the sample.

        Args:
            doc: a :class:`fiftyone.core.odm.SampleDocument`
            dataset (None): the :class:`fiftyone.core.dataset.Dataset` to which
                the sample belongs, if any
        """
        self._doc = doc

        # Save weak reference
        dataset_instances = self._instances[doc.collection_name]
        _sample_id = str(self._sample_id)
        if self.frame_number not in dataset_instances[_sample_id]:
            dataset_instances[_sample_id][self.frame_number] = self

        self._dataset = dataset<|MERGE_RESOLUTION|>--- conflicted
+++ resolved
@@ -10,23 +10,17 @@
 import weakref
 import six
 
-<<<<<<< HEAD
 from bson import ObjectId, json_util
 from pymongo import ReplaceOne
-=======
+
+import fiftyone as fo
 from fiftyone.core.document import Document
-import fiftyone.core.frame_utils as fofu
-import fiftyone.core.utils as fou
->>>>>>> 3867af52
-
-import fiftyone as fo
 import fiftyone.core.frame_utils as fofu
 from fiftyone.core.odm.frame import (
     NoDatasetFrameSampleDocument,
     DatasetFrameSampleDocument,
 )
 import fiftyone.core.utils as fou
-from fiftyone.core._sample import _Sample
 
 
 #
@@ -112,19 +106,20 @@
     def __getitem__(self, frame_number):
         fofu.validate_frame_number(frame_number)
 
-        key = str(frame_number)
-
-<<<<<<< HEAD
         dataset = None
         doc = None
         d = None
-        default_d = {"_sample_id": self._sample._id, "frame_number": key}
-        if self._iter is not None and key == self._iter_doc.get_field(
-            "frame_number"
+        default_d = {
+            "_sample_id": self._sample._id,
+            "frame_number": frame_number,
+        }
+        if (
+            self._iter is not None
+            and frame_number == self._iter_doc.get_field("frame_number")
         ):
             doc = self._iter_doc
-        elif key in self._replacements:
-            doc = self._replacements[key]
+        elif frame_number in self._replacements:
+            doc = self._replacements[frame_number]
         elif self._sample._in_db:
             d = self._frame_collection.find_one(default_d)
             if d is None:
@@ -142,67 +137,32 @@
 
         return Frame.from_doc(doc, dataset=dataset)
 
-    def __setitem__(self, key, frame):
-        fofu.validate_frame_number(key)
+    def __setitem__(self, frame_number, frame):
+        fofu.validate_frame_number(frame_number)
 
         if not isinstance(frame, Frame):
             raise ValueError("Value must be a %s" % Frame.__name__)
 
         doc = frame._doc
-        doc.set_field("frame_number", key)
+        doc.set_field("frame_number", frame_number)
         doc._sample_id = self._sample._id
 
-        if not self._sample._in_db and key not in self._replacements:
+        if not self._sample._in_db and frame_number not in self._replacements:
             self._sample._doc.frames["frame_count"] += 1
         elif self._sample._in_db:
-            if self._iter is not None or key != self._iter_doc.get_field(
-                "frame_number"
+            if (
+                self._iter is not None
+                or frame_number != self._iter_doc.get_field("frame_number")
             ):
-                find_d = {"_sample_id": self._sample._id, "frame_number": key}
+                find_d = {
+                    "_sample_id": self._sample._id,
+                    "frame_number": frame_number,
+                }
                 exists = self._frame_collection.find(find_d)
                 if exists is None:
                     self._sample._doc.frames["frame_count"] += 1
 
         self._set_replacement(doc)
-=======
-        try:
-            doc = self._sample._doc.frames[key]
-        except KeyError:
-            if self._sample._in_db:
-                doc = self._sample._dataset._frame_doc_cls.from_dict(
-                    {"frame_number": frame_number}
-                )
-                doc.save()
-            else:
-                doc = NoDatasetFrameSampleDocument(frame_number=frame_number)
-
-        frame = Frame.from_doc(doc, dataset=self._sample._dataset)
-        self._sample._doc.frames[key] = frame._doc
-
-        return frame
-
-    def __setitem__(self, frame_number, frame):
-        fofu.validate_frame_number(frame_number)
-
-        key = str(frame_number)
-
-        if not isinstance(frame, Frame):
-            raise ValueError(
-                "Value must be a %s; found %s" % (Frame, frame.__class__)
-            )
-
-        d = frame.to_dict()
-        d.pop("_id", None)
-        d["frame_number"] = frame_number
-
-        if self._sample._in_db:
-            doc = self._sample._dataset._frame_doc_cls.from_dict(d)
-            doc.save()
-        else:
-            doc = NoDatasetFrameSampleDocument.from_dict(d)
-
-        self._sample._doc.frames[key] = doc
->>>>>>> 3867af52
 
     @property
     def field_names(self):
