"""
Video frames.

| Copyright 2017-2022, Voxel51, Inc.
| `voxel51.com <https://voxel51.com/>`_
|
"""
import itertools

<<<<<<< HEAD
from pymongo import ReplaceOne, UpdateOne, DeleteOne, DeleteMany
=======
from bson import ObjectId
from pymongo import ReplaceOne, UpdateOne, DeleteOne
>>>>>>> 74488843

from fiftyone.core.document import Document, DocumentView
import fiftyone.core.frame_utils as fofu
import fiftyone.core.odm as foo
from fiftyone.core.singletons import FrameSingleton
import fiftyone.core.utils as fou

fov = fou.lazy_import("fiftyone.core.view")


def get_default_frame_fields(include_private=False, use_db_fields=False):
    """Returns the default fields present on all frames.

    Args:
        include_private (False): whether to include fields starting with ``_``
        use_db_fields (False): whether to return database fields rather than
            user-facing fields, when applicable

    Returns:
        a tuple of field names
    """
    return foo.get_default_fields(
        foo.DatasetFrameDocument,
        include_private=include_private,
        use_db_fields=use_db_fields,
    )


class Frames(object):
    """An ordered dictionary of :class:`Frame` instances keyed by frame number
    representing the frames of a video :class:`fiftyone.core.sample.Sample`.

    :class:`Frames` instances behave like ``defaultdict(Frame)`` instances; an
    empty :class:`Frame` instance is returned when accessing a new frame
    number.

    :class:`Frames` instances should never be created manually; they are
    instantiated automatically when video :class:`fiftyone.core.sample.Sample`
    instances are created.

    Args:
        sample: the :class:`fiftyone.core.sample.Sample` to which the frames
            are attached
    """

    def __init__(self, sample):
        self._sample = sample
        self._iter = None
        self._replacements = {}
        self._delete_frames = set()
        self._delete_all = False

    def __str__(self):
        return "<%s: %s>" % (self.__class__.__name__, fou.pformat(dict(self)))

    def __repr__(self):
        return "<%s: %s>" % (self.__class__.__name__, len(self))

    def __bool__(self):
        return len(self) > 0

    def __len__(self):
        return len(self._get_frame_numbers())

    def __contains__(self, frame_number):
        return frame_number in self._get_frame_numbers()

    def __getitem__(self, frame_number):
        fofu.validate_frame_number(frame_number)

        if frame_number in self._replacements:
            return self._replacements[frame_number]

        if not self._in_db:
            frame = Frame(frame_number=frame_number)  # empty frame
            self._set_replacement(frame)
            return frame

        if self._delete_all or frame_number in self._delete_frames:
            d = None
        else:
            d = self._get_frame_db(frame_number)

        if d is None:
            # Empty frame
            d = {"_sample_id": self._sample_id, "frame_number": frame_number}

        frame = self._make_frame(d)
        self._set_replacement(frame)

        return frame

    def __setitem__(self, frame_number, frame):
        self.add_frame(frame_number, frame)

    def __delitem__(self, frame_number):
        self._replacements.pop(frame_number, None)

        if not self._in_db:
            return

        self._delete_frames.add(frame_number)

    def __iter__(self):
        self._iter = self.keys()
        return self

    def __next__(self):
        try:
            return next(self._iter)
        except StopIteration:
            self._iter = None
            raise

    @property
    def _in_db(self):
        return self._sample._in_db

    @property
    def _dataset(self):
        return self._sample._dataset

    @property
    def _sample_id(self):
        if self._dataset._is_clips:
            return ObjectId(self._sample._doc.sample_id)

        return self._sample._id

    @property
    def _sample_collection(self):
        return self._dataset._sample_collection

    @property
    def _frame_collection(self):
        return self._dataset._frame_collection

    @property
    def _frame_collection_name(self):
        return self._dataset._frame_collection_name

    @property
    def field_names(self):
        """An ordered tuple of the names of the fields on the frames."""
        return list(self._dataset.get_frame_field_schema().keys())

    def first(self):
        """Returns the first :class:`Frame` for the sample.

        Returns:
            a :class:`Frame`
        """
        try:
            return next(self.values())
        except StopIteration:
            id_str = " '%s'" % self._sample.id if self._sample.id else ""
            raise ValueError("Sample%s has no frame labels" % id_str)

    def last(self):
        """Returns the last :class:`Frame` for the sample.

        Returns:
            a :class:`Frame`
        """
        frame_numbers = self._get_frame_numbers()
        if frame_numbers:
            return self[max(frame_numbers)]

        id_str = " '%s'" % self._sample.id if self._sample.id else ""
        raise ValueError("Sample%s has no frame labels" % id_str)

    def head(self, num_frames=3):
        """Returns a list of the first few frames for the sample.

        If fewer than ``num_frames`` frames exist, only the available frames
        are returned.

        Args:
            num_frames (3): the number of frames

        Returns:
            a list of :class:`Frame` objects
        """
        if num_frames <= 0:
            return []

        return list(itertools.islice(self.values(), num_frames))

    def tail(self, num_frames=3):
        """Returns a list of the last few frames for the sample.

        If fewer than ``num_frames`` frames exist, only the available frames
        are returned.

        Args:
            num_frames (3): the number of frames

        Returns:
            a list of :class:`Frame` objects
        """
        if num_frames <= 0:
            return []

        frame_numbers = self._get_frame_numbers()
        if num_frames > len(frame_numbers):
            offset = None
        else:
            offset = sorted(frame_numbers)[-num_frames]

        return list(self._iter_frames(offset=offset))

    def keys(self):
        """Returns an iterator over the frame numbers with labels in the
        sample.

        The frames are traversed in ascending order.

        Returns:
            a generator that emits frame numbers
        """
        for frame_number in sorted(self._get_frame_numbers()):
            yield frame_number

    def items(self):
        """Returns an iterator over the frame numberes and :class:`Frame`
        instances for the sample.

        The frames are traversed in ascending order.

        Returns:
            a generator that emits ``(frame_number, Frame)`` tuples
        """
        for frame in self._iter_frames():
            yield frame.frame_number, frame

    def values(self):
        """Returns an iterator over the :class:`Frame` instances for the
        sample.

        The frames are traversed in ascending order.

        Returns:
            a generator that emits :class:`Frame` instances
        """
        for frame in self._iter_frames():
            yield frame

    def add_frame(self, frame_number, frame, expand_schema=True):
        """Adds the frame to this instance.

        If an existing frame with the same frame number exists, it is
        overwritten.

        If the provided frame is a :class:`Frame` instance that does not belong
        to a dataset, it is updated in-place to reflect its membership in this
        dataset. Otherwise, the provided frame is not modified.

        Args:
            frame_number: the frame number
            frame: a :class:`Frame` or :class:`FrameView`
            expand_schema (True): whether to dynamically add new frame fields
                encountered to the dataset schema. If False, an error is raised
                if the frame's schema is not a subset of the dataset schema
        """
        fofu.validate_frame_number(frame_number)

        if not isinstance(frame, (Frame, FrameView)):
            raise TypeError(
                "Expected a %s or %s; found %s"
                % (Frame, FrameView, type(frame))
            )

        if self._in_db:
            _frame = frame
            if frame._in_db:
                frame = Frame()

            d = {"_sample_id": self._sample_id}
            doc = self._dataset._frame_dict_to_doc(d)

            for field, value in _frame.iter_fields():
                doc.set_field(field, value, create=expand_schema)

            doc.set_field("frame_number", frame_number)
            frame._set_backing_doc(doc, dataset=self._dataset)
        else:
            if frame._in_db:
                frame = frame.copy()

            frame.set_field("frame_number", frame_number)

        self._set_replacement(frame)

    def update(self, frames, overwrite=True, expand_schema=True):
        """Adds the frame labels to this instance.

        Args:
            frames: can be any of the following

                -   a :class:`Frames` instance
                -   a dictionary mapping frame numbers to :class:`Frame`
                    instances
                -   a dictionary mapping frame numbers to dictionaries mapping
                    label fields to :class:`fiftyone.core.labels.Label`
                    instances

            overwrite (True): whether to overwrite existing frames
            expand_schema (True): whether to dynamically add new frame fields
                encountered to the dataset schema. If False, an error is raised
                if the frame's schema is not a subset of the dataset schema
        """
        for frame_number, frame in frames.items():
            if overwrite or frame_number not in self:
                if isinstance(frame, dict):
                    frame = Frame(frame_number=frame_number, **frame)

                self.add_frame(
                    frame_number, frame, expand_schema=expand_schema
                )

    def merge(
        self,
        frames,
        fields=None,
        omit_fields=None,
        merge_lists=True,
        overwrite=True,
        expand_schema=True,
    ):
        """Merges the given frames into this instance.

        The behavior of this method is highly customizable. By default, all
        top-level fields from the provided frames are merged into existing
        frames with the same frame numbers (and new frames created as
        necessary), overwriting any existing values for those fields, with the
        exception of list fields (e.g., ``tags``) and label list fields (e.g.,
        :class:`fiftyone.core.labels.Detections` fields), in which case the
        elements of the lists themselves are merged. In the case of label list
        fields, labels with the same ``id`` in both frames are updated rather
        than duplicated.

        To avoid confusion between missing fields and fields whose value is
        ``None``, ``None``-valued fields are always treated as missing while
        merging.

        This method can be configured in numerous ways, including:

        -   Whether new fields can be added to the frame schema
        -   Whether list fields should be treated as ordinary fields and merged
            as a whole rather than merging their elements
        -   Whether to merge only specific fields, or all but certain fields
        -   Mapping input frame fields to different field names of this frame

        Args:
            frames: can be any of the following

                -   a :class:`Frames` instance
                -   a dictionary mapping frame numbers to :class:`Frame`
                    instances
                -   a dictionary mapping frame numbers to dictionaries mapping
                    label fields to :class:`fiftyone.core.labels.Label`
                    instances

            fields (None): an optional field or iterable of fields to which to
                restrict the merge. This can also be a dict mapping field names
                of the input frame to field names of this frame
            omit_fields (None): an optional field or iterable of fields to
                exclude from the merge
            merge_lists (True): whether to merge the elements of list fields
                (e.g., ``tags``) and label list fields (e.g.,
                :class:`fiftyone.core.labels.Detections` fields) rather than
                merging the entire top-level field like other field types.
                For label lists fields, existing
                :class:`fiftyone.core.label.Label` elements are either replaced
                (when ``overwrite`` is True) or kept (when ``overwrite`` is
                False) when their ``id`` matches a label from the provided
                frames
            overwrite (True): whether to overwrite (True) or skip (False)
                existing fields and label elements
            expand_schema (True): whether to dynamically add new frame fields
                encountered to the dataset schema. If False, an error is raised
                if the frame's schema is not a subset of the dataset schema
        """
        for frame_number, frame in frames.items():
            if isinstance(frame, dict):
                frame = Frame(frame_number=frame_number, **frame)

            if frame_number in self:
                self[frame_number].merge(
                    frame,
                    fields=fields,
                    omit_fields=omit_fields,
                    merge_lists=merge_lists,
                    overwrite=overwrite,
                    expand_schema=expand_schema,
                )
            else:
                if fields is not None or omit_fields is not None:
                    frame = frame.copy(fields=fields, omit_fields=omit_fields)

                self.add_frame(
                    frame_number, frame, expand_schema=expand_schema
                )

    def clear(self):
        """Removes all frames from this sample."""
        self._replacements.clear()

        if not self._in_db:
            return

        self._delete_all = True
        self._delete_frames.clear()

    def save(self):
        """Saves all frames for the sample to the database."""
        if not self._in_db:
            raise ValueError(
                "Cannot save frames of a sample that has not been added to "
                "a dataset"
            )

        self._save_deletions()
        self._save_replacements()

    def _deferred_save(self):
        """Saves all frames for the sample to the database."""
        if not self._in_db:
            raise ValueError(
                "Cannot save frames of a sample that has not been added to "
                "a dataset"
            )

        delete_ops = self._save_deletions(deferred=True)
        replace_ops = self._save_replacements(deferred=True)
        return delete_ops + replace_ops

    def reload(self, hard=False):
        """Reloads all frames for the sample from the database.

        Args:
            hard (False): whether to reload the frame schema in addition to the
                field values for the frames. This is necessary if new fields
                may have been added to the dataset's frame schema
        """
        self._delete_all = False
        self._delete_frames.clear()
        self._replacements.clear()

        Frame._sync_docs_for_sample(
            self._frame_collection_name,
            self._sample.id,
            self._get_frame_numbers(),
            hard=hard,
        )

    def _get_frame_numbers(self):
        frame_numbers = set(self._replacements.keys())

        if not self._in_db or self._delete_all:
            return frame_numbers

        frame_numbers |= self._get_frame_numbers_db()
        frame_numbers -= self._delete_frames

        return frame_numbers

    def _get_frame_db(self, frame_number):
        return self._frame_collection.find_one(
            {"_sample_id": self._sample_id, "frame_number": frame_number}
        )

    def _get_frames_match_stage(self):
        if self._dataset._is_clips:
            first, last = self._sample.support
            return {
                "$match": {
                    "$expr": {
                        "$and": [
                            {"$eq": ["$_sample_id", self._sample_id]},
                            {"$gte": ["$frame_number", first]},
                            {"$lte": ["$frame_number", last]},
                        ]
                    }
                }
            }

        return {"$match": {"_sample_id": self._sample_id}}

    def _get_frame_numbers_db(self):
        pipeline = [
            self._get_frames_match_stage(),
            {
                "$group": {
                    "_id": None,
                    "frame_numbers": {"$push": "$frame_number"},
                }
            },
        ]

        try:
            d = next(foo.aggregate(self._frame_collection, pipeline))
            return set(d["frame_numbers"])
        except StopIteration:
            return set()

    def _get_ids_map(self):
        pipeline = [
            {"$match": {"_sample_id": self._sample_id}},
            {"$project": {"frame_number": True}},
        ]

        id_map = {}
        for d in foo.aggregate(self._frame_collection, pipeline):
            id_map[d["frame_number"]] = d["_id"]

        return id_map

    def _set_replacement(self, frame):
        self._replacements[frame.frame_number] = frame

    def _iter_frames(self, offset=None):
        if offset is None:
            offset = -1

        if not self._in_db or self._delete_all:
            for frame_number in sorted(self._replacements.keys()):
                if frame_number >= offset:
                    yield self._replacements[frame_number]

            return

        if self._replacements:
            max_repl_fn = max(self._replacements.keys())
            repl_done = False
        else:
            max_repl_fn = -1
            repl_done = True

        results = self._iter_frames_db()

        try:
            d = next(results)
            db_done = False
        except StopIteration:
            d = None
            db_done = True

        frame_number = 1
        while True:
            if repl_done and db_done:
                break

            if frame_number >= offset:
                if not repl_done and frame_number in self._replacements:
                    yield self._replacements[frame_number]

                elif (
                    not db_done
                    and frame_number == d["frame_number"]
                    and frame_number not in self._delete_frames
                ):
                    frame = self._make_frame(d)
                    self._set_replacement(frame)

                    yield frame

            frame_number += 1

            if not repl_done:
                repl_done = max_repl_fn < frame_number

            if not db_done:
                while d["frame_number"] < frame_number:
                    try:
                        d = next(results)
                    except StopIteration:
                        db_done = True
                        break

    def _iter_frames_db(self):
        pipeline = [
            self._get_frames_match_stage(),
            {"$sort": {"frame_number": 1}},
        ]
        return foo.aggregate(self._frame_collection, pipeline)

    def _make_frame(self, d):
        doc = self._dataset._frame_dict_to_doc(d)
        return Frame.from_doc(doc, dataset=self._dataset)

    def _make_dict(self, frame, include_id=False):
        d = frame.to_mongo_dict(include_id=include_id)

        # We omit None here to allow frames with None-valued new fields to
        # be added without raising nonexistent field errors. This is safe
        # because None and missing are equivalent in our data model
        d = {k: v for k, v in d.items() if v is not None}

        d["_sample_id"] = self._sample_id

        return d

    def _to_frames_dict(self):
        return {str(fn): frame.to_dict() for fn, frame in self.items()}

    def _save_deletions(self, deferred=False):
        ops = []

        if self._delete_all:
            if deferred:
                ops.append(DeleteMany({"_sample_id": self._sample_id}))
            else:
                self._frame_collection.delete_many(
                    {"_sample_id": self._sample_id}
                )

            Frame._reset_docs(
                self._frame_collection_name, sample_ids=[self._sample.id]
            )

            self._delete_all = False
            self._delete_frames.clear()

        if self._delete_frames:
            ops = [
                DeleteOne(
                    {
                        "_sample_id": self._sample_id,
                        "frame_number": frame_number,
                    }
                )
                for frame_number in self._delete_frames
            ]

            if not deferred:
                self._frame_collection.bulk_write(ops, ordered=False)

            Frame._reset_docs_for_sample(
                self._frame_collection_name,
                self._sample.id,
                self._delete_frames,
            )

            self._delete_frames.clear()

        if deferred:
            return ops

    def _save_replacements(self, include_singletons=True, deferred=False):
        ops = []

        if include_singletons:
            #
            # Since frames are singletons, the user will expect changes to any
            # in-memory frames to be saved, even if they aren't currently in
            # `_replacements`. This can happen, if, for example, our
            # replacements were flushed by a previous call to `sample.save()`
            # but then an in-memory frame was modified without explicitly
            # accessing it via `sample.frames[]`
            #
            replacements = Frame._get_instances(
                self._frame_collection_name, self._sample.id
            )
        else:
            replacements = None

        if replacements:
            replacements.update(self._replacements)
        else:
            replacements = self._replacements

        if not replacements:
            return [] if deferred else None

        new_dicts = {}
        for frame_number, frame in replacements.items():
            d = self._make_dict(frame)
            if not frame._in_db:
                new_dicts[frame_number] = d

            op = ReplaceOne(
                {"frame_number": frame_number, "_sample_id": self._sample_id},
                d,
                upsert=True,
            )
            ops.append(op)

        if not deferred:
            self._frame_collection.bulk_write(ops, ordered=False)

        if new_dicts:
            ids_map = self._get_ids_map()
            for frame_number, d in new_dicts.items():
                frame = replacements[frame_number]
                if isinstance(frame._doc, foo.NoDatasetFrameDocument):
                    doc = self._dataset._frame_dict_to_doc(d)
                    frame._set_backing_doc(doc, dataset=self._dataset)

                frame._doc.id = ids_map[frame_number]

        self._replacements.clear()

        if deferred:
            return ops


class FramesView(Frames):
    """An ordered dictionary of :class:`FrameView` instances keyed by frame
    number representing the frames of a video
    :class:`fiftyone.core.sample.SampleView`.

    :class:`FramesView` instances behave like ``defaultdict(FrameView)``
    instances; an empty :class:`FrameView` instance is returned when accessing
    a new frame number.

    :class:`FramesView` instances should never be created manually; they are
    instantiated automatically when video
    :class:`fiftyone.core.sample.SampleView` instances are created.

    Args:
        sample_view: the :class:`fiftyone.core.sample.SampleView` to which the
            frames are attached
    """

    def __init__(self, sample_view):
        super().__init__(sample_view)

        view = sample_view._view

        sf, ef = view._get_selected_excluded_fields(frames=True)
        ff = view._get_filtered_fields(frames=True)

        needs_frames = view._needs_frames()
        contains_all_fields = view._contains_all_fields(frames=True)

        optimized_view = fov.make_optimized_select_view(view, sample_view.id)
        frames_pipeline = optimized_view._pipeline(frames_only=True)

        self._view = view
        self._selected_fields = sf
        self._excluded_fields = ef
        self._filtered_fields = ff
        self._needs_frames = needs_frames
        self._contains_all_fields = contains_all_fields
        self._frames_pipeline = frames_pipeline

    @property
    def field_names(self):
        return list(self._view.get_frame_field_schema().keys())

    def add_frame(self, frame_number, frame, expand_schema=True):
        """Adds the frame to this instance.

        If an existing frame with the same frame number exists, it is
        overwritten.

        Unlike :class:`Frames.add_frame`, the provided frame is never modified
        in-place. Instead, a new :class:`FrameView` is constructed internally
        with the contents of the provided frame.

        Args:
            frame_number: the frame number
            frame: a :class:`Frame` or :class:`FrameView`
            expand_schema (True): whether to dynamically add new frame fields
                encountered to the dataset schema. If False, an error is raised
                if the frame's schema is not a subset of the dataset schema
        """
        fofu.validate_frame_number(frame_number)

        if not isinstance(frame, (Frame, FrameView)):
            raise TypeError(
                "Expected a %s or %s; found %s"
                % (Frame, FrameView, type(frame))
            )

        frame_view = self._make_frame({"_sample_id": self._sample_id})

        for field, value in frame.iter_fields():
            frame_view.set_field(field, value, create=expand_schema)

        frame_view.set_field("frame_number", frame_number)
        self._set_replacement(frame_view)

    def reload(self):
        """Reloads the view into the frames of the attached sample.

        Calling this method has the following effects:

        -   Clears the in-memory cache of :class:`FrameView` instances that you
            have loaded via this object. Any frames that you subsequently
            access will be loaded directly from the database

        -   Any additions, modifications, or deletions to frame views that you
            have loaded from this instance but not committed to the database by
            calling :meth:`save` will be discarded

        .. note::

            :class:`FrameView` objects are not singletons, so calling this
            method will not have any effect on :class:`FrameView` instances
            that you have **previously** loaded via this object

        Args:
            hard (False): whether to reload the frame schema in addition to the
                field values for the frames. This is necessary if new fields
                may have been added to the dataset's frame schema
        """
        self._delete_all = False
        self._delete_frames.clear()
        self._replacements.clear()

    def _get_frame_numbers_db(self):
        if not self._needs_frames:
            return super()._get_frame_numbers_db()

        pipeline = self._frames_pipeline + [
            {
                "$group": {
                    "_id": None,
                    "frame_numbers": {"$push": "$frame_number"},
                }
            }
        ]

        try:
            d = next(self._dataset._aggregate(pipeline))
            return set(d["frame_numbers"])
        except StopIteration:
            return set()

    def _get_frame_db(self, frame_number):
        if not self._needs_frames:
            return super()._get_frame_db(frame_number)

        pipeline = self._view._pipeline(frames_only=True)
        pipeline.append(
            {
                "$match": {
                    "_sample_id": self._sample_id,
                    "frame_number": frame_number,
                }
            }
        )

        try:
            return next(self._dataset._aggregate(pipeline))
        except StopIteration:
            return None

    def _iter_frames_db(self):
        if not self._needs_frames:
            return super()._iter_frames_db()

        return foo.aggregate(self._sample_collection, self._frames_pipeline)

    def _make_frame(self, d):
        doc = self._dataset._frame_dict_to_doc(d)
        return FrameView(
            doc,
            self._view,
            selected_fields=self._selected_fields,
            excluded_fields=self._excluded_fields,
            filtered_fields=self._filtered_fields,
        )

    def _save_replacements(self):
        if not self._replacements:
            return

        if self._contains_all_fields:
            super()._save_replacements(include_singletons=False)
            return

        ops = []
        for frame_number, frame in self._replacements.items():
            doc = self._make_dict(frame)

            # Update elements of filtered array fields separately
            for field in self._filtered_fields:
                root, leaf = field.split(".", 1)
                for element in doc.pop(root, {}).get(leaf, []):
                    ops.append(
                        UpdateOne(
                            {
                                "frame_number": frame_number,
                                "_sample_id": self._sample_id,
                                field + "._id": element["_id"],
                            },
                            {"$set": {field + ".$": element}},
                        )
                    )

            # Update non-filtered fields
            ops.append(
                UpdateOne(
                    {
                        "frame_number": frame_number,
                        "_sample_id": self._sample_id,
                    },
                    {"$set": doc},
                    upsert=True,
                )
            )

        self._frame_collection.bulk_write(ops, ordered=False)
        self._replacements.clear()


class Frame(Document, metaclass=FrameSingleton):
    """A frame in a video :class:`fiftyone.core.sample.Sample`.

    Frames store all information associated with a particular frame of a video,
    including one or more sets of labels (ground truth, user-provided, or
    FiftyOne-generated) as well as additional features associated with subsets
    of the data and/or label sets.

    .. note::

        :class:`Frame` instances that are attached to samples **in datasets**
        are singletons, i.e.,  ``sample.frames[frame_number]`` will always
        return the same :class:`Frame` instance.

    Args:
        **kwargs: frame fields and values
    """

    _NO_DATASET_DOC_CLS = foo.NoDatasetFrameDocument

    @property
    def sample_id(self):
        return self._doc._sample_id

    @property
    def _sample_id(self):
        return ObjectId(self._doc._sample_id)

    def save(self):
        """Saves the frame to the database."""
        if not self._in_db:
            raise ValueError(
                "Use `sample.save()` to save newly added frames to a sample"
            )

        super().save()

    def _reload_backing_doc(self):
        if not self._in_db:
            return

        d = self._dataset._frame_collection.find_one(
            {"_sample_id": self._sample_id, "frame_number": self.frame_number}
        )
        self._doc = self._dataset._frame_dict_to_doc(d)


class FrameView(DocumentView):
    """A view into a :class:`Frame` in a video dataset.

    Like :class:`Frame` instances, the fields of a :class:`FrameView` instance
    can be modified, new fields can be created, and any changes can be saved to
    the database.

    :class:`FrameView` instances differ from :class:`Frame` instances in the
    following ways:

    -   A frame view may contain only a subset of the fields of its source
        frame, either by selecting and/or excluding specific fields
    -   A frame view may contain array fields or embedded array fields that
        have been filtered, thus containing only a subset of the array elements
        from the source frame
    -   Excluded fields of a frame view may not be accessed or modified

    .. note::

        :meth:`FrameView.save` will not delete any excluded fields or filtered
        array elements from the source frame.

    Frame views should never be created manually; they are generated when
    accessing the frames in a :class:`fiftyone.core.view.DatasetView`.

    Args:
        doc: a :class:`fiftyone.core.odm.frame.DatasetFrameDocument`
        view: the :class:`fiftyone.core.view.DatasetView` that the frame
            belongs to
        selected_fields (None): a set of field names that this frame view is
            restricted to, if any
        excluded_fields (None): a set of field names that are excluded from
            this frame view, if any
        filtered_fields (None): a set of field names of list fields that are
            filtered in this frame view, if any
    """

    _DOCUMENT_CLS = Frame<|MERGE_RESOLUTION|>--- conflicted
+++ resolved
@@ -7,12 +7,9 @@
 """
 import itertools
 
-<<<<<<< HEAD
+from bson import ObjectId
 from pymongo import ReplaceOne, UpdateOne, DeleteOne, DeleteMany
-=======
-from bson import ObjectId
-from pymongo import ReplaceOne, UpdateOne, DeleteOne
->>>>>>> 74488843
+
 
 from fiftyone.core.document import Document, DocumentView
 import fiftyone.core.frame_utils as fofu
