--- conflicted
+++ resolved
@@ -59,13 +59,9 @@
     NoDatasetSampleDocument,
 )
 from .utils import (
-<<<<<<< HEAD
+    serialize_value,
+    deserialize_value,
+    validate_field_name,
     get_field_kwargs,
     get_implied_field_kwargs,
-    serialize_value,
-    deserialize_value,
-=======
-    validate_field_name,
-    get_implied_field_kwargs,
->>>>>>> 0b848225
 )