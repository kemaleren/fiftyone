"""
Database utilities.

| Copyright 2017-2022, Voxel51, Inc.
| `voxel51.com <https://voxel51.com/>`_
|
"""
from datetime import datetime
import logging
from multiprocessing.pool import ThreadPool
import os

import asyncio
from bson import json_util
from bson.codec_options import CodecOptions
from mongoengine import connect
import mongoengine.errors as moe
<<<<<<< HEAD
import motor.motor_asyncio
=======
import motor.motor_asyncio as mtr

>>>>>>> 3a52d6f8
from packaging.version import Version
import pymongo
from pymongo.errors import BulkWriteError, ServerSelectionTimeoutError
import pytz

import fiftyone as fo
import fiftyone.constants as foc
from fiftyone.core.config import FiftyOneConfigError
import fiftyone.core.fields as fof
import fiftyone.core.service as fos
import fiftyone.core.storage as fost
import fiftyone.core.utils as fou

from .document import DynamicDocument

fod = fou.lazy_import("fiftyone.core.dataset")


logger = logging.getLogger(__name__)


_client = None
_async_client = None
_connection_kwargs = {}
_db_service = None


#
# IMPORTANT DATABASE CONFIG REQUIREMENTS
#
# All past and future versions of FiftyOne must be able to deduce the
# database's current version and type from the `config` collection without an
# error being raised so that migrations can be properly run and, if necsssary,
# informative errors can be raised alerting the user that they are using the
# wrong version or type of client.
#
# This is currently guaranteed because:
#   - `DatabaseConfigDocument` is a dynamic document, so any future fields that
#     are added will not cause an error
#   - All declared fields are optional and we have promised ourselves that
#     their type and meaning will never change
#


class DatabaseConfigDocument(DynamicDocument):
    """Backing document for the database config."""

    meta = {"collection": "config"}

    version = fof.StringField()
    type = fof.StringField()


def get_db_config():
    """Retrieves the database config.

    Returns:
        a :class:`DatabaseConfigDocument`
    """
    save = False

    try:
        # pylint: disable=no-member
        config = DatabaseConfigDocument.objects.get()
    except moe.DoesNotExist:
        config = DatabaseConfigDocument()
        save = True

    if config.version is None:
        #
        # The database version was added to this config in v0.15.0, so if no
        # version is available, assume the database is at the preceeding
        # release. It's okay if the database's version is actually older,
        # because there are no significant admin migrations prior to v0.14.4.
        #
        # This needs to be implemented here rather than in a migration because
        # this information is required in order to run migrations...
        #
        config.version = "0.14.4"
        save = True

    if config.type is None:
        #
        # If the database has no type, then assume the type of the client that
        # is currently connecting to it.
        #
        # This needs to be implemented here rather than in a migration because
        # this information is required in order to decide if a client is
        # allowed to connect to the database at all (a precursor to running a
        # migration)...
        #
        config.type = foc.CLIENT_TYPE
        save = True

    if save:
        config.save()

    return config


def establish_db_conn(config):
    """Establishes the database connection.

    If ``fiftyone.config.database_uri`` is defined, then we connect to that
    URI. Otherwise, a :class:`fiftyone.core.service.DatabaseService` is
    created.

    Args:
        config: a :class:`fiftyone.core.config.FiftyOneConfig`

    Raises:
        ConnectionError: if a connection to ``mongod`` could not be established
        FiftyOneConfigError: if ``fiftyone.config.database_uri`` is not
            defined and ``mongod`` could not be found
        ServiceExecutableNotFound: if
            :class:`fiftyone.core.service.DatabaseService` startup was
            attempted, but ``mongod`` was not found in :mod:`fiftyone.db.bin`
        RuntimeError: if the ``mongod`` found does not meet FiftyOne's
            requirements, or validation could not occur
    """
    global _client
    global _db_service
    global _connection_kwargs

    established_port = os.environ.get("FIFTYONE_PRIVATE_DATABASE_PORT", None)
    if established_port is not None:
        _connection_kwargs["port"] = int(established_port)
    if config.database_uri is not None:
        _connection_kwargs["host"] = config.database_uri
    elif _db_service is None:
        if os.environ.get("FIFTYONE_DISABLE_SERVICES", False):
            return

        try:
            _db_service = fos.DatabaseService()
            port = _db_service.port
            _connection_kwargs["port"] = port
            os.environ["FIFTYONE_PRIVATE_DATABASE_PORT"] = str(port)

        except fos.ServiceExecutableNotFound as error:
            if fou.is_32_bit():
                raise FiftyOneConfigError(
                    "MongoDB is not supported on 32-bit systems. Please "
                    "define a `database_uri` in your "
                    "`fiftyone.core.config.FiftyOneConfig` to define a "
                    "connection to your own MongoDB instance or cluster "
                )

            if fou.is_arm_mac():
                raise FiftyOneConfigError(
                    "MongoDB is not yet supported on Apple Silicon Macs. "
                    "Please define a `database_uri` in your "
                    "`fiftyone.core.config.FiftyOneConfig` to define a "
                    "connection to your own MongoDB instance or cluster"
                )

            raise error

    _client = pymongo.MongoClient(
        **_connection_kwargs, appname=foc.DATABASE_APPNAME
    )
    _validate_db_version(config, _client)

    connect(config.database_name, **_connection_kwargs)

    config = get_db_config()
    if foc.CLIENT_TYPE != config.type:
        raise ConnectionError(
            "Cannot connect to database type '%s' with client type '%s'"
            % (config.type, foc.CLIENT_TYPE)
        )


def _connect():
    global _client
    if _client is None:
        global _connection_kwargs

        _client = pymongo.MongoClient(
            **_connection_kwargs, appname=foc.DATABASE_APPNAME
        )
        connect(fo.config.database_name, **_connection_kwargs)


def _async_connect():
    global _async_client
    if _async_client is None:
        global _connection_kwargs
<<<<<<< HEAD
        _async_client = motor.motor_asyncio.AsyncIOMotorClient(
=======
        _async_client = mtr.AsyncIOMotorClient(
>>>>>>> 3a52d6f8
            **_connection_kwargs, appname=foc.DATABASE_APPNAME
        )


def delete_non_persistent_datasets_if_allowed():
    """Deletes all non-persistent datasets if and only if we are the only
    client currently connected to the database.
    """
    try:
        num_connections = len(
            list(
                _client.admin.aggregate(
                    [
                        {"$currentOp": {"allUsers": True}},
                        {"$project": {"appName": 1, "command": 1}},
                        {
                            "$match": {
                                "appName": foc.DATABASE_APPNAME,
                                "command.ismaster": 1,
                            }
                        },
                    ]
                )
            )
        )
    except:
        logger.warning(
            "Skipping automatic non-persistent dataset cleanup. This action "
            "requires read access of the 'admin' database"
        )
        return

    if num_connections <= 1:
        fod.delete_non_persistent_datasets()


def _validate_db_version(config, client):
    try:
        version = Version(client.server_info()["version"])
    except Exception as e:
        if isinstance(e, ServerSelectionTimeoutError):
            raise ConnectionError("Could not connect to `mongod`") from e

        raise RuntimeError("Failed to validate `mongod` version") from e

    if config.database_validation and version < foc.MIN_MONGODB_VERSION:
        raise RuntimeError(
            "Found `mongod` version %s, but only %s and higher are "
            "compatible. You can suppress this exception by setting your "
            "`database_validation` config parameter to `False`. See "
            "https://voxel51.com/docs/fiftyone/user_guide/config.html#configuring-a-mongodb-connection "
            "for more information" % (version, foc.MIN_MONGODB_VERSION)
        )


def aggregate(collection, pipelines):
    """Executes one or more aggregations on a collection.

    Multiple aggregations are executed using multiple threads, and their
    results are returned as lists rather than cursors.

    Args:
        collection: a ``pymongo.collection.Collection`` or
            ``motor.motor_asyncio.AsyncIOMotorCollection``
        pipelines: a MongoDB aggregation pipeline or a list of pipelines

    Returns:
        -   If a single pipeline is provided, a
            ``pymongo.command_cursor.CommandCursor`` or
            ``motor.motor_asyncio.AsyncIOMotorCommandCursor`` is returned

        -   If multiple pipelines are provided, each cursor is extracted into
            a list and the list of lists is returned
    """
    pipelines = list(pipelines)

    is_list = pipelines and not isinstance(pipelines[0], dict)
    if not is_list:
        pipelines = [pipelines]

    num_pipelines = len(pipelines)
<<<<<<< HEAD
    if isinstance(collection, motor.motor_asyncio.AsyncIOMotorCollection):
=======
    if isinstance(collection, mtr.AsyncIOMotorCollection):
>>>>>>> 3a52d6f8
        if num_pipelines == 1 and not is_list:
            return collection.aggregate(pipelines[0], allowDiskUse=True)

        return _do_async_pooled_aggregate(collection, pipelines)

    if num_pipelines == 1:
        result = collection.aggregate(pipelines[0], allowDiskUse=True)
        return [result] if is_list else result

    return _do_pooled_aggregate(collection, pipelines)


def _do_pooled_aggregate(collection, pipelines):
    # @todo: MongoDB 5.0 supports snapshots which can be used to make the
    # results consistent, i.e. read from the same point in time
    with ThreadPool(processes=len(pipelines)) as pool:
        return pool.map(
            lambda p: list(collection.aggregate(p, allowDiskUse=True)),
            pipelines,
            chunksize=1,
        )


async def _do_async_pooled_aggregate(collection, pipelines):
    return await asyncio.gather(
        *[_do_async_aggregate(collection, pipeline) for pipeline in pipelines]
    )


async def _do_async_aggregate(collection, pipeline):
    cursor = collection.aggregate(pipeline, allowDiskUse=True)
<<<<<<< HEAD
    return [doc async for doc in cursor]
=======
    return await cursor.to_list(1)
>>>>>>> 3a52d6f8


def get_db_client():
    """Returns a database client.

    Returns:
        a ``pymongo.mongo_client.MongoClient``
    """
    _connect()
    return _client


def get_db_conn():
    """Returns a connection to the database.

    Returns:
        a ``pymongo.database.Database``
    """
    _connect()
    db = _client[fo.config.database_name]
    return _apply_options(db)


def get_async_db_client():
    """Returns an async database client.

    Returns:
        a ``motor.motor_asyncio.AsyncIOMotorClient``
    """
    _async_connect()
    return _async_client


def get_async_db_conn():
    """Returns an async connection to the database.

    Returns:
        a ``motor.motor_asyncio.AsyncIOMotorDatabase``
    """
    db = get_async_db_client()[fo.config.database_name]
    return _apply_options(db)


def _apply_options(db):
    timezone = fo.config.timezone

    if not timezone or timezone.lower() == "utc":
        return db

    if timezone.lower() == "local":
        tzinfo = datetime.now().astimezone().tzinfo
    else:
        tzinfo = pytz.timezone(timezone)

    return db.with_options(
        codec_options=CodecOptions(tz_aware=True, tzinfo=tzinfo)
    )


def drop_database():
    """Drops the database."""
    _connect()
    _client.drop_database(fo.config.database_name)


def sync_database():
    """Syncs all pending database writes to disk."""
    if _client is not None:
        _client.admin.command("fsync")


def list_collections():
    """Returns a list of all collection names in the database.

    Returns:
        a list of all collection names
    """
    conn = get_db_conn()
    return list(conn.list_collection_names())


def drop_collection(collection_name):
    """Drops specified collection from the database.

    Args:
        collection_name: the collection name
    """
    conn = get_db_conn()
    conn.drop_collection(collection_name)


def drop_orphan_collections(dry_run=False):
    """Drops all orphan collections from the database.

    Orphan collections are collections that are not associated with any known
    dataset or other collections used by FiftyOne.

    Args:
        dry_run (False): whether to log the actions that would be taken but not
            perform them
    """
    conn = get_db_conn()
    _logger = _get_logger(dry_run=dry_run)

    colls_in_use = set()
    for name in list_datasets():
        dataset_dict = conn.datasets.find_one({"name": name})
        sample_coll_name = dataset_dict.get("sample_collection_name", None)
        if sample_coll_name:
            colls_in_use.add(sample_coll_name)
            colls_in_use.add("frames." + sample_coll_name)

    # Only collections with these prefixes may be deleted
    coll_prefixes = ("samples.", "frames.", "patches.", "clips.")

    for coll_name in conn.list_collection_names():
        if coll_name not in colls_in_use and any(
            coll_name.startswith(prefix) for prefix in coll_prefixes
        ):
            _logger.info("Dropping collection '%s'", coll_name)
            if not dry_run:
                conn.drop_collection(coll_name)


def drop_orphan_run_results(dry_run=False):
    """Drops all orphan run results from the database.

    Orphan run results are results that are not associated with any known
    dataset.

    Args:
        dry_run (False): whether to log the actions that would be taken but not
            perform them
    """
    conn = get_db_conn()
    _logger = _get_logger(dry_run=dry_run)

    results_in_use = set()
    for name in list_datasets():
        dataset_dict = conn.datasets.find_one({"name": name})
        results_in_use.update(_get_result_ids(dataset_dict))

    all_run_results = set(conn.fs.files.distinct("_id", {}, {}))

    orphan_results = [
        _id for _id in all_run_results if _id not in results_in_use
    ]

    if not orphan_results:
        return

    _logger.info(
        "Deleting %d orphan run result(s): %s",
        len(orphan_results),
        orphan_results,
    )
    if not dry_run:
        _delete_run_results(orphan_results)


def stream_collection(collection_name):
    """Streams the contents of the collection to stdout.

    Args:
        collection_name: the name of the collection
    """
    conn = get_db_conn()
    coll = conn[collection_name]
    objects = map(fou.pformat, coll.find({}))
    fou.stream_objects(objects)


def get_collection_stats(collection_name):
    """Sets stats about the collection.

    Args:
        collection_name: the name of the collection

    Returns:
        a stats dict
    """
    conn = get_db_conn()
    stats = dict(conn.command("collstats", collection_name))
    stats["wiredTiger"] = None
    stats["indexDetails"] = None
    return stats


def count_documents(coll, pipeline):
    result = aggregate(coll, pipeline + [{"$count": "count"}])

    try:
        return list(result)[0]["count"]
    except:
        pass

    return 0


def export_document(doc, json_path):
    """Exports the document in JSON format.

    Args:
        doc: a BSON document dict
        json_path: the path to write the JSON file
    """
    fost.write_file(json_util.dumps(doc), json_path)


def export_collection(docs, json_path, key="documents", num_docs=None):
    """Exports the collection in JSON format.

    Args:
        docs: an iteraable containing the documents to export
        json_path: the path to write the JSON file
        key ("documents"): the field name under which to store the documents
        num_docs (None): the total number of documents. If omitted, this must
            be computable via ``len(docs)``
    """
    if num_docs is None:
        num_docs = len(docs)

    fost.ensure_basedir(json_path)

    with fost.open_file(json_path, "w") as f:
        f.write('{"%s": [' % key)
        with fou.ProgressBar(total=num_docs, iters_str="docs") as pb:
            for idx, doc in pb(enumerate(docs, 1)):
                f.write(json_util.dumps(doc))
                if idx < num_docs:
                    f.write(",")

        f.write("]}")


def import_document(json_path):
    """Imports a document from JSON.

    Args:
        json_path: the path to the document

    Returns:
        a BSON document dict
    """
    with fost.open_file(json_path, "r") as f:
        return json_util.loads(f.read())


def import_collection(json_path):
    """Imports the collection from JSON.

    Args:
        json_path: the path to the collection

    Returns:
        a BSON dict
    """
    with fost.open_file(json_path, "r") as f:
        return json_util.loads(f.read())


def insert_documents(docs, coll, ordered=False):
    """Inserts a list of documents into a collection.

    The ``_id`` field of the input documents will be populated if it is not
    already set.

    Args:
        docs: the list of BSON document dicts to insert
        coll: a pymongo collection instance
        ordered (False): whether the documents must be inserted in order
    """
    try:
        for batch in fou.iter_batches(docs, 100000):  # mongodb limit
            coll.insert_many(list(batch), ordered=ordered)
    except BulkWriteError as bwe:
        msg = bwe.details["writeErrors"][0]["errmsg"]
        raise ValueError(msg) from bwe


def bulk_write(ops, coll, ordered=False):
    """Performs a batch of write operations on a collection.

    Args:
        ops: a list of pymongo operations
        coll: a pymongo collection instance
        ordered (False): whether the operations must be performed in order
    """
    try:
        for ops_batch in fou.iter_batches(ops, 100000):  # mongodb limit
            coll.bulk_write(list(ops_batch), ordered=ordered)
    except BulkWriteError as bwe:
        msg = bwe.details["writeErrors"][0]["errmsg"]
        raise ValueError(msg) from bwe


def list_datasets():
    """Returns the list of available FiftyOne datasets.

    This is a low-level implementation of dataset listing that does not call
    :meth:`fiftyone.core.dataset.list_datasets`, which is helpful if a
    database may be corrupted.

    Returns:
        a list of :class:`Dataset` names
    """
    conn = get_db_conn()
    return sorted([d["name"] for d in conn.datasets.find({})])


def delete_dataset(name, dry_run=False):
    """Deletes the dataset with the given name.

    This is a low-level implementation of deletion that does not call
    :meth:`fiftyone.core.dataset.load_dataset`, which is helpful if a dataset's
    backing document or collections are corrupted and cannot be loaded via the
    normal pathways.

    Args:
        name: the name of the dataset
        dry_run (False): whether to log the actions that would be taken but not
            perform them
    """
    conn = get_db_conn()
    _logger = _get_logger(dry_run=dry_run)

    dataset_dict = conn.datasets.find_one({"name": name})
    if not dataset_dict:
        _logger.warning("Dataset '%s' not found", name)
        return

    _logger.info("Dropping document '%s' from 'datasets' collection", name)
    if not dry_run:
        conn.datasets.delete_one({"name": name})

    if "sample_collection_name" not in dataset_dict:
        _logger.warning(
            "Cannot find sample/frame collections for dataset '%s'; stopping "
            "now. Use `drop_orphan_collections()` to cleanup any dangling "
            "collections",
            name,
        )
        return

    collections = conn.list_collection_names()

    sample_collection_name = dataset_dict["sample_collection_name"]
    if sample_collection_name in collections:
        _logger.info("Dropping collection '%s'", sample_collection_name)
        if not dry_run:
            conn.drop_collection(sample_collection_name)

    frame_collection_name = "frames." + sample_collection_name
    if frame_collection_name in collections:
        _logger.info("Dropping collection '%s'", frame_collection_name)
        if not dry_run:
            conn.drop_collection(frame_collection_name)

    delete_results = _get_result_ids(dataset_dict)

    if delete_results:
        _logger.info("Deleting %d run result(s)", len(delete_results))
        if not dry_run:
            _delete_run_results(delete_results)


def delete_annotation_run(name, anno_key, dry_run=False):
    """Deletes the annotation run with the given key from the dataset with
    the given name.

    This is a low-level implementation of deletion that does not call
    :meth:`fiftyone.core.dataset.load_dataset` or
    :meth:`fiftyone.core.collections.SampleCollection.delete_annotation_run`,
    which is helpful if a dataset's backing document or collections are
    corrupted and cannot be loaded via the normal pathways.

    Note that, as this method does not load :class:`fiftyone.core.runs.Run`
    instances, it does not call :meth:`fiftyone.core.runs.Run.cleanup`.

    Args:
        name: the name of the dataset
        anno_key: the annotation key
        dry_run (False): whether to log the actions that would be taken but not
            perform them
    """
    conn = get_db_conn()
    _logger = _get_logger(dry_run=dry_run)

    dataset_dict = conn.datasets.find_one({"name": name})
    if not dataset_dict:
        _logger.warning("Dataset '%s' not found", name)
        return

    annotation_runs = dataset_dict.get("annotation_runs", {})
    if anno_key not in annotation_runs:
        _logger.warning(
            "Dataset '%s' has no annotation run with key '%s'",
            name,
            anno_key,
        )
        return

    run_doc = annotation_runs.pop(anno_key)
    result_id = run_doc.get("results", None)

    if result_id is not None:
        _logger.info("Deleting run result '%s'", result_id)
        if not dry_run:
            _delete_run_results([result_id])

    _logger.info(
        "Deleting annotation run '%s' from dataset '%s'", anno_key, name
    )
    if not dry_run:
        conn.datasets.replace_one({"name": name}, dataset_dict)


def delete_annotation_runs(name, dry_run=False):
    """Deletes all annotation runs from the dataset with the given name.

    This is a low-level implementation of deletion that does not call
    :meth:`fiftyone.core.dataset.load_dataset` or
    :meth:`fiftyone.core.collections.SampleCollection.delete_annotation_runs`,
    which is helpful if a dataset's backing document or collections are
    corrupted and cannot be loaded via the normal pathways.

    Note that, as this method does not load :class:`fiftyone.core.runs.Run`
    instances, it does not call :meth:`fiftyone.core.runs.Run.cleanup`.

    Args:
        name: the name of the dataset
        dry_run (False): whether to log the actions that would be taken but not
            perform them
    """
    conn = get_db_conn()
    _logger = _get_logger(dry_run=dry_run)

    dataset_dict = conn.datasets.find_one({"name": name})
    if not dataset_dict:
        _logger.warning("Dataset '%s' not found", name)
        return

    anno_keys = []
    result_ids = []
    for anno_key, run_doc in dataset_dict.get("annotation_runs", {}).items():
        anno_keys.append(anno_key)

        result_id = run_doc.get("results", None)
        if result_id is not None:
            result_ids.append(result_id)

    if result_ids:
        _logger.info("Deleting %d run result(s)", len(result_ids))
        if not dry_run:
            _delete_run_results(result_ids)

    _logger.info(
        "Deleting annotation runs %s from dataset '%s'", anno_keys, name
    )
    if not dry_run:
        dataset_dict["annotation_runs"] = {}
        conn.datasets.replace_one({"name": name}, dataset_dict)


def delete_brain_run(name, brain_key, dry_run=False):
    """Deletes the brain method run with the given key from the dataset with
    the given name.

    This is a low-level implementation of deletion that does not call
    :meth:`fiftyone.core.dataset.load_dataset` or
    :meth:`fiftyone.core.collections.SampleCollection.delete_brain_run`,
    which is helpful if a dataset's backing document or collections are
    corrupted and cannot be loaded via the normal pathways.

    Note that, as this method does not load :class:`fiftyone.core.runs.Run`
    instances, it does not call :meth:`fiftyone.core.runs.Run.cleanup`.

    Args:
        name: the name of the dataset
        brain_key: the brain key
        dry_run (False): whether to log the actions that would be taken but not
            perform them
    """
    conn = get_db_conn()
    _logger = _get_logger(dry_run=dry_run)

    dataset_dict = conn.datasets.find_one({"name": name})
    if not dataset_dict:
        _logger.warning("Dataset '%s' not found", name)
        return

    brain_methods = dataset_dict.get("brain_methods", {})
    if brain_key not in brain_methods:
        _logger.warning(
            "Dataset '%s' has no brain method run with key '%s'",
            name,
            brain_key,
        )
        return

    run_doc = brain_methods.pop(brain_key)
    result_id = run_doc.get("results", None)

    if result_id is not None:
        _logger.info("Deleting run result '%s'", result_id)
        if not dry_run:
            _delete_run_results([result_id])

    _logger.info(
        "Deleting brain method run '%s' from dataset '%s'", brain_key, name
    )
    if not dry_run:
        conn.datasets.replace_one({"name": name}, dataset_dict)


def delete_brain_runs(name, dry_run=False):
    """Deletes all brain method runs from the dataset with the given name.

    This is a low-level implementation of deletion that does not call
    :meth:`fiftyone.core.dataset.load_dataset` or
    :meth:`fiftyone.core.collections.SampleCollection.delete_brain_runs`,
    which is helpful if a dataset's backing document or collections are
    corrupted and cannot be loaded via the normal pathways.

    Note that, as this method does not load :class:`fiftyone.core.runs.Run`
    instances, it does not call :meth:`fiftyone.core.runs.Run.cleanup`.

    Args:
        name: the name of the dataset
        dry_run (False): whether to log the actions that would be taken but not
            perform them
    """
    conn = get_db_conn()
    _logger = _get_logger(dry_run=dry_run)

    dataset_dict = conn.datasets.find_one({"name": name})
    if not dataset_dict:
        _logger.warning("Dataset '%s' not found", name)
        return

    brain_keys = []
    result_ids = []
    for brain_key, run_doc in dataset_dict.get("brain_methods", {}).items():
        brain_keys.append(brain_key)

        result_id = run_doc.get("results", None)
        if result_id is not None:
            result_ids.append(result_id)

    if result_ids:
        _logger.info("Deleting %d run result(s)", len(result_ids))
        if not dry_run:
            _delete_run_results(result_ids)

    _logger.info(
        "Deleting brain method runs %s from dataset '%s'",
        brain_keys,
        name,
    )
    if not dry_run:
        dataset_dict["brain_methods"] = {}
        conn.datasets.replace_one({"name": name}, dataset_dict)


def delete_evaluation(name, eval_key, dry_run=False):
    """Deletes the evaluation run with the given key from the dataset with the
    given name.

    This is a low-level implementation of deletion that does not call
    :meth:`fiftyone.core.dataset.load_dataset` or
    :meth:`fiftyone.core.collections.SampleCollection.delete_evaluation`,
    which is helpful if a dataset's backing document or collections are
    corrupted and cannot be loaded via the normal pathways.

    Note that, as this method does not load :class:`fiftyone.core.runs.Run`
    instances, it does not call :meth:`fiftyone.core.runs.Run.cleanup`.

    Args:
        name: the name of the dataset
        eval_key: the evaluation key
        dry_run (False): whether to log the actions that would be taken but not
            perform them
    """
    conn = get_db_conn()
    _logger = _get_logger(dry_run=dry_run)

    dataset_dict = conn.datasets.find_one({"name": name})
    if not dataset_dict:
        _logger.warning("Dataset '%s' not found", name)
        return

    evaluations = dataset_dict.get("evaluations", {})
    if eval_key not in evaluations:
        _logger.warning(
            "Dataset '%s' has no evaluation with key '%s'", name, eval_key
        )
        return

    run_doc = evaluations.pop(eval_key)
    result_id = run_doc.get("results", None)

    if result_id is not None:
        _logger.info("Deleting run result '%s'", result_id)
        if not dry_run:
            _delete_run_results([result_id])

    _logger.info("Deleting evaluation '%s' from dataset '%s'", eval_key, name)
    if not dry_run:
        conn.datasets.replace_one({"name": name}, dataset_dict)


def delete_evaluations(name, dry_run=False):
    """Deletes all evaluations from the dataset with the given name.

    This is a low-level implementation of deletion that does not call
    :meth:`fiftyone.core.dataset.load_dataset` or
    :meth:`fiftyone.core.collections.SampleCollection.delete_evaluations`,
    which is helpful if a dataset's backing document or collections are
    corrupted and cannot be loaded via the normal pathways.

    Note that, as this method does not load :class:`fiftyone.core.runs.Run`
    instances, it does not call :meth:`fiftyone.core.runs.Run.cleanup`.

    Args:
        name: the name of the dataset
        dry_run (False): whether to log the actions that would be taken but not
            perform them
    """
    conn = get_db_conn()
    _logger = _get_logger(dry_run=dry_run)

    dataset_dict = conn.datasets.find_one({"name": name})
    if not dataset_dict:
        _logger.warning("Dataset '%s' not found", name)
        return

    eval_keys = []
    result_ids = []
    for eval_key, run_doc in dataset_dict.get("evaluations", {}).items():
        eval_keys.append(eval_key)

        result_id = run_doc.get("results", None)
        if result_id is not None:
            result_ids.append(result_id)

    if result_ids:
        _logger.info("Deleting %d run result(s)", len(result_ids))
        if not dry_run:
            _delete_run_results(result_ids)

    _logger.info("Deleting evaluations %s from dataset '%s'", eval_keys, name)
    if not dry_run:
        dataset_dict["evaluations"] = {}
        conn.datasets.replace_one({"name": name}, dataset_dict)


def _get_logger(dry_run=False):
    if dry_run:
        return _DryRunLoggerAdapter(logger, {})

    return logger


class _DryRunLoggerAdapter(logging.LoggerAdapter):
    def process(self, msg, kwargs):
        msg = "(dry run) " + msg
        return msg, kwargs


def _get_result_ids(dataset_dict):
    result_ids = []

    for run_doc in dataset_dict.get("annotation_runs", {}).values():
        result_id = run_doc.get("results", None)
        if result_id is not None:
            result_ids.append(result_id)

    for run_doc in dataset_dict.get("brain_methods", {}).values():
        result_id = run_doc.get("results", None)
        if result_id is not None:
            result_ids.append(result_id)

    for run_doc in dataset_dict.get("evaluations", {}).values():
        result_id = run_doc.get("results", None)
        if result_id is not None:
            result_ids.append(result_id)

    return result_ids


def _delete_run_results(result_ids):
    conn = get_db_conn()

    # Delete from GridFS
    conn.fs.files.delete_many({"_id": {"$in": result_ids}})
    conn.fs.chunks.delete_many({"files_id": {"$in": result_ids}})<|MERGE_RESOLUTION|>--- conflicted
+++ resolved
@@ -15,12 +15,8 @@
 from bson.codec_options import CodecOptions
 from mongoengine import connect
 import mongoengine.errors as moe
-<<<<<<< HEAD
-import motor.motor_asyncio
-=======
 import motor.motor_asyncio as mtr
 
->>>>>>> 3a52d6f8
 from packaging.version import Version
 import pymongo
 from pymongo.errors import BulkWriteError, ServerSelectionTimeoutError
@@ -198,7 +194,6 @@
     global _client
     if _client is None:
         global _connection_kwargs
-
         _client = pymongo.MongoClient(
             **_connection_kwargs, appname=foc.DATABASE_APPNAME
         )
@@ -209,11 +204,7 @@
     global _async_client
     if _async_client is None:
         global _connection_kwargs
-<<<<<<< HEAD
-        _async_client = motor.motor_asyncio.AsyncIOMotorClient(
-=======
         _async_client = mtr.AsyncIOMotorClient(
->>>>>>> 3a52d6f8
             **_connection_kwargs, appname=foc.DATABASE_APPNAME
         )
 
@@ -295,11 +286,7 @@
         pipelines = [pipelines]
 
     num_pipelines = len(pipelines)
-<<<<<<< HEAD
-    if isinstance(collection, motor.motor_asyncio.AsyncIOMotorCollection):
-=======
     if isinstance(collection, mtr.AsyncIOMotorCollection):
->>>>>>> 3a52d6f8
         if num_pipelines == 1 and not is_list:
             return collection.aggregate(pipelines[0], allowDiskUse=True)
 
@@ -331,11 +318,7 @@
 
 async def _do_async_aggregate(collection, pipeline):
     cursor = collection.aggregate(pipeline, allowDiskUse=True)
-<<<<<<< HEAD
-    return [doc async for doc in cursor]
-=======
     return await cursor.to_list(1)
->>>>>>> 3a52d6f8
 
 
 def get_db_client():
