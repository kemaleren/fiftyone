--- conflicted
+++ resolved
@@ -51,11 +51,8 @@
 from functools import wraps
 import json
 import numbers
-<<<<<<< HEAD
 import random
-=======
 import os
->>>>>>> b6c5f257
 
 from bson import json_util
 from bson.binary import Binary
@@ -595,7 +592,8 @@
 
             if value is None:
                 value = self._get_default(self.default_fields[field_name])
-            elif field_name == "filepath":
+
+            if field_name == "filepath":
                 value = os.path.abspath(os.path.expanduser(value))
 
             self._data[field_name] = value
