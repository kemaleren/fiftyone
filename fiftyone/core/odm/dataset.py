--- conflicted
+++ resolved
@@ -37,11 +37,8 @@
     subfield=None,
     fields=None,
     db_field=None,
-<<<<<<< HEAD
-=======
     description=None,
     info=None,
->>>>>>> 81f215de
     **kwargs,
 ):
     """Creates the field defined by the given specification.
@@ -70,11 +67,8 @@
             ``ftype`` is :class:`fiftyone.core.fields.EmbeddedDocumentField`
         db_field (None): the database field to store this field in. By default,
             ``name`` is used
-<<<<<<< HEAD
-=======
         description (None): an optional description
         info (None): an optional info dict
->>>>>>> 81f215de
 
     Returns:
         a :class:`fiftyone.core.fields.Field`
@@ -86,13 +80,9 @@
             db_field = name
 
     # All user-defined fields are nullable
-<<<<<<< HEAD
-    field_kwargs = dict(null=True, db_field=db_field)
-=======
     field_kwargs = dict(
         null=True, db_field=db_field, description=description, info=info
     )
->>>>>>> 81f215de
     field_kwargs.update(kwargs)
 
     if fields is not None:
@@ -105,11 +95,7 @@
         if subfield is not None:
             if inspect.isclass(subfield):
                 if issubclass(subfield, EmbeddedDocumentField):
-<<<<<<< HEAD
-                    subfield = subfield(document_type=embedded_doc_type)
-=======
                     subfield = subfield(embedded_doc_type)
->>>>>>> 81f215de
                 else:
                     subfield = subfield()
 
@@ -154,17 +140,10 @@
     ftype = StringField()
     embedded_doc_type = StringField(null=True)
     subfield = StringField(null=True)
-<<<<<<< HEAD
-    fields = ListField(
-        EmbeddedDocumentField(document_type="SampleFieldDocument")
-    )
-    db_field = StringField(null=True)
-=======
     fields = ListField(EmbeddedDocumentField("SampleFieldDocument"))
     db_field = StringField(null=True)
     description = StringField(null=True)
     info = DictField(null=True)
->>>>>>> 81f215de
 
     def to_field(self):
         """Creates the :class:`fiftyone.core.fields.Field` specified by this
@@ -194,11 +173,8 @@
             subfield=subfield,
             fields=fields,
             db_field=self.db_field,
-<<<<<<< HEAD
-=======
             description=self.description,
             info=self.info,
->>>>>>> 81f215de
         )
 
     @classmethod
@@ -224,11 +200,8 @@
             subfield=cls._get_attr_repr(field, "field"),
             fields=cls._get_field_documents(field),
             db_field=field.db_field,
-<<<<<<< HEAD
-=======
             description=field.description,
             info=field.info,
->>>>>>> 81f215de
         )
 
     @staticmethod
