"""
Documents that track datasets and their sample schemas in the database.

| Copyright 2017-2022, Voxel51, Inc.
| `voxel51.com <https://voxel51.com/>`_
|
"""
import inspect

import eta.core.utils as etau

from mongoengine.fields import StringField as MongoStringField

from fiftyone.core.fields import (
    Field,
    ArrayField,
    BooleanField,
    ClassesField,
    DateTimeField,
    DictField,
    EmbeddedDocumentField,
    EmbeddedDocumentListField,
    IntField,
    ListField,
    ObjectIdField,
    ReferenceField,
    StringField,
    TargetsField,
)

from .document import Document
from .embedded_document import EmbeddedDocument, BaseEmbeddedDocument
from .runs import RunDocument
from .views import ViewDocument


def create_field(
    name,
    ftype,
    embedded_doc_type=None,
    subfield=None,
    db_field=None,
    fields=None,
    parent=None,
    **field_kwargs
):
    """Creates the :class:`fiftyone.core.fields.Field` instance defined by the
    given specification.

    .. note::

        This method is used exclusively to create user-defined (non-default)
        fields. Any parameters accepted here must be stored on
        :class:`SampleFieldDocument` or else datasets will "lose" any
        additional decorations when they are loaded from the database.

    Args:
        name: the field name
        ftype: the field type to create. Must be a subclass of
            :class:`fiftyone.core.fields.Field`
        embedded_doc_type (None): the
            :class:`fiftyone.core.odm.BaseEmbeddedDocument` type of the field.
            Only applicable when ``ftype`` is
            :class:`fiftyone.core.fields.EmbeddedDocumentField`
        subfield (None): the :class:`fiftyone.core.fields.Field` type of the
            contained field. Only applicable when ``ftype`` is
            :class:`fiftyone.core.fields.ListField` or
            :class:`fiftyone.core.fields.DictField`
        db_field (None): the database field to store this field in. By default,
            ``name`` is used
        fields (None): the subfields of the
            :class:`fiftyone.core.fields.EmbeddedDocumentField`
            Only applicable when ``ftype`` is
            :class:`fiftyone.core.fields.EmbeddedDocumentField`
        parent (None): a parent
        **field_kwargs: mongoengine field kwargs

    Returns:
        a :class:`fiftyone.core.fields.Field` instance
    """
    if db_field is None:
        if issubclass(ftype, ObjectIdField) and not name.startswith("_"):
            db_field = "_" + name
        else:
            db_field = name

    # All user-defined fields are nullable
    kwargs = dict(null=True, db_field=db_field)
    kwargs.update(field_kwargs)

    if fields is not None:
        for idx, value in enumerate(fields):
            if isinstance(value, (Field, MongoStringField)):
                continue

            fields[idx] = create_field(**value)

    if issubclass(ftype, (ListField, DictField)):
        if subfield is not None:
            if inspect.isclass(subfield):
                if issubclass(subfield, EmbeddedDocumentField):
                    subfield = create_field(
                        name,
                        subfield,
                        embedded_doc_type=embedded_doc_type,
                        fields=fields or [],
                        parent=parent,
                    )
                else:
                    subfield = subfield()

                subfield.name = name

            if not isinstance(subfield, Field):
                raise ValueError(
                    "Invalid subfield type %s; must be a subclass of %s"
                    % (type(subfield), Field)
                )

            kwargs["field"] = subfield

    if issubclass(ftype, EmbeddedDocumentField):
        if embedded_doc_type is None or not issubclass(
            embedded_doc_type, BaseEmbeddedDocument
        ):
            raise ValueError(
                "Invalid embedded_doc_type %s; must be a subclass of %s"
                % (embedded_doc_type, BaseEmbeddedDocument)
            )

        kwargs.update(
            {"document_type": embedded_doc_type, "fields": fields or []}
        )

    field = ftype(**kwargs)
    field.name = name

    return field


class SampleFieldDocument(EmbeddedDocument):
    """Description of a sample field."""

    # strict=False lets this class ignore unknown fields from other versions
    meta = {"strict": False}

    name = StringField()
    ftype = StringField()
    subfield = StringField(null=True)
    embedded_doc_type = StringField(null=True)
    db_field = StringField(null=True)
    fields = ListField(
        EmbeddedDocumentField(document_type="SampleFieldDocument")
    )

    def to_field(self):
        """Creates the :class:`fiftyone.core.fields.Field` specified by this
        document.

        Returns:
            a :class:`fiftyone.core.fields.Field`
        """
        ftype = etau.get_class(self.ftype)

        embedded_doc_type = self.embedded_doc_type
        if embedded_doc_type is not None:
            embedded_doc_type = etau.get_class(embedded_doc_type)

        subfield = self.subfield
        if subfield is not None:
            subfield = etau.get_class(subfield)

        fields = None
        if self.fields is not None:
            fields = [field_doc.to_field() for field_doc in list(self.fields)]

        return create_field(
            self.name,
            ftype,
            embedded_doc_type=embedded_doc_type,
            subfield=subfield,
            db_field=self.db_field,
            fields=fields,
        )

    @classmethod
    def from_field(cls, field):
        """Creates a :class:`SampleFieldDocument` for a field.

        Args:
            field: a :class:`fiftyone.core.fields.Field` instance

        Returns:
            a :class:`SampleFieldDocument`
        """
        embedded_doc_type = cls._get_attr_repr(field, "document_type")
        if isinstance(field, (ListField, DictField)) and field.field:
            embedded_doc_type = cls._get_attr_repr(
                field.field, "document_type"
            )

        return cls(
            name=field.name,
            ftype=etau.get_class_name(field),
            subfield=cls._get_attr_repr(field, "field"),
            embedded_doc_type=embedded_doc_type,
            db_field=field.db_field,
            fields=cls._get_field_documents(field),
        )

    def matches_field(self, field):
        """Determines whether this sample field matches the given field.

        Args:
            field: a :class:`fiftyone.core.fields.Field` instance

        Returns:
            True/False
        """
        if self.name != field.name:
            return False

        if self.ftype != etau.get_class_name(field):
            return False

        if self.subfield and self.subfield != etau.get_class_name(field.field):
            return False

        if (
            self.embedded_doc_type
            and self.embedded_doc_type
            != etau.get_class_name(field.document_type)
        ):
            return False

        if self.db_field != field.db_field:
            return False

        cur_fields = {f.name: f for f in list(getattr(self, "fields", []))}
        fields = {f.name: f for f in getattr(field, "fields", [])}
        if cur_fields and fields:
            if len(fields) != len(cur_fields):
                return False

            if any([name not in cur_fields for name in fields]):
                return False

            return any(
                [not cur_fields[name].matches(fields[name]) for name in fields]
            )

        return True

    def merge_doc(self, other):
        if self.ftype != other.ftype:
            raise TypeError("Cannot merge")

        if other.ftype == etau.get_class_name(ListField):
            if (
                self.subfield
                and other.subfield
                and self.subfield != other.subfield
            ):
                raise TypeError("Cannot merge")

            self.subfield = other.subfield or self.subfield

        if self.name == other.name and self.db_field is None:
            self.db_field = other.db_field or self.db_field

        embedded_doc = etau.get_class_name(EmbeddedDocumentField)
        if other.ftype == embedded_doc or self.subfield == embedded_doc:
            if (
                self.embedded_doc_type
                and other.embedded_doc_type
                and self.embedded_doc_type != other.embedded_doc_type
            ):
                raise TypeError("Cannot merge")

            self.embedded_doc_type = (
                other.embedded_doc_type or self.embedded_doc_type
            )

            others = {f.name: f for f in other.fields}

            new = []
            for i, field in enumerate(self.fields):
                if field.name in others:
                    self.fields[i] = field.merge_doc(others[field.name])
                else:
                    new.append(field)

            self.fields = self.fields + new

        return self

    @staticmethod
    def _get_attr_repr(field, attr_name):
        attr = getattr(field, attr_name, None)
        return etau.get_class_name(attr) if attr else None

    @classmethod
    def _get_field_documents(cls, field):
        if isinstance(field, ListField):
            field = field.field

        if not isinstance(field, EmbeddedDocumentField):
            return None

        if not hasattr(field, "fields"):
            return None

        return [
            cls.from_field(value)
            for value in field.get_field_schema().values()
        ]


class SidebarGroupDocument(EmbeddedDocument):
    """Description of a sidebar group in the App.

    Args:
        name: the name of the sidebar group
        paths: the list of ``field`` or ``embedded.field.name`` paths in the
            group
    """

    # strict=False lets this class ignore unknown fields from other versions
    meta = {"strict": False}

    name = StringField(required=True)
    paths = ListField(StringField(), default=[])


class KeypointSkeleton(EmbeddedDocument):
    """Description of a keypoint skeleton.

    Keypoint skeletons can be associated with
    :class:`fiftyone.core.labels.Keypoint` or
    :class:`fiftyone.core.labels.Keypoints` fields whose
    :attr:`points <fiftyone.core.labels.Keypoint.points>` attributes all
    contain a fixed number of semantically ordered points.

    The ``edges`` argument contains lists of integer indexes that define the
    connectivity of the points in the skeleton, and the optional ``labels``
    argument defines the label strings for each node in the skeleton.

    For example, the skeleton below is defined by edges between the following
    nodes::

        left hand <-> left shoulder <-> right shoulder <-> right hand
        left eye <-> right eye <-> mouth

    Example::

        import fiftyone as fo

        # A skeleton for an object made of 7 points
        skeleton = fo.KeypointSkeleton(
            labels=[
                "left hand" "left shoulder", "right shoulder", "right hand",
                "left eye", "right eye", "mouth",
            ],
            edges=[[0, 1, 2, 3], [4, 5, 6]],
        )

    Args:
        labels (None): an optional list of label strings for each node
        edges: a list of lists of integer indexes defining the connectivity
            between nodes
    """

    # strict=False lets this class ignore unknown fields from other versions
    meta = {"strict": False}

    labels = ListField(StringField(), null=True)
    edges = ListField(ListField(IntField()))


class DatasetAppConfig(EmbeddedDocument):
    """Dataset-specific settings that customize how a dataset is visualized in
    the App.

    Args:
        media_fields (["filepath"]): the list of sample fields that contain
            media and should be available to choose from the App's settings
            menus
        grid_media_field ("filepath"): the default sample field from which to
            serve media in the App's grid view
        modal_media_field ("filepath"): the default sample field from which to
            serve media in the App's modal view
        sidebar_groups (None): an optional list of
            :class:`SidebarGroupDocument` describing sidebar groups to create
            in the App
        plugins ({}): an optional dict mapping plugin names to plugin
            configuration dicts. Builtin plugins include:

            -   ``"map"``: See the :ref:`map plugin docs <app-map-tab>` for
                supported options
            -   ``"point-cloud"``: See the
                :ref:`3D visualizer docs <3d-visualizer-config>` for supported
                options
    """

    media_fields = ListField(StringField(), default=["filepath"])
    grid_media_field = StringField(default="filepath")
    modal_media_field = StringField(default="filepath")
    sidebar_groups = ListField(
        EmbeddedDocumentField(document_type=SidebarGroupDocument), default=None
    )
    plugins = DictField()

    def is_custom(self):
        """Determines whether this app config differs from the default one.

        Returns:
            True/False
        """
        return self != self.__class__()

    def _delete_path(self, path):
        if self.sidebar_groups:
            for sidebar_group in self.sidebar_groups:
                _delete_path(sidebar_group.paths, path)

        _delete_path(self.media_fields, path)

        if _matches_path(self.grid_media_field, path):
            self.grid_media_field = "filepath"

        if _matches_path(self.modal_media_field, path):
            self.modal_media_field = "filepath"

    def _delete_paths(self, paths):
        for path in paths:
            self._delete_path(path)

    def _rename_path(self, path, new_path):
        if self.sidebar_groups:
            for sidebar_group in self.sidebar_groups:
                _rename_path(sidebar_group.paths, path, new_path)

        _rename_path(self.media_fields, path, new_path)

        if _matches_path(self.grid_media_field, path):
            self.grid_media_field = _update_path(
                self.grid_media_field, path, new_path
            )

        if _matches_path(self.modal_media_field, path):
            self.modal_media_field = _update_path(
                self.modal_media_field, path, new_path
            )

    def _rename_paths(self, paths, new_paths):
        for path, new_path in zip(paths, new_paths):
            self._rename_path(path, new_path)


def _delete_path(paths, path):
    del_inds = []
    for idx, p in enumerate(paths):
        if _matches_path(p, path):
            del_inds.append(idx)

    for idx in sorted(del_inds, reverse=True):
        del paths[idx]


def _rename_path(paths, path, new_path):
    for idx, p in enumerate(paths):
        if _matches_path(p, path):
            paths[idx] = _update_path(p, path, new_path)


def _matches_path(p, path):
    return p == path or p.startswith(path + ".")


def _update_path(p, path, new_path):
    return new_path + p[len(path) :]


class DatasetDocument(Document):
    """Backing document for datasets."""

    # strict=False lets this class ignore unknown fields from other versions
    meta = {"collection": "datasets", "strict": False}

    name = StringField(unique=True, required=True)
    version = StringField(required=True, null=True)
    created_at = DateTimeField()
    last_loaded_at = DateTimeField()
    sample_collection_name = StringField(unique=True, required=True)
    frame_collection_name = StringField()
    persistent = BooleanField(default=False)
    media_type = StringField()
    group_field = StringField()
    group_media_types = DictField(StringField())
    default_group_slice = StringField()
    tags = ListField(StringField())
    info = DictField()
    app_config = EmbeddedDocumentField(document_type=DatasetAppConfig)
    classes = DictField(ClassesField())
    default_classes = ClassesField()
    mask_targets = DictField(TargetsField())
    default_mask_targets = TargetsField()
    skeletons = DictField(
        EmbeddedDocumentField(document_type=KeypointSkeleton)
    )
    default_skeleton = EmbeddedDocumentField(document_type=KeypointSkeleton)
    sample_fields = EmbeddedDocumentListField(
        document_type=SampleFieldDocument
    )
    frame_fields = EmbeddedDocumentListField(document_type=SampleFieldDocument)
<<<<<<< HEAD
    annotation_runs = DictField(ReferenceField(RunDocument))
    brain_methods = DictField(ReferenceField(RunDocument))
    evaluations = DictField(ReferenceField(RunDocument))
    views = ListField(ReferenceField(ViewDocument))
    app_sidebar_groups = ListField(
        EmbeddedDocumentField(document_type=SidebarGroupDocument), default=None
    )
=======
    annotation_runs = DictField(
        EmbeddedDocumentField(document_type=RunDocument)
    )
    brain_methods = DictField(EmbeddedDocumentField(document_type=RunDocument))
    evaluations = DictField(EmbeddedDocumentField(document_type=RunDocument))
>>>>>>> 3aaeb80b
<|MERGE_RESOLUTION|>--- conflicted
+++ resolved
@@ -513,18 +513,7 @@
         document_type=SampleFieldDocument
     )
     frame_fields = EmbeddedDocumentListField(document_type=SampleFieldDocument)
-<<<<<<< HEAD
     annotation_runs = DictField(ReferenceField(RunDocument))
     brain_methods = DictField(ReferenceField(RunDocument))
     evaluations = DictField(ReferenceField(RunDocument))
-    views = ListField(ReferenceField(ViewDocument))
-    app_sidebar_groups = ListField(
-        EmbeddedDocumentField(document_type=SidebarGroupDocument), default=None
-    )
-=======
-    annotation_runs = DictField(
-        EmbeddedDocumentField(document_type=RunDocument)
-    )
-    brain_methods = DictField(EmbeddedDocumentField(document_type=RunDocument))
-    evaluations = DictField(EmbeddedDocumentField(document_type=RunDocument))
->>>>>>> 3aaeb80b
+    views = ListField(ReferenceField(ViewDocument))