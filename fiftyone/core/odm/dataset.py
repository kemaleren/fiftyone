"""
Documents that track datasets and their sample schemas in the database.

| Copyright 2017-2022, Voxel51, Inc.
| `voxel51.com <https://voxel51.com/>`_
|
"""
import eta.core.utils as etau

from fiftyone.core.fields import (
    BooleanField,
    ClassesField,
    DateTimeField,
    DictField,
    EmbeddedDocumentField,
    EmbeddedDocumentListField,
    FloatField,
    IntField,
    ListField,
    ObjectIdField,
    ReferenceField,
    StringField,
    TargetsField,
)
import fiftyone.core.utils as fou

from .document import Document
from .embedded_document import EmbeddedDocument
from .runs import RunDocument
from .views import SavedViewDocument
from .utils import create_field

fol = fou.lazy_import("fiftyone.core.labels")
fom = fou.lazy_import("fiftyone.core.metadata")


class SampleFieldDocument(EmbeddedDocument):
    """Description of a sample field."""

    # strict=False lets this class ignore unknown fields from other versions
    meta = {"strict": False}

    name = StringField()
    ftype = StringField()
    embedded_doc_type = StringField(null=True)
    subfield = StringField(null=True)
    fields = ListField(EmbeddedDocumentField("SampleFieldDocument"))
    db_field = StringField(null=True)
    description = StringField(null=True)
    info = DictField(null=True)

    def to_field(self):
        """Creates the :class:`fiftyone.core.fields.Field` specified by this
        document.

        Returns:
            a :class:`fiftyone.core.fields.Field`
        """
        ftype = etau.get_class(self.ftype)

        embedded_doc_type = self.embedded_doc_type
        if embedded_doc_type is not None:
            embedded_doc_type = etau.get_class(embedded_doc_type)

        subfield = self.subfield
        if subfield is not None:
            subfield = etau.get_class(subfield)

        fields = None
        if self.fields is not None:
            fields = [field_doc.to_field() for field_doc in list(self.fields)]

        return create_field(
            self.name,
            ftype,
            embedded_doc_type=embedded_doc_type,
            subfield=subfield,
            fields=fields,
            db_field=self.db_field,
            description=self.description,
            info=self.info,
        )

    @classmethod
    def from_field(cls, field):
        """Creates a :class:`SampleFieldDocument` for a field.

        Args:
            field: a :class:`fiftyone.core.fields.Field` instance

        Returns:
            a :class:`SampleFieldDocument`
        """
        embedded_doc_type = cls._get_attr_repr(field, "document_type")
        if isinstance(field, (ListField, DictField)) and field.field:
            embedded_doc_type = cls._get_attr_repr(
                field.field, "document_type"
            )

        return cls(
            name=field.name,
            ftype=etau.get_class_name(field),
            embedded_doc_type=embedded_doc_type,
            subfield=cls._get_attr_repr(field, "field"),
            fields=cls._get_field_documents(field),
            db_field=field.db_field,
            description=field.description,
            info=field.info,
        )

    @staticmethod
    def _get_attr_repr(field, attr_name):
        attr = getattr(field, attr_name, None)
        return etau.get_class_name(attr) if attr else None

    @classmethod
    def _get_field_documents(cls, field):
        if isinstance(field, ListField):
            field = field.field

        if not isinstance(field, EmbeddedDocumentField):
            return None

        return [
            cls.from_field(value)
            for value in field.get_field_schema().values()
        ]


class SidebarGroupDocument(EmbeddedDocument):
    """Description of a sidebar group in the App.

    Args:
        name: the name of the sidebar group
        paths ([]): the list of ``field`` or ``embedded.field.name`` paths in
            the group
        expanded (None): whether this group should be expanded by default
    """

    # strict=False lets this class ignore unknown fields from other versions
    meta = {"strict": False}

    name = StringField(required=True)
    paths = ListField(StringField(), default=[])
    expanded = BooleanField(default=None)


class KeypointSkeleton(EmbeddedDocument):
    """Description of a keypoint skeleton.

    Keypoint skeletons can be associated with
    :class:`fiftyone.core.labels.Keypoint` or
    :class:`fiftyone.core.labels.Keypoints` fields whose
    :attr:`points <fiftyone.core.labels.Keypoint.points>` attributes all
    contain a fixed number of semantically ordered points.

    The ``edges`` argument contains lists of integer indexes that define the
    connectivity of the points in the skeleton, and the optional ``labels``
    argument defines the label strings for each node in the skeleton.

    For example, the skeleton below is defined by edges between the following
    nodes::

        left hand <-> left shoulder <-> right shoulder <-> right hand
        left eye <-> right eye <-> mouth

    Example::

        import fiftyone as fo

        # A skeleton for an object made of 7 points
        skeleton = fo.KeypointSkeleton(
            labels=[
                "left hand" "left shoulder", "right shoulder", "right hand",
                "left eye", "right eye", "mouth",
            ],
            edges=[[0, 1, 2, 3], [4, 5, 6]],
        )

    Args:
        labels (None): an optional list of label strings for each node
        edges: a list of lists of integer indexes defining the connectivity
            between nodes
    """

    # strict=False lets this class ignore unknown fields from other versions
    meta = {"strict": False}

    labels = ListField(StringField(), null=True)
    edges = ListField(ListField(IntField()))


class DatasetAppConfig(EmbeddedDocument):
    """Dataset-specific settings that customize how a dataset is visualized in
    the App.

    Args:
        media_fields (["filepath"]): the list of sample fields that contain
            media and should be available to choose from the App's settings
            menus
        grid_media_field ("filepath"): the default sample field from which to
            serve media in the App's grid view
        modal_media_field ("filepath"): the default sample field from which to
            serve media in the App's modal view
        sidebar_mode (None): an optional default mode for the App sidebar.
            Supported values are ``("all", "best", "fast")``
        sidebar_groups (None): an optional list of
            :class:`SidebarGroupDocument` describing sidebar groups to use in
            the App
        plugins ({}): an optional dict mapping plugin names to plugin
            configuration dicts. Builtin plugins include:

            -   ``"map"``: See the :ref:`map plugin docs <app-map-tab>` for
                supported options
            -   ``"point-cloud"``: See the
                :ref:`3D visualizer docs <3d-visualizer-config>` for supported
                options
    """

    # strict=False lets this class ignore unknown fields from other versions
    meta = {"strict": False}

    media_fields = ListField(StringField(), default=["filepath"])
    grid_media_field = StringField(default="filepath")
    modal_media_field = StringField(default="filepath")
    sidebar_mode = StringField(default=None)
    sidebar_groups = ListField(
        EmbeddedDocumentField(SidebarGroupDocument), default=None
    )
    plugins = DictField()

    @staticmethod
    def default_sidebar_groups(sample_collection):
        """Generates the default ``sidebar_groups`` for the given collection.

        Examples::

            import fiftyone as fo
            import fiftyone.zoo as foz

            dataset = foz.load_zoo_dataset("quickstart")

            sidebar_groups = fo.DatasetAppConfig.default_sidebar_groups(dataset)
            dataset.app_config.sidebar_groups = sidebar_groups
            print(dataset.app_config)

        Args:
            sample_collection: a
                :class:`fiftyone.core.collections.SampleCollection`

        Returns:
            a list of :class:`SidebarGroupDocument` instances
        """
        return _make_default_sidebar_groups(sample_collection)

    def is_custom(self):
        """Determines whether this app config differs from the default one.

        Returns:
            True/False
        """
        return self != self.__class__()

    def _delete_path(self, path):
        if self.sidebar_groups:
            for sidebar_group in self.sidebar_groups:
                _delete_path(sidebar_group.paths, path)

        _delete_path(self.media_fields, path)

        if _matches_path(self.grid_media_field, path):
            self.grid_media_field = "filepath"

        if _matches_path(self.modal_media_field, path):
            self.modal_media_field = "filepath"

    def _delete_paths(self, paths):
        for path in paths:
            self._delete_path(path)

    def _rename_path(self, path, new_path):
        if self.sidebar_groups:
            for sidebar_group in self.sidebar_groups:
                _rename_path(sidebar_group.paths, path, new_path)

        _rename_path(self.media_fields, path, new_path)

        if _matches_path(self.grid_media_field, path):
            self.grid_media_field = _update_path(
                self.grid_media_field, path, new_path
            )

        if _matches_path(self.modal_media_field, path):
            self.modal_media_field = _update_path(
                self.modal_media_field, path, new_path
            )

    def _rename_paths(self, paths, new_paths):
        for path, new_path in zip(paths, new_paths):
            self._rename_path(path, new_path)


def _make_default_sidebar_groups(sample_collection):
    # Possible sidebar groups
    metadata = []
    labels = []
    frame_labels = []
    custom = []
    primitives = []
    other = []

    # Parse sample fields
    schema = sample_collection.get_field_schema()
    _parse_schema(
        schema,
        metadata,
        labels,
        frame_labels,
        custom,
        primitives,
        other,
    )

    # Parse frame fields
    if sample_collection._contains_videos():
        schema = sample_collection.get_frame_field_schema()
        _parse_schema(
            schema,
            metadata,
            labels,
            frame_labels,
            custom,
            primitives,
            other,
            frames=True,
        )

    sidebar_groups = [
        SidebarGroupDocument(name="tags"),
        SidebarGroupDocument(name="label tags"),
        SidebarGroupDocument(name="metadata", paths=metadata),
        SidebarGroupDocument(name="labels", paths=labels),
    ]

    if frame_labels:
        sidebar_groups.append(
            SidebarGroupDocument(name="frame labels", paths=frame_labels)
        )

    for name, paths in custom:
        sidebar_groups.append(SidebarGroupDocument(name=name, paths=paths))

    sidebar_groups.append(
        SidebarGroupDocument(name="primitives", paths=primitives)
    )

    if other:
        sidebar_groups.append(SidebarGroupDocument(name="other", paths=other))

    return sidebar_groups


def _parse_schema(
    schema,
    metadata,
    labels,
    frame_labels,
    custom,
    primitives,
    other,
    frames=False,
):
    for name, field in schema.items():
        if frames:
            name = "frames." + name
        else:
            if name == "tags":
                continue

        if isinstance(field, EmbeddedDocumentField):
            if issubclass(field.document_type, fol.Label):
                if frames:
                    frame_labels.append(name)
                else:
                    labels.append(name)
            else:
                paths = [
                    name + "." + n for n in field.get_field_schema().keys()
                ]
                if issubclass(field.document_type, fom.Metadata):
                    metadata.extend(paths)
                else:
                    custom.append((name, paths))
        elif isinstance(
            field,
            (ObjectIdField, IntField, FloatField, StringField, BooleanField),
        ):
            if frames:
                other.append(name)
            else:
                primitives.append(name)
        else:
            other.append(name)


def _delete_path(paths, path):
    del_inds = []
    for idx, p in enumerate(paths):
        if _matches_path(p, path):
            del_inds.append(idx)

    for idx in sorted(del_inds, reverse=True):
        del paths[idx]


def _rename_path(paths, path, new_path):
    for idx, p in enumerate(paths):
        if _matches_path(p, path):
            paths[idx] = _update_path(p, path, new_path)


def _matches_path(p, path):
    return p == path or p.startswith(path + ".")


def _update_path(p, path, new_path):
    return new_path + p[len(path) :]


class DatasetDocument(Document):
    """Backing document for datasets."""

    # strict=False lets this class ignore unknown fields from other versions
    meta = {"collection": "datasets", "strict": False}

    name = StringField(unique=True, required=True)
    slug = StringField()
    version = StringField(required=True, null=True)
    created_at = DateTimeField()
    last_loaded_at = DateTimeField()
    sample_collection_name = StringField(unique=True, required=True)
    frame_collection_name = StringField()
    persistent = BooleanField(default=False)
    media_type = StringField()
    group_field = StringField()
    group_media_types = DictField(StringField())
    default_group_slice = StringField()
    tags = ListField(StringField())
    description = StringField()
    info = DictField()
    app_config = EmbeddedDocumentField(
        DatasetAppConfig, default=DatasetAppConfig
    )
    classes = DictField(ClassesField())
    default_classes = ClassesField()
    mask_targets = DictField(TargetsField())
    default_mask_targets = TargetsField()
    skeletons = DictField(EmbeddedDocumentField(KeypointSkeleton))
    default_skeleton = EmbeddedDocumentField(KeypointSkeleton)
    sample_fields = EmbeddedDocumentListField(SampleFieldDocument)
    frame_fields = EmbeddedDocumentListField(SampleFieldDocument)
    saved_views = ListField(ReferenceField(SavedViewDocument))
    annotation_runs = DictField(ReferenceField(RunDocument))
    brain_methods = DictField(ReferenceField(RunDocument))
    evaluations = DictField(ReferenceField(RunDocument))

<<<<<<< HEAD
=======

    @property
    def _id(self):
        return self._id


>>>>>>> c3fab60b
    def to_dict(self, *args, no_dereference=False, **kwargs):
        d = super().to_dict(*args, **kwargs)

        # Sadly there appears to be no builtin way to tell mongoengine to
        # serialize reference fields like this
        if no_dereference:
            d["saved_views"] = [v.to_dict() for v in self.saved_views]
            d["annotation_runs"] = {
                k: v.to_dict() for k, v in self.annotation_runs.items()
            }
            d["brain_methods"] = {
                k: v.to_dict() for k, v in self.brain_methods.items()
            }
            d["evaluations"] = {
                k: v.to_dict() for k, v in self.evaluations.items()
            }

        return d<|MERGE_RESOLUTION|>--- conflicted
+++ resolved
@@ -464,15 +464,10 @@
     brain_methods = DictField(ReferenceField(RunDocument))
     evaluations = DictField(ReferenceField(RunDocument))
 
-<<<<<<< HEAD
-=======
-
     @property
     def _id(self):
         return self._id
 
-
->>>>>>> c3fab60b
     def to_dict(self, *args, no_dereference=False, **kwargs):
         d = super().to_dict(*args, **kwargs)
 
