"""
Dataset run documents.

| Copyright 2017-2022, Voxel51, Inc.
| `voxel51.com <https://voxel51.com/>`_
|
"""
from mongoengine import FileField

from fiftyone.core.fields import (
<<<<<<< HEAD
=======
    DateTimeField,
>>>>>>> 97ee8bab
    DictField,
    ListField,
    ObjectIdField,
    StringField,
<<<<<<< HEAD
    DateTimeField,
=======
>>>>>>> 97ee8bab
)

from .document import Document


class RunDocument(Document):
    """Backing document for dataset runs."""

    # strict=False lets this class ignore unknown fields from other versions
    meta = {"collection": "runs", "strict": False}

    dataset_id = ObjectIdField(db_field="_dataset_id")
    key = StringField()
    version = StringField()
    timestamp = DateTimeField()
    config = DictField()
    view_stages = ListField(StringField())
    results = FileField()<|MERGE_RESOLUTION|>--- conflicted
+++ resolved
@@ -8,18 +8,11 @@
 from mongoengine import FileField
 
 from fiftyone.core.fields import (
-<<<<<<< HEAD
-=======
     DateTimeField,
->>>>>>> 97ee8bab
     DictField,
     ListField,
     ObjectIdField,
     StringField,
-<<<<<<< HEAD
-    DateTimeField,
-=======
->>>>>>> 97ee8bab
 )
 
 from .document import Document
