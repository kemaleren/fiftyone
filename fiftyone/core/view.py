"""
Core definitions of FiftyOne dataset views.

| Copyright 2017-2020, Voxel51, Inc.
| `voxel51.com <https://voxel51.com/>`_
|
"""
# pragma pylint: disable=redefined-builtin
# pragma pylint: disable=unused-wildcard-import
# pragma pylint: disable=wildcard-import
from __future__ import absolute_import
from __future__ import division
from __future__ import print_function
from __future__ import unicode_literals
from builtins import *

# pragma pylint: enable=redefined-builtin
# pragma pylint: enable=unused-wildcard-import
# pragma pylint: enable=wildcard-import

from copy import copy, deepcopy

from pymongo import ASCENDING, DESCENDING

import fiftyone.core.collections as foc
import fiftyone.core.odm as foo
import fiftyone.core.sample as fos


class DatasetView(foc.SampleCollection):
    """A view into a :class:`fiftyone.core.dataset.Dataset`.

    Dataset views represent read-only collections of
    :class:`fiftyone.core.sample.Sample` instances in a dataset.

    Operations on dataset views are designed to be chained together to yield
    the desired subset of the dataset, which is then iterated over to directly
    access the samples.

    Example use::

        # Print the metadata of the five largest samples in the dataset
        view = (dataset.view()
            .sort_by("metadata.size_bytes")
            .take(5)
        )
        for sample in view:
            print(sample.metadata)

    Args:
        dataset: a :class:`fiftyone.core.dataset.Dataset`
    """

    def __init__(self, dataset):
        self._dataset = dataset
        self._pipeline = []

<<<<<<< HEAD
    @property
    def _sample_cls(self):
        return self._dataset._sample_cls
=======
    def __len__(self):
        return next(
            self._get_ds_qs().aggregate(self._pipeline + [{"$count": "count"}])
        )["count"]

    def __getitem__(self, sample_id):
        samples = self._get_ds_qs(id=sample_id)
        if not samples:
            raise ValueError("No sample found with ID '%s'" % sample_id)
>>>>>>> 745519a5

        # @todo(Tyler) this should fail if the sample is not in the view
        # return self._dataset[sample_id]

        return fos.Sample.from_doc(samples[0])

    def __copy__(self):
        view = self.__class__(dataset=self._dataset)
        view._pipeline = deepcopy(self._pipeline)
        return view

    @property
    def dataset(self):
        return self._dataset

    def iter_samples(self):
        """Returns an iterator over the :class:`fiftyone.core.sample.Sample`
        instances in the view.

        Returns:
            an iterator over :class:`fiftyone.core.sample.Sample` instances
        """
<<<<<<< HEAD
        if reverse:
            field = "-" + field

        self._sort_by_arg = field
        return self
=======
        for d in self._get_ds_qs().aggregate(self._pipeline):
            yield self._deserialize(d)
>>>>>>> 745519a5

    def iter_samples_with_index(self):
        """Returns an iterator over the samples in the SampleCollection with
        integer indices.

        Args:
            offset: the integer offset to start iterating at
            limit: the maximum number of samples to iterate over

        Returns:
            an iterator over tuples of:
                - integer index relative to the offset
                        offset <= view_idx < offset + limit
                - :class:`fiftyone.core.sample.Sample` instances
        """
        offset = self._get_latest_offset()
        iterator = self.iter_samples()
        for idx, sample in enumerate(iterator, start=offset):
            yield idx, sample

    # VIEW OPERATIONS #########################################################

    def filter(
        self, tag=None, insight_group=None, label_group=None, filter=None
    ):
        """Filters the samples in the view by the given filter.

        Args:
            tag: a sample tag string
            insight_group: an insight group string
            label_group: a label group string
            filter: a MongoDB query dict
                ref: https://docs.mongodb.com/manual/tutorial/query-documents/

        Returns:
            a :class:`DatasetView`
        """
        view = self

        if tag is not None:
            view = view._copy_with_new_stage(stage={"$match": {"tags": tag}})

        if insight_group is not None:
            # @todo(Tyler) should this filter the insights as well? or just
            # filter the samples based on whether or not the insight is
            # present?
            raise NotImplementedError("TODO")

        if label_group is not None:
            # @todo(Tyler) should this filter the labels as well? or just
            # filter the samples based on whether or not the label is
            # present?
            raise NotImplementedError("TODO")

        if filter is not None:
            view = view._copy_with_new_stage(stage={"$match": filter})

        return view

    def sort_by(self, field, reverse=False):
        """Sorts the samples in the view by the given field.

        Args:
            field: the field to sort by. Example fields::

                filename
                metadata.size_bytes
                metadata.frame_size[0]

            reverse (False): whether to return the results in descending order

        Returns:
            a :class:`DatasetView`
        """
        order = DESCENDING if reverse else ASCENDING
        return self._copy_with_new_stage({"$sort": {field: order}})

    def take(self, size, random=False):
        """Takes the given number of samples from the view.

        Args:
            size: the number of samples to return
            random (False): whether to randomly select the samples

        Returns:
            a :class:`DatasetView`
        """
        if random:
            stage = {"$sample": {"size": size}}
        else:
            stage = {"$limit": size}

        return self._copy_with_new_stage(stage)

    def offset(self, offset):
        """Omits the given number of samples from the head of the view.

        Args:
            offset: the offset

        Returns:
            a :class:`DatasetView`
        """
        return self._copy_with_new_stage({"$skip": offset})

    def select_samples(self, sample_ids):
        """Selects only the samples with the given IDs from the view.

        Args:
            sample_ids: an iterable of sample IDs

        Returns:
            a :class:`DatasetView`
        """
        raise NotImplementedError("Not yet implemented")

    def remove_samples(self, sample_ids):
        """Removes the samples with the given IDs from the view.

        Args:
            sample_ids: an iterable of sample IDs

        Returns:
            a :class:`DatasetView`
        """
        raise NotImplementedError("Not yet implemented")

<<<<<<< HEAD
    def _get_query_set(self, **kwargs):
        # apply query kwargs
        kwargs = kwargs.copy()
        kwargs.update(self._query_kwargs)
        query_set = self._dataset._get_query_set(**kwargs)

        # sort
        if self._sort_by_arg:
            query_set = query_set.order_by(self._sort_by_arg)

        return query_set
=======
    def _get_ds_qs(self, **kwargs):
        """Get Dataset QuerySet"""
        return self.dataset._get_query_set(**kwargs)

    @staticmethod
    def _deserialize(d):
        return fos.Sample.from_doc(foo.ODMSample.from_dict(d, extended=False))

    def _copy_with_new_stage(self, stage):
        view = copy(self)
        view._pipeline.append(stage)
        return view

    def _get_latest_offset(self):
        """Returns the offset of the last $skip stage."""
        for stage in self._pipeline[::-1]:
            if "$skip" in stage:
                return stage["$skip"]
        return 0
>>>>>>> 745519a5
<|MERGE_RESOLUTION|>--- conflicted
+++ resolved
@@ -55,21 +55,20 @@
         self._dataset = dataset
         self._pipeline = []
 
-<<<<<<< HEAD
     @property
     def _sample_cls(self):
         return self._dataset._sample_cls
-=======
+
     def __len__(self):
-        return next(
-            self._get_ds_qs().aggregate(self._pipeline + [{"$count": "count"}])
-        )["count"]
+        result = self._get_ds_qs().aggregate(
+            self._pipeline + [{"$count": "count"}]
+        )
+        return next(result)["count"]
 
     def __getitem__(self, sample_id):
         samples = self._get_ds_qs(id=sample_id)
         if not samples:
             raise ValueError("No sample found with ID '%s'" % sample_id)
->>>>>>> 745519a5
 
         # @todo(Tyler) this should fail if the sample is not in the view
         # return self._dataset[sample_id]
@@ -77,13 +76,9 @@
         return fos.Sample.from_doc(samples[0])
 
     def __copy__(self):
-        view = self.__class__(dataset=self._dataset)
+        view = self.__class__(self._dataset)
         view._pipeline = deepcopy(self._pipeline)
         return view
-
-    @property
-    def dataset(self):
-        return self._dataset
 
     def iter_samples(self):
         """Returns an iterator over the :class:`fiftyone.core.sample.Sample`
@@ -92,16 +87,8 @@
         Returns:
             an iterator over :class:`fiftyone.core.sample.Sample` instances
         """
-<<<<<<< HEAD
-        if reverse:
-            field = "-" + field
-
-        self._sort_by_arg = field
-        return self
-=======
         for d in self._get_ds_qs().aggregate(self._pipeline):
             yield self._deserialize(d)
->>>>>>> 745519a5
 
     def iter_samples_with_index(self):
         """Returns an iterator over the samples in the SampleCollection with
@@ -121,8 +108,6 @@
         iterator = self.iter_samples()
         for idx, sample in enumerate(iterator, start=offset):
             yield idx, sample
-
-    # VIEW OPERATIONS #########################################################
 
     def filter(
         self, tag=None, insight_group=None, label_group=None, filter=None
@@ -229,22 +214,9 @@
         """
         raise NotImplementedError("Not yet implemented")
 
-<<<<<<< HEAD
-    def _get_query_set(self, **kwargs):
-        # apply query kwargs
-        kwargs = kwargs.copy()
-        kwargs.update(self._query_kwargs)
-        query_set = self._dataset._get_query_set(**kwargs)
-
-        # sort
-        if self._sort_by_arg:
-            query_set = query_set.order_by(self._sort_by_arg)
-
-        return query_set
-=======
     def _get_ds_qs(self, **kwargs):
         """Get Dataset QuerySet"""
-        return self.dataset._get_query_set(**kwargs)
+        return self._dataset._get_query_set(**kwargs)
 
     @staticmethod
     def _deserialize(d):
@@ -260,5 +232,4 @@
         for stage in self._pipeline[::-1]:
             if "$skip" in stage:
                 return stage["$skip"]
-        return 0
->>>>>>> 745519a5
+        return 0