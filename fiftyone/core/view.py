--- conflicted
+++ resolved
@@ -5,24 +5,7 @@
 | `voxel51.com <https://voxel51.com/>`_
 |
 """
-<<<<<<< HEAD
-# pragma pylint: disable=redefined-builtin
-# pragma pylint: disable=unused-wildcard-import
-# pragma pylint: disable=wildcard-import
-from __future__ import absolute_import
-from __future__ import division
-from __future__ import print_function
-from __future__ import unicode_literals
-from builtins import *
-
-# pragma pylint: enable=redefined-builtin
-# pragma pylint: enable=unused-wildcard-import
-# pragma pylint: enable=wildcard-import
-
 from copy import copy
-=======
-from copy import copy, deepcopy
->>>>>>> e52bf114
 import numbers
 
 from bson import ObjectId, json_util
