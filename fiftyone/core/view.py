"""
Dataset views.

| Copyright 2017-2020, Voxel51, Inc.
| `voxel51.com <https://voxel51.com/>`_
|
"""
from collections import OrderedDict
from copy import copy, deepcopy
import numbers

from bson import ObjectId

import fiftyone.core.aggregations as foa
import fiftyone.core.collections as foc
import fiftyone.core.media as fom
import fiftyone.core.sample as fos


class DatasetView(foc.SampleCollection):
    """A view into a :class:`fiftyone.core.dataset.Dataset`.

    Dataset views represent ordered collections of subsets of samples in a
    dataset.

    Operations on dataset views are designed to be chained together to yield
    the desired subset of the dataset, which is then iterated over to directly
    access the sample views. Each stage in the pipeline defining a dataset view
    is represented by a :class:`fiftyone.core.stages.ViewStage` instance.

    The stages of a dataset view specify:

    -   what subset of samples (and their order) should be included
    -   what "parts" (fields and their elements) of the sample should be
        included

    Samples retrieved from dataset views are returns as
    :class:`fiftyone.core.sample.SampleView` objects, as opposed to
    :class:`fiftyone.core.sample.Sample` objects, since they may contain a
    subset of the sample's content.

    Example use::

        # Print paths for 5 random samples from the test split of a dataset
        view = dataset.match_tag("test").take(5)
        for sample in view:
            print(sample.filepath)

    Args:
        dataset: a :class:`fiftyone.core.dataset.Dataset`
    """

    def __init__(self, dataset):
        self._dataset = dataset
        self._stages = []
        self._flatten_frames = None

    def __len__(self):
        return self.aggregate(foa.Count()).count

    def __getitem__(self, sample_id):
        if isinstance(sample_id, numbers.Integral):
            raise KeyError(
                "Accessing samples by numeric index is not supported. "
                "Use sample IDs or slices"
            )

        if isinstance(sample_id, slice):
            return self._slice(sample_id)

        view = self.match({"_id": ObjectId(sample_id)})
        try:
            return view.first()
        except ValueError:
            raise KeyError("No sample found with ID '%s'" % sample_id)

    def __copy__(self):
        view = self.__class__(self._dataset)
        view._stages = deepcopy(self._stages)
        return view

    @property
    def media_type(self):
        """The media type of the underlying dataset."""
        return self._dataset.media_type

    @property
    def name(self):
        """The name of the view."""
        return self.dataset_name + "-view"

    @property
    def dataset_name(self):
        """The name of the underlying dataset."""
        return self._dataset.name

    @property
    def info(self):
        """The :meth:`fiftyone.core.dataset.Dataset.info` dict of the
        underlying dataset.
        """
        return self._dataset.info

    @property
    def stages(self):
        """The list of :class:`fiftyone.core.stages.ViewStage` instances in
        this view's pipeline.
        """
        return self._stages

    def summary(self):
        """Returns a string summary of the view.

        Returns:
            a string summary
        """
        aggs = self.aggregate([foa.Count(), foa.Distinct("tags")])
        elements = [
            "Dataset:        %s" % self.dataset_name,
            "Media type:     %s" % self.media_type,
            "Num samples:    %d" % aggs[0].count,
            "Tags:           %s" % aggs[1].values,
            "Sample fields:",
            self._dataset._to_fields_str(self.get_field_schema()),
        ]

        if self.media_type == fom.VIDEO:
            elements.extend(
                [
                    "Frame fields:",
                    self._dataset._to_fields_str(
                        self.get_frame_field_schema()
                    ),
                ]
            )

        if self._stages:
            pipeline_str = "    " + "\n    ".join(
                [
                    "%d. %s" % (idx, str(d))
                    for idx, d in enumerate(self._stages, 1)
                ]
            )
        else:
            pipeline_str = "    ---"

        elements.extend(["Pipeline stages:", pipeline_str])

        return "\n".join(elements)

    def iter_samples(self):
        """Returns an iterator over the samples in the view.

        Returns:
            an iterator over :class:`fiftyone.core.sample.SampleView` instances
        """
        selected_fields, excluded_fields = self._get_selected_excluded_fields()
        filtered_fields = self._get_filtered_fields()

        for d in self._aggregate(hide_frames=True):
            try:
                frames = d.pop("_frames", [])
                doc = self._dataset._sample_dict_to_doc(d)
                sample = fos.SampleView(
                    doc,
                    self._dataset,
                    selected_fields=selected_fields,
                    excluded_fields=excluded_fields,
                    filtered_fields=filtered_fields,
                )
                if self.media_type == fom.VIDEO:
                    sample.frames._set_replacements(frames)
                yield sample
            except Exception as e:
                raise ValueError(
                    "Failed to load sample from the database. This is likely "
                    "due to an invalid stage in the DatasetView"
                ) from e

    def get_field_schema(
        self, ftype=None, embedded_doc_type=None, include_private=False
    ):
        """Returns a schema dictionary describing the fields of the samples in
        the view.

        Args:
            ftype (None): an optional field type to which to restrict the
                returned schema. Must be a subclass of
                :class:`fiftyone.core.fields.Field`
            embedded_doc_type (None): an optional embedded document type to
                which to restrict the returned schema. Must be a subclass of
                :class:`fiftyone.core.odm.BaseEmbeddedDocument`
            include_private (False): whether to include fields that start with
                `_` in the returned schema

        Returns:
             an ``OrderedDict`` mapping field names to field types
        """
        field_schema = self._dataset.get_field_schema(
            ftype=ftype,
            embedded_doc_type=embedded_doc_type,
            include_private=include_private,
        )

        return self._get_filtered_schema(field_schema)

    def get_frame_field_schema(
        self, ftype=None, embedded_doc_type=None, include_private=False
    ):
        """Returns a schema dictionary describing the fields of the frames of
        the samples in the view.

        Only applicable for video datasets.

        Args:
            ftype (None): an optional field type to which to restrict the
                returned schema. Must be a subclass of
                :class:`fiftyone.core.fields.Field`
            embedded_doc_type (None): an optional embedded document type to
                which to restrict the returned schema. Must be a subclass of
                :class:`fiftyone.core.odm.BaseEmbeddedDocument`
            include_private (False): whether to include fields that start with
                `_` in the returned schema

        Returns:
            a dictionary mapping field names to field types, or ``None`` if
            the dataset is not a video dataset
        """
        field_schema = self._dataset.get_frame_field_schema(
            ftype=ftype,
            embedded_doc_type=embedded_doc_type,
            include_private=include_private,
        )

        return self._get_filtered_schema(field_schema, frames=True)

    def get_tags(self):
        """Returns the list of unique tags of samples in the view.

        Returns:
            a list of tags
        """
        return self.aggregate(foa.Distinct("tags")).values

    def create_index(self, field):
        """Creates a database index on the given field, enabling efficient
        sorting on that field.

        Args:
            field: the name of the field to index
        """
        self._dataset.create_index(field)

<<<<<<< HEAD
=======
    def aggregate(self, pipeline=None):
        """Calls the view's current MongoDB aggregation pipeline.

        Args:
            pipeline (None): an optional aggregation pipeline (list of dicts)
                to append to the view's pipeline before calling it

        Returns:
            an iterable over the aggregation result
        """
        _pipeline = self._get_pipeline()

        if pipeline is not None:
            _pipeline.extend(pipeline)

        return self._dataset.aggregate(_pipeline)

>>>>>>> de735165
    def to_dict(self, rel_dir=None):
        """Returns a JSON dictionary representation of the view.

        Args:
            rel_dir (None): a relative directory to remove from the
                ``filepath`` of each sample, if possible. The path is converted
                to an absolute path (if necessary) via
                ``os.path.abspath(os.path.expanduser(rel_dir))``. The typical
                use case for this argument is that your source data lives in
                a single directory and you wish to serialize relative, rather
                than absolute, paths to the data within that directory

        Returns:
            a JSON dict
        """
        d = super().to_dict(rel_dir=rel_dir)
        samples = d.pop("samples")  # hack so that `samples` is last in JSON
        d["stages"] = [s._serialize() for s in self._stages]
        d["samples"] = samples
        return d

<<<<<<< HEAD
    def _aggregate(
        self, pipeline=None, hide_frames=False, squash_frames=False
    ):
        _pipeline = []

        _frames_pipeline = []
        for s in self._stages:
            _pipeline.extend(s.to_mongo(self))

        if pipeline is not None:
            _pipeline.extend(pipeline)

        return self._dataset._aggregate(_pipeline, hide_frames, squash_frames)

    @property
    def _doc(self):
        return self._dataset._doc
=======
    def _get_pipeline(self):
        pipeline = []
        if self._flatten_frames is not None:
            pipeline.extend(self._flatten_frames)

        for s in self._stages:
            pipeline.extend(s.to_mongo())

        return pipeline
>>>>>>> de735165

    def _serialize(self):
        return [s._serialize() for s in self._stages]

    def _slice(self, s):
        if s.step is not None and s.step != 1:
            raise ValueError(
                "Unsupported slice '%s'; step is not supported" % s
            )

        _len = None

        start = s.start
        if start is not None:
            if start < 0:
                _len = len(self)
                start += _len

            if start <= 0:
                start = None

        stop = s.stop
        if stop is not None and stop < 0:
            if _len is None:
                _len = len(self)

            stop += _len

        if start is None:
            if stop is None:
                return self

            return self.limit(stop)

        if stop is None:
            return self.skip(start)

        return self.skip(start).limit(stop - start)

    def _add_view_stage(self, stage):
        stage.validate(self)

        view = copy(self)
        view._stages.append(stage)
        return view

    def _get_filtered_schema(self, schema, frames=False):
        selected_fields, excluded_fields = self._get_selected_excluded_fields(
            frames
        )
        if selected_fields is not None:
            schema = OrderedDict(
                {fn: f for fn, f in schema.items() if fn in selected_fields}
            )

        if excluded_fields is not None:
            schema = OrderedDict(
                {
                    fn: f
                    for fn, f in schema.items()
                    if fn not in excluded_fields
                }
            )

        return schema

    def _get_selected_excluded_fields(self, frames=False):
        selected_fields = None
        excluded_fields = set()

        for stage in self._stages:
            _selected_fields = stage.get_selected_fields(frames)
            if _selected_fields:
                if selected_fields is None:
                    selected_fields = set(_selected_fields)
                else:
                    selected_fields.intersection_update(_selected_fields)

            _excluded_fields = stage.get_excluded_fields(frames)
            if _excluded_fields:
                excluded_fields.update(_excluded_fields)

        if selected_fields is not None:
            selected_fields.difference_update(excluded_fields)
            excluded_fields = None

        return selected_fields, excluded_fields

    def _get_filtered_fields(self):
        filtered_fields = set()
        for stage in self._stages:
            _filtered_fields = stage.get_filtered_list_fields()
            if _filtered_fields:
                filtered_fields.update(_filtered_fields)

        return filtered_fields<|MERGE_RESOLUTION|>--- conflicted
+++ resolved
@@ -53,7 +53,6 @@
     def __init__(self, dataset):
         self._dataset = dataset
         self._stages = []
-        self._flatten_frames = None
 
     def __len__(self):
         return self.aggregate(foa.Count()).count
@@ -251,26 +250,6 @@
         """
         self._dataset.create_index(field)
 
-<<<<<<< HEAD
-=======
-    def aggregate(self, pipeline=None):
-        """Calls the view's current MongoDB aggregation pipeline.
-
-        Args:
-            pipeline (None): an optional aggregation pipeline (list of dicts)
-                to append to the view's pipeline before calling it
-
-        Returns:
-            an iterable over the aggregation result
-        """
-        _pipeline = self._get_pipeline()
-
-        if pipeline is not None:
-            _pipeline.extend(pipeline)
-
-        return self._dataset.aggregate(_pipeline)
-
->>>>>>> de735165
     def to_dict(self, rel_dir=None):
         """Returns a JSON dictionary representation of the view.
 
@@ -292,7 +271,6 @@
         d["samples"] = samples
         return d
 
-<<<<<<< HEAD
     def _aggregate(
         self, pipeline=None, hide_frames=False, squash_frames=False
     ):
@@ -310,17 +288,14 @@
     @property
     def _doc(self):
         return self._dataset._doc
-=======
+
     def _get_pipeline(self):
         pipeline = []
-        if self._flatten_frames is not None:
-            pipeline.extend(self._flatten_frames)
 
         for s in self._stages:
             pipeline.extend(s.to_mongo())
 
         return pipeline
->>>>>>> de735165
 
     def _serialize(self):
         return [s._serialize() for s in self._stages]
