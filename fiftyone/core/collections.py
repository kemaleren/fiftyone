"""
Interface for sample collections.

| Copyright 2017-2022, Voxel51, Inc.
| `voxel51.com <https://voxel51.com/>`_
|
"""
from collections import defaultdict
import fnmatch
import itertools
import logging
import numbers
import os
import random
import string
import timeit
import warnings

from bson import ObjectId
from deprecated import deprecated
from fiftyone.core.odm.embedded_document import DynamicEmbeddedDocument
from pymongo import InsertOne, UpdateOne

import eta.core.serial as etas
import eta.core.utils as etau

import fiftyone.core.aggregations as foa
import fiftyone.core.annotation as foan
import fiftyone.core.brain as fob
import fiftyone.core.expressions as foe
from fiftyone.core.expressions import ViewField as F
import fiftyone.core.evaluation as foev
import fiftyone.core.fields as fof
import fiftyone.core.frame as fofr
import fiftyone.core.labels as fol
import fiftyone.core.media as fom
import fiftyone.core.metadata as fomt
import fiftyone.core.models as fomo
import fiftyone.core.odm as foo
import fiftyone.core.sample as fosa
import fiftyone.core.utils as fou

fod = fou.lazy_import("fiftyone.core.dataset")
fos = fou.lazy_import("fiftyone.core.stages")
fov = fou.lazy_import("fiftyone.core.view")
foua = fou.lazy_import("fiftyone.utils.annotations")
foud = fou.lazy_import("fiftyone.utils.data")
foue = fou.lazy_import("fiftyone.utils.eval")


logger = logging.getLogger(__name__)


def _make_registrar():
    registry = {}

    def registrar(func):
        registry[func.__name__] = func
        # Normally a decorator returns a wrapped function, but here we return
        # `func` unmodified, after registering it
        return func

    registrar.all = registry
    return registrar


# Keeps track of all `ViewStage` methods
view_stage = _make_registrar()

# Keeps track of all `Aggregation` methods
aggregation = _make_registrar()


class SaveContext(object):
    """Context that saves samples from a collection according to a configurable
    batching strategy.

    Args:
        sample_collection: a
            :class:`fiftyone.core.collections.SampleCollection`
        batch_size (None): the batching strategy to use. Can either be an
            integer specifying the number of samples to save in a batch, or a
            float number of seconds between batched saves
    """

    def __init__(self, sample_collection, batch_size=None):
        if batch_size is None:
            batch_size = 0.2

        self.sample_collection = sample_collection
        self.batch_size = batch_size

        self._dataset = sample_collection._dataset
        self._sample_coll = sample_collection._dataset._sample_collection
        self._frame_coll = sample_collection._dataset._frame_collection

        self._sample_ops = []
        self._frame_ops = []
        self._reload_parents = []

        self._curr_batch_size = None
        self._dynamic_batches = not isinstance(batch_size, numbers.Integral)
        self._last_time = None

    def __enter__(self):
        if self._dynamic_batches:
            self._last_time = timeit.default_timer()

        self._curr_batch_size = 0
        return self

    def __exit__(self, *args):
        self._save_batch()

    def save(self, sample):
        """Registers the sample for saving in the next batch.

        Args:
            sample: a :class:`fiftyone.core.sample.Sample` or
                :class:`fiftyone.core.sample.SampleView`
        """
        if sample._in_db and sample._dataset is not self._dataset:
            raise ValueError(
                "Dataset context '%s' cannot save sample from dataset '%s'"
                % (self._dataset.name, sample._dataset.name)
            )

        sample_op, frame_ops = sample._save(deferred=True)
        updated = sample_op is not None or frame_ops

        self._curr_batch_size += 1

        if sample_op is not None:
            self._sample_ops.append(sample_op)

        if frame_ops:
            self._frame_ops.extend(frame_ops)

        if updated and isinstance(sample, fosa.SampleView):
            self._reload_parents.append(sample)

        if self._dynamic_batches:
            if timeit.default_timer() - self._last_time >= self.batch_size:
                self._save_batch()
                self._last_time = timeit.default_timer()
        elif self._curr_batch_size >= self.batch_size:
            self._save_batch()

    def _save_batch(self):
        self._curr_batch_size = 0

        if self._sample_ops:
            foo.bulk_write(self._sample_ops, self._sample_coll, ordered=False)
            self._sample_ops.clear()

        if self._frame_ops:
            foo.bulk_write(self._frame_ops, self._frame_coll, ordered=False)
            self._frame_ops.clear()

        if self._reload_parents:
            for sample in self._reload_parents:
                sample._reload_parents()

            self._reload_parents.clear()


class SampleCollection(object):
    """Abstract class representing an ordered collection of
    :class:`fiftyone.core.sample.Sample` instances in a
    :class:`fiftyone.core.dataset.Dataset`.
    """

    _FRAMES_PREFIX = "frames."
    _GROUPS_PREFIX = "groups."

    def __str__(self):
        return repr(self)

    def __repr__(self):
        return self.summary()

    def __bool__(self):
        return len(self) > 0

    def __len__(self):
        raise NotImplementedError("Subclass must implement __len__()")

    def __contains__(self, sample_id):
        try:
            self[sample_id]
        except KeyError:
            return False

        return True

    def __getitem__(self, id_filepath_slice):
        raise NotImplementedError("Subclass must implement __getitem__()")

    def __iter__(self):
        return self.iter_samples()

    def __add__(self, samples):
        return self.concat(samples)

    @property
    def _dataset(self):
        """The :class:`fiftyone.core.dataset.Dataset` that serves the samples
        in this collection.
        """
        raise NotImplementedError("Subclass must implement _dataset")

    @property
    def _root_dataset(self):
        """The root :class:`fiftyone.core.dataset.Dataset` from which this
        collection is derived.

        This is typically the same as :meth:`_dataset` but may differ in cases
        such as patches views.
        """
        raise NotImplementedError("Subclass must implement _root_dataset")

    @property
    def _is_generated(self):
        """Whether this collection's contents is generated from another
        collection.
        """
        raise NotImplementedError("Subclass must implement _is_generated")

    @property
    def _is_patches(self):
        """Whether this collection contains patches."""
        raise NotImplementedError("Subclass must implement _is_patches")

    @property
    def _is_frames(self):
        """Whether this collection contains frames of a video dataset."""
        raise NotImplementedError("Subclass must implement _is_frames")

    @property
    def _is_clips(self):
        """Whether this collection contains clips."""
        raise NotImplementedError("Subclass must implement _is_clips")

    @property
    def _element_str(self):
        if self.media_type == fom.GROUP:
            return "group"

        return "sample"

    @property
    def _elements_str(self):
        if self.media_type == fom.GROUP:
            return "groups"

        return "samples"

    @property
    def name(self):
        """The name of the collection."""
        raise NotImplementedError("Subclass must implement name")

    @property
    def media_type(self):
        """The media type of the collection."""
        raise NotImplementedError("Subclass must implement media_type")

    @property
    def group_field(self):
        """The group field of the collection, or None if the collection is not
        grouped.
        """
        raise NotImplementedError("Subclass must implement group_field")

    @property
    def group_slice(self):
        """The current group slice of the collection, or None if the collection
        is not grouped.
        """
        raise NotImplementedError("Subclass must implement group_slice")

    @property
    def group_slices(self):
        """The list of group slices of the collection, or None if the
        collection is not grouped.
        """
        raise NotImplementedError("Subclass must implement group_slices")

    @property
    def group_media_types(self):
        """A dict mapping group slices to media types, or None if the
        collection is not grouped.
        """
        raise NotImplementedError("Subclass must implement group_media_types")

    @property
    def default_group_slice(self):
        """The default group slice of the collection, or None if the collection
        is not grouped.
        """
        raise NotImplementedError(
            "Subclass must implement default_group_slice"
        )

    @property
    def info(self):
        """The info dict of the underlying dataset.

        See :meth:`fiftyone.core.dataset.Dataset.info` for more information.
        """
        raise NotImplementedError("Subclass must implement info")

    @property
    def app_config(self):
        """Dataset-specific settings that customize how this collection is
        visualized in the :ref:`FiftyOne App <fiftyone-app>`.
        """
        raise NotImplementedError("Subclass must implement app_config")

    @property
    def classes(self):
        """The classes of the underlying dataset.

        See :meth:`fiftyone.core.dataset.Dataset.classes` for more information.
        """
        raise NotImplementedError("Subclass must implement classes")

    @property
    def default_classes(self):
        """The default classes of the underlying dataset.

        See :meth:`fiftyone.core.dataset.Dataset.default_classes` for more
        information.
        """
        raise NotImplementedError("Subclass must implement default_classes")

    def has_classes(self, field):
        """Determines whether this collection has a classes list for the given
        field.

        Classes may be defined either in :meth:`classes` or
        :meth:`default_classes`.

        Args:
            field: a field name

        Returns:
            True/False
        """
        return field in self.classes or bool(self.default_classes)

    def get_classes(self, field):
        """Gets the classes list for the given field, or None if no classes
        are available.

        Classes are first retrieved from :meth:`classes` if they exist,
        otherwise from :meth:`default_classes`.

        Args:
            field: a field name

        Returns:
            a list of classes, or None
        """
        if field in self.classes:
            return self.classes[field]

        if self.default_classes:
            return self.default_classes

        return None

    @property
    def mask_targets(self):
        """The mask targets of the underlying dataset.

        See :meth:`fiftyone.core.dataset.Dataset.mask_targets` for more
        information.
        """
        raise NotImplementedError("Subclass must implement mask_targets")

    @property
    def default_mask_targets(self):
        """The default mask targets of the underlying dataset.

        See :meth:`fiftyone.core.dataset.Dataset.default_mask_targets` for more
        information.
        """
        raise NotImplementedError(
            "Subclass must implement default_mask_targets"
        )

    def has_mask_targets(self, field):
        """Determines whether this collection has mask targets for the given
        field.

        Mask targets may be defined either in :meth:`mask_targets` or
        :meth:`default_mask_targets`.

        Args:
            field: a field name

        Returns:
            True/False
        """
        return field in self.mask_targets or bool(self.default_mask_targets)

    def get_mask_targets(self, field):
        """Gets the mask targets for the given field, or None if no mask
        targets are available.

        Mask targets are first retrieved from :meth:`mask_targets` if they
        exist, otherwise from :meth:`default_mask_targets`.

        Args:
            field: a field name

        Returns:
            a list of classes, or None
        """
        if field in self.mask_targets:
            return self.mask_targets[field]

        if self.default_mask_targets:
            return self.default_mask_targets

        return None

    @property
    def skeletons(self):
        """The keypoint skeletons of the underlying dataset.

        See :meth:`fiftyone.core.dataset.Dataset.skeletons` for more
        information.
        """
        raise NotImplementedError("Subclass must implement skeletons")

    @property
    def default_skeleton(self):
        """The default keypoint skeleton of the underlying dataset.

        See :meth:`fiftyone.core.dataset.Dataset.default_skeleton` for more
        information.
        """
        raise NotImplementedError("Subclass must implement default_skeleton")

    def has_skeleton(self, field):
        """Determines whether this collection has a keypoint skeleton for the
        given field.

        Keypoint skeletons may be defined either in :meth:`skeletons` or
        :meth:`default_skeleton`.

        Args:
            field: a field name

        Returns:
            True/False
        """
        return field in self.skeletons or bool(self.default_skeleton)

    def get_skeleton(self, field):
        """Gets the keypoint skeleton for the given field, or None if no
        skeleton is available.

        Skeletons are first retrieved from :meth:`skeletons` if they exist,
        otherwise from :meth:`default_skeleton`.

        Args:
            field: a field name

        Returns:
            a list of classes, or None
        """
        if field in self.skeletons:
            return self.skeletons[field]

        if self.default_skeleton:
            return self.default_skeleton

        return None

    def summary(self):
        """Returns a string summary of the collection.

        Returns:
            a string summary
        """
        raise NotImplementedError("Subclass must implement summary()")

    def stats(self, include_media=False, compressed=False):
        """Returns stats about the collection on disk.

        The ``samples`` keys refer to the sample documents stored in the
        database.

        The ``media`` keys refer to the raw media associated with each sample
        on disk.

        For video datasets, the ``frames`` keys refer to the frame documents
        stored in the database.

        Note that dataset-level metadata such as annotation runs are not
        included in this computation.

        Args:
            include_media (False): whether to include stats about the size of
                the raw media in the collection
            compressed (False): whether to return the sizes of collections in
                their compressed form on disk (True) or the logical
                uncompressed size of the collections (False). This option is
                only supported for datasets (not views)

        Returns:
            a stats dict
        """
        if compressed:
            raise ValueError(
                "Compressed stats are only available for entire datasets"
            )

        stats = {}

        samples_bytes = self._get_samples_bytes()
        stats["samples_count"] = self.count()
        stats["samples_bytes"] = samples_bytes
        stats["samples_size"] = etau.to_human_bytes_str(samples_bytes)
        total_bytes = samples_bytes

        if self.media_type == fom.VIDEO:
            frames_bytes = self._get_frames_bytes()
            stats["frames_count"] = self.count("frames")
            stats["frames_bytes"] = frames_bytes
            stats["frames_size"] = etau.to_human_bytes_str(frames_bytes)
            total_bytes += frames_bytes

        if include_media:
            self.compute_metadata()
            media_bytes = self.sum("metadata.size_bytes")
            stats["media_bytes"] = media_bytes
            stats["media_size"] = etau.to_human_bytes_str(media_bytes)
            total_bytes += media_bytes

        stats["total_bytes"] = total_bytes
        stats["total_size"] = etau.to_human_bytes_str(total_bytes)

        return stats

    def _get_samples_bytes(self):
        """Computes the total size of the sample documents in the collection."""
        pipeline = [
            {
                "$group": {
                    "_id": None,
                    "size_bytes": {"$sum": {"$bsonSize": "$$ROOT"}},
                }
            }
        ]

        results = self._aggregate(pipeline=pipeline)

        try:
            return next(iter(results))["size_bytes"]
        except:
            return 0

    def _get_frames_bytes(self):
        """Computes the total size of the frame documents in the collection."""
        if self.media_type != fom.VIDEO:
            return None

        pipeline = [
            {"$unwind": "$frames"},
            {"$replaceRoot": {"newRoot": "$frames"}},
            {
                "$group": {
                    "_id": None,
                    "size_bytes": {"$sum": {"$bsonSize": "$$ROOT"}},
                }
            },
        ]

        results = self._aggregate(pipeline=pipeline, attach_frames=True)

        try:
            return next(iter(results))["size_bytes"]
        except:
            return 0

    def _get_per_sample_bytes(self):
        """Returns a dictionary mapping sample IDs to document sizes (in bytes)
        for each sample in the collection.
        """
        pipeline = [{"$project": {"size_bytes": {"$bsonSize": "$$ROOT"}}}]

        results = self._aggregate(pipeline=pipeline)
        return {str(r["_id"]): r["size_bytes"] for r in results}

    def _get_per_frame_bytes(self):
        """Returns a dictionary mapping frame IDs to document sizes (in bytes)
        for each frame in the video collection.
        """
        if self.media_type != fom.VIDEO:
            return None

        pipeline = [
            {"$unwind": "$frames"},
            {"$replaceRoot": {"newRoot": "$frames"}},
            {"$project": {"size_bytes": {"$bsonSize": "$$ROOT"}}},
        ]

        results = self._aggregate(pipeline=pipeline, attach_frames=True)
        return {str(r["_id"]): r["size_bytes"] for r in results}

    def _get_per_sample_frames_bytes(self):
        """Returns a dictionary mapping sample IDs to total frame document
        sizes (in bytes) for each sample in the video collection.
        """
        if self.media_type != fom.VIDEO:
            return None

        pipeline = [
            {"$unwind": "$frames"},
            {"$replaceRoot": {"newRoot": "$frames"}},
            {
                "$group": {
                    "_id": "$_sample_id",
                    "size_bytes": {"$sum": {"$bsonSize": "$$ROOT"}},
                }
            },
        ]

        results = self._aggregate(pipeline=pipeline, attach_frames=True)
        return {str(r["_id"]): r["size_bytes"] for r in results}

    def first(self):
        """Returns the first sample in the collection.

        Returns:
            a :class:`fiftyone.core.sample.Sample` or
            :class:`fiftyone.core.sample.SampleView`
        """
        try:
            return next(iter(self))
        except StopIteration:
            raise ValueError("%s is empty" % self.__class__.__name__)

    def last(self):
        """Returns the last sample in the collection.

        Returns:
            a :class:`fiftyone.core.sample.Sample` or
            :class:`fiftyone.core.sample.SampleView`
        """
        return self[-1:].first()

    def head(self, num_samples=3):
        """Returns a list of the first few samples in the collection.

        If fewer than ``num_samples`` samples are in the collection, only
        the available samples are returned.

        Args:
            num_samples (3): the number of samples

        Returns:
            a list of :class:`fiftyone.core.sample.Sample` objects
        """
        return [s for s in self[:num_samples]]

    def tail(self, num_samples=3):
        """Returns a list of the last few samples in the collection.

        If fewer than ``num_samples`` samples are in the collection, only
        the available samples are returned.

        Args:
            num_samples (3): the number of samples

        Returns:
            a list of :class:`fiftyone.core.sample.Sample` objects
        """
        return [s for s in self[-num_samples:]]

    def one(self, expr, exact=False):
        """Returns a single sample in this collection matching the expression.

        Examples::

            import fiftyone as fo
            import fiftyone.zoo as foz
            from fiftyone import ViewField as F

            dataset = foz.load_zoo_dataset("quickstart")

            #
            # Get a sample by filepath
            #

            # A random filepath in the dataset
            filepath = dataset.take(1).first().filepath

            # Get sample by filepath
            sample = dataset.one(F("filepath") == filepath)

            #
            # Dealing with multiple matches
            #

            # Get a sample whose image is JPEG
            sample = dataset.one(F("filepath").ends_with(".jpg"))

            # Raises an error since there are multiple JPEGs
            dataset.one(F("filepath").ends_with(".jpg"), exact=True)

        Args:
            expr: a :class:`fiftyone.core.expressions.ViewExpression` or
                `MongoDB expression <https://docs.mongodb.com/manual/meta/aggregation-quick-reference/#aggregation-expressions>`_
                that evaluates to ``True`` for the sample to match
            exact (False): whether to raise an error if multiple samples match
                the expression

        Returns:
            a :class:`fiftyone.core.sample.SampleView`
        """
        view = self.match(expr)
        matches = iter(view)

        try:
            sample = next(matches)
        except StopIteration:
            raise ValueError("No samples match the given expression")

        if exact:
            try:
                next(matches)
                raise ValueError(
                    "Expected one matching sample, but found %d matches"
                    % len(view)
                )
            except StopIteration:
                pass

        return sample

    def view(self):
        """Returns a :class:`fiftyone.core.view.DatasetView` containing the
        collection.

        Returns:
            a :class:`fiftyone.core.view.DatasetView`
        """
        raise NotImplementedError("Subclass must implement view()")

    def iter_samples(self, progress=False, autosave=False, batch_size=None):
        """Returns an iterator over the samples in the collection.

        Examples::

            import random as r
            import string as s

            import fiftyone as fo
            import fiftyone.zoo as foz

            dataset = foz.load_zoo_dataset("cifar10", split="test")

            def make_label():
                return "".join(r.choice(s.ascii_letters) for i in range(10))

            # No save context
            for sample in dataset.iter_samples(progress=True):
                sample.ground_truth.label = make_label()
                sample.save()

            # Save in batches of 10
            for sample in dataset.iter_samples(
                progress=True, autosave=True, batch_size=10
            ):
                sample.ground_truth.label = make_label()

            # Save every 0.5 seconds
            for sample in dataset.iter_samples(
                progress=True, autosave=True, batch_size=0.5
            ):
                sample.ground_truth.label = make_label()

        Args:
            progress (False): whether to render a progress bar tracking the
                iterator's progress
            autosave (False): whether to automatically save changes to samples
                emitted by this iterator
            batch_size (None): a batch size to use when autosaving samples. Can
                either be an integer specifying the number of samples to save
                in a batch, or a float number of seconds between batched saves

        Returns:
            an iterator over :class:`fiftyone.core.sample.Sample` or
            :class:`fiftyone.core.sample.SampleView` instances
        """
        raise NotImplementedError("Subclass must implement iter_samples()")

<<<<<<< HEAD
    def iter_groups(self):
        """Returns an iterator over the groups in the collection.

        Args:
            progress (False): whether to render a progress bar tracking the
                iterator's progress

        Returns:
            an iterator that emits dicts mapping group slice names to
            :class:`fiftyone.core.sample.Sample` or
            :class:`fiftyone.core.sample.SampleView` instances, one per group
        """
        raise NotImplementedError("Subclass must implement iter_groups()")

    def get_group(self, group_id):
        """Returns a dict containing the samples for the given group ID.

        Args:
            group_id: a group ID

        Returns:
            a dict mapping group names to :class:`fiftyone.core.sample.Sample`
            or :class:`fiftyone.core.sample.SampleView` instances

        Raises:
            KeyError: if the group ID is not found
        """
        raise NotImplementedError("Subclass must implement get_group()")
=======
    def save_context(self, batch_size=None):
        """Returns a context that can be used to save samples from this
        collection according to a configurable batching strategy.

        Examples::

            import random as r
            import string as s

            import fiftyone as fo
            import fiftyone.zoo as foz

            dataset = foz.load_zoo_dataset("cifar10", split="test")

            def make_label():
                return "".join(r.choice(s.ascii_letters) for i in range(10))

            # No save context
            for sample in dataset.iter_samples(progress=True):
                sample.ground_truth.label = make_label()
                sample.save()

            # Save in batches of 10
            with dataset.save_context(batch_size=10) as context:
                for sample in dataset.iter_samples(progress=True):
                    sample.ground_truth.label = make_label()
                    context.save(sample)

            # Save every 0.5 seconds
            with dataset.save_context(batch_size=0.5) as context:
                for sample in dataset.iter_samples(progress=True):
                    sample.ground_truth.label = make_label()
                    context.save(sample)

        Args:
            batch_size (None): the batching strategy to use. Can either be an
                integer specifying the number of samples to save in a batch, or
                a float number of seconds between batched saves

        Returns:
            a :class:`SaveContext`
        """
        return SaveContext(self, batch_size=batch_size)
>>>>>>> 43298f64

    def _get_default_sample_fields(
        self, include_private=False, use_db_fields=False
    ):
        field_names = fosa.get_default_sample_fields(
            include_private=include_private, use_db_fields=use_db_fields
        )

        if self.media_type == fom.GROUP:
            return field_names + (self.group_field,)

        return field_names

    def _get_default_frame_fields(
        self, include_private=False, use_db_fields=False
    ):
        return fofr.get_default_frame_fields(
            include_private=include_private, use_db_fields=use_db_fields
        )

    def get_field(self, path, include_private=False):
        """Returns the field instance of the provided path, or ``None`` if one
        does not exist.

        Args:
            path: a field path
            include_private (False): whether to include fields that start with
                ``_`` in the returned schema

        Returns:
            a :class:`fiftyone.core.fields.Field` instance or ``None``
        """
        _, field = self._parse_field(path, include_private=include_private)
        return field

    def _parse_field(self, path, include_private=False):
        keys = path.split(".")

        if not keys:
            return None, None

        resolved_keys = []

        if self._is_group_field(path):
            if len(keys) < 3:
                return path, None

            resolved_keys.extend(keys[:2])
            keys = keys[2:]

        if self._contains_videos() and keys[0] == "frames":
            schema = self.get_frame_field_schema(
                include_private=include_private
            )

            keys = keys[1:]
            resolved_keys.append("frames")
        else:
            schema = self.get_field_schema()

        field = None

        for idx, field_name in enumerate(keys):
            field_name = _handle_id_field(
                schema, field_name, include_private=include_private
            )

            field = schema.get(field_name, None)

            if field is None:
                return None, None

            resolved_keys.append(field.db_field or field.name)

            if idx == len(keys) - 1:
                continue

            if isinstance(field, fof.ListField):
                field = field.field

            if isinstance(field, fof.EmbeddedDocumentField):
                schema = field.get_field_schema()

        resolved_path = ".".join(resolved_keys)

        return resolved_path, field

    def get_field_schema(
        self, ftype=None, embedded_doc_type=None, include_private=False
    ):
        """Returns a schema dictionary describing the fields of the samples in
        the collection.

        Args:
            ftype (None): an optional field type to which to restrict the
                returned schema. Must be a subclass of
                :class:`fiftyone.core.fields.Field`
            embedded_doc_type (None): an optional embedded document type to
                which to restrict the returned schema. Must be a subclass of
                :class:`fiftyone.core.odm.BaseEmbeddedDocument`
            include_private (False): whether to include fields that start with
                ``_`` in the returned schema

        Returns:
             a dictionary mapping field names to field types
        """
        raise NotImplementedError("Subclass must implement get_field_schema()")

    def get_frame_field_schema(
        self, ftype=None, embedded_doc_type=None, include_private=False
    ):
        """Returns a schema dictionary describing the fields of the frames of
        the samples in the collection.

        Only applicable for collections that contain videos.

        Args:
            ftype (None): an optional field type to which to restrict the
                returned schema. Must be a subclass of
                :class:`fiftyone.core.fields.Field`
            embedded_doc_type (None): an optional embedded document type to
                which to restrict the returned schema. Must be a subclass of
                :class:`fiftyone.core.odm.BaseEmbeddedDocument`
            include_private (False): whether to include fields that start with
                ``_`` in the returned schema

        Returns:
            a dictionary mapping field names to field types, or ``None`` if
            the collection does not contain videos
        """
        raise NotImplementedError(
            "Subclass must implement get_frame_field_schema()"
        )

    def make_unique_field_name(self, root=""):
        """Makes a unique field name with the given root name for the
        collection.

        Args:
            root (""): an optional root for the output field name

        Returns:
            the field name
        """
        if not root:
            root = _get_random_characters(6)

        fields = self.get_field_schema()

        field_name = root
        if field_name in fields:
            field_name += "_" + _get_random_characters(6)

        while field_name in fields:
            field_name += _get_random_characters(1)

        return field_name

    def has_sample_field(self, field_name):
        """Determines whether the collection has a sample field with the given
        name.

        Args:
            field_name: the field name

        Returns:
            True/False
        """
        return field_name in self.get_field_schema()

    def has_frame_field(self, field_name):
        """Determines whether the collection has a frame-level field with the
        given name.

        Args:
            field_name: the field name

        Returns:
            True/False
        """
        if not self._contains_videos():
            return False

        return field_name in self.get_frame_field_schema()

    def validate_fields_exist(self, fields, include_private=False):
        """Validates that the collection has field(s) with the given name(s).

        If embedded field names are provided, only the root field is checked.

        Args:
            fields: a field name or iterable of field names
            include_private (False): whether to include private fields when
                checking for existence

        Raises:
            ValueError: if one or more of the fields do not exist
        """
        fields, frame_fields = self._split_frame_fields(fields)

        if fields:
            existing_fields = set(
                self.get_field_schema(include_private=include_private).keys()
            )
            if self._contains_videos():
                existing_fields.add("frames")

            for field in fields:
                # We only validate that the root field exists
                field_name = field.split(".", 1)[0]
                if field_name not in existing_fields:
                    raise ValueError("Field '%s' does not exist" % field_name)

        if frame_fields:
            existing_frame_fields = set(
                self.get_frame_field_schema(
                    include_private=include_private
                ).keys()
            )

            for field in frame_fields:
                # We only validate that the root field exists
                field_name = field.split(".", 1)[0]
                if field_name not in existing_frame_fields:
                    raise ValueError(
                        "Frame field '%s' does not exist" % field_name
                    )

    def validate_field_type(
        self, field_name, ftype, embedded_doc_type=None, subfield=None
    ):
        """Validates that the collection has a field of the given type.

        Args:
            field_name: the field name
            ftype: the expected field type. Must be a subclass of
                :class:`fiftyone.core.fields.Field`
            embedded_doc_type (None): the
                :class:`fiftyone.core.odm.BaseEmbeddedDocument` type of the
                field. Used only when ``ftype`` is an embedded
                :class:`fiftyone.core.fields.EmbeddedDocumentField`
            subfield (None): the type of the contained field. Used only when
                ``ftype`` is a :class:`fiftyone.core.fields.ListField` or
                :class:`fiftyone.core.fields.DictField`

        Raises:
            ValueError: if the field does not exist or does not have the
                expected type
        """
        field_name, _ = self._handle_group_field(field_name)
        field_name, is_frame_field = self._handle_frame_field(field_name)
        if is_frame_field:
            schema = self.get_frame_field_schema()
        else:
            schema = self.get_field_schema()

        if field_name not in schema:
            ftype = "Frame field" if is_frame_field else "Field"
            raise ValueError(
                "%s '%s' does not exist on collection '%s'"
                % (ftype, field_name, self.name)
            )

        field = schema[field_name]

        if embedded_doc_type is not None:
            if not isinstance(field, fof.EmbeddedDocumentField) or (
                field.document_type is not embedded_doc_type
            ):
                raise ValueError(
                    "Field '%s' must be an instance of %s; found %s"
                    % (field_name, ftype(embedded_doc_type), field)
                )
        elif subfield is not None:
            if not isinstance(field, (fof.ListField, fof.DictField)):
                raise ValueError(
                    "Field type %s must be an instance of %s when a subfield "
                    "is provided" % (ftype, (fof.ListField, fof.DictField))
                )

            if not isinstance(field, ftype) or not isinstance(
                field.field, subfield
            ):
                raise ValueError(
                    "Field '%s' must be an instance of %s; found %s"
                    % (field_name, ftype(field=subfield()), field)
                )
        else:
            if not isinstance(field, ftype):
                raise ValueError(
                    "Field '%s' must be an instance of %s; found %s"
                    % (field_name, ftype, field)
                )

    def tag_samples(self, tags):
        """Adds the tag(s) to all samples in this collection, if necessary.

        Args:
            tags: a tag or iterable of tags
        """
        if etau.is_str(tags):
            tags = [tags]
        else:
            tags = list(tags)

        def _add_tags(_tags):
            if not _tags:
                return tags

            for tag in tags:
                if tag not in _tags:
                    _tags.append(tag)

            return _tags

        self._edit_sample_tags(_add_tags)

    def untag_samples(self, tags):
        """Removes the tag(s) from all samples in this collection, if
        necessary.

        Args:
            tags: a tag or iterable of tags
        """
        if etau.is_str(tags):
            tags = [tags]
        else:
            tags = list(tags)

        def _remove_tags(_tags):
            if not _tags:
                return _tags

            return [t for t in _tags if t not in tags]

        self._edit_sample_tags(_remove_tags)

    def _edit_sample_tags(self, edit_fcn):
        tags = self.values("tags")
        tags = _transform_values(tags, edit_fcn, level=1)
        self.set_values("tags", tags)

    def count_sample_tags(self):
        """Counts the occurrences of sample tags in this collection.

        Returns:
            a dict mapping tags to counts
        """
        return self.count_values("tags")

    def tag_labels(self, tags, label_fields=None):
        """Adds the tag(s) to all labels in the specified label field(s) of
        this collection, if necessary.

        Args:
            tags: a tag or iterable of tags
            label_fields (None): an optional name or iterable of names of
                :class:`fiftyone.core.labels.Label` fields. By default, all
                label fields are used
        """
        if etau.is_str(tags):
            tags = [tags]
        else:
            tags = list(tags)

        def _add_tags(_tags):
            if not _tags:
                return tags

            for tag in tags:
                if tag not in _tags:
                    _tags.append(tag)

            return _tags

        self._edit_label_tags(_add_tags, label_fields=label_fields)

    def untag_labels(self, tags, label_fields=None):
        """Removes the tag from all labels in the specified label field(s) of
        this collection, if necessary.

        Args:
            tags: a tag or iterable of tags
            label_fields (None): an optional name or iterable of names of
                :class:`fiftyone.core.labels.Label` fields. By default, all
                label fields are used
        """
        if etau.is_str(tags):
            tags = [tags]
        else:
            tags = list(tags)

        def _remove_tags(_tags):
            if not _tags:
                return _tags

            return [t for t in _tags if t not in tags]

        self._edit_label_tags(_remove_tags, label_fields=label_fields)

    def _edit_label_tags(self, edit_fcn, label_fields=None):
        if label_fields is None:
            label_fields = self._get_label_fields()
        elif etau.is_str(label_fields):
            label_fields = [label_fields]

        for label_field in label_fields:
            label_type, tags_path = self._get_label_field_path(
                label_field, "tags"
            )

            level = 1
            level += issubclass(label_type, fol._LABEL_LIST_FIELDS)
            level += self._is_frame_field(tags_path)

            # Omit samples/frames with no labels
            view = self.exists(label_field)

            tags = view.values(tags_path)
            tags = _transform_values(tags, edit_fcn, level=level)
            view.set_values(tags_path, tags)

    def _get_selected_labels(self, ids=None, tags=None, fields=None):
        if ids is not None or tags is not None:
            view = self.select_labels(ids=ids, tags=tags, fields=fields)
        else:
            view = self

        if fields is None:
            label_fields = view._get_label_fields()
        elif etau.is_str(fields):
            label_fields = [fields]
        else:
            label_fields = fields

        if not label_fields:
            return []

        paths = ["id"]
        is_list_fields = []
        is_frame_fields = []
        for label_field in label_fields:
            label_type, id_path = view._get_label_field_path(label_field, "id")
            is_list_field = issubclass(label_type, fol._LABEL_LIST_FIELDS)
            is_frame_field = view._is_frame_field(label_field)

            paths.append(id_path)
            is_list_fields.append(is_list_field)
            is_frame_fields.append(is_frame_field)

        has_frame_fields = any(is_frame_fields)

        if has_frame_fields:
            paths.insert(0, "frames.frame_number")

        results = list(view.values(paths))

        if has_frame_fields:
            frame_numbers = results.pop(0)

        sample_ids = results[0]
        all_label_ids = results[1:]

        labels = []

        for label_field, label_ids, is_list_field, is_frame_field in zip(
            label_fields, all_label_ids, is_list_fields, is_frame_fields
        ):
            if is_frame_field:
                for sample_id, sample_frame_numbers, sample_label_ids in zip(
                    sample_ids, frame_numbers, label_ids
                ):
                    for frame_number, frame_label_ids in zip(
                        sample_frame_numbers, sample_label_ids
                    ):
                        if not frame_label_ids:
                            continue

                        if not is_list_field:
                            frame_label_ids = [frame_label_ids]

                        for label_id in frame_label_ids:
                            labels.append(
                                {
                                    "sample_id": sample_id,
                                    "frame_number": frame_number,
                                    "field": label_field,
                                    "label_id": label_id,
                                }
                            )
            else:
                for sample_id, sample_label_ids in zip(sample_ids, label_ids):
                    if not sample_label_ids:
                        continue

                    if not is_list_field:
                        sample_label_ids = [sample_label_ids]

                    for label_id in sample_label_ids:
                        labels.append(
                            {
                                "sample_id": sample_id,
                                "field": label_field,
                                "label_id": label_id,
                            }
                        )

        return labels

    def _get_label_ids(self, tags=None, fields=None):
        labels = self._get_selected_labels(tags=tags, fields=fields)
        return [l["label_id"] for l in labels]

    def count_label_tags(self, label_fields=None):
        """Counts the occurrences of all label tags in the specified label
        field(s) of this collection.

        Args:
            label_fields (None): an optional name or iterable of names of
                :class:`fiftyone.core.labels.Label` fields. By default, all
                label fields are used

        Returns:
            a dict mapping tags to counts
        """
        if label_fields is None:
            label_fields = self._get_label_fields()
        elif etau.is_str(label_fields):
            label_fields = [label_fields]

        aggregations = []
        for label_field in label_fields:
            _, tags_path = self._get_label_field_path(label_field, "tags")
            aggregations.append(foa.CountValues(tags_path))

        counts = defaultdict(int)
        for result in self.aggregate(aggregations):
            for tag, count in result.items():
                counts[tag] += count

        return dict(counts)

    def split_labels(self, in_field, out_field, filter=None):
        """Splits the labels from the given input field into the given output
        field of the collection.

        This method is typically invoked on a view that has filtered the
        contents of the specified input field, so that the labels in the view
        are moved to the output field and the remaining labels are left
        in-place.

        Alternatively, you can provide a ``filter`` expression that selects the
        labels of interest to move in this collection.

        Args:
            in_field: the name of the input label field
            out_field: the name of the output label field, which will be
                created if necessary
            filter (None): a boolean
                :class:`fiftyone.core.expressions.ViewExpression` to apply to
                each label in the input field to determine whether to move it
                (True) or leave it (False)
        """
        if filter is not None:
            move_view = self.filter_labels(in_field, filter)
        else:
            move_view = self

        move_view.merge_labels(in_field, out_field)

    def merge_labels(self, in_field, out_field):
        """Merges the labels from the given input field into the given output
        field of the collection.

        If this collection is a dataset, the input field is deleted after the
        merge.

        If this collection is a view, the input field will still exist on the
        underlying dataset but will only contain the labels not present in this
        view.

        Args:
            in_field: the name of the input label field
            out_field: the name of the output label field, which will be
                created if necessary
        """
        if not isinstance(self, fod.Dataset):
            # The label IDs that we'll need to delete from `in_field`
            _, id_path = self._get_label_field_path(in_field, "id")
            del_ids = self.values(id_path, unwind=True)

        dataset = self._dataset
        dataset.merge_samples(
            self,
            key_field="id",
            skip_existing=False,
            insert_new=False,
            fields={in_field: out_field},
            merge_lists=True,
            overwrite=True,
            expand_schema=True,
            include_info=False,
        )

        if isinstance(self, fod.Dataset):
            dataset.delete_sample_field(in_field)
        else:
            dataset.delete_labels(ids=del_ids, fields=in_field)

    def set_values(
        self,
        field_name,
        values,
        key_field=None,
        skip_none=False,
        expand_schema=True,
        _allow_missing=False,
        _sample_ids=None,
        _frame_ids=None,
    ):
        """Sets the field or embedded field on each sample or frame in the
        collection to the given values.

        When setting a sample field ``embedded.field.name``, this function is
        an efficient implementation of the following loop::

            for sample, value in zip(sample_collection, values):
                sample.embedded.field.name = value
                sample.save()

        When setting an embedded field that contains an array, say
        ``embedded.array.field.name``, this function is an efficient
        implementation of the following loop::

            for sample, array_values in zip(sample_collection, values):
                for doc, value in zip(sample.embedded.array, array_values):
                    doc.field.name = value

                sample.save()

        When setting a frame field ``frames.embedded.field.name``, this
        function is an efficient implementation of the following loop::

            for sample, frame_values in zip(sample_collection, values):
                for frame, value in zip(sample.frames.values(), frame_values):
                    frame.embedded.field.name = value

                sample.save()

        When setting an embedded frame field that contains an array, say
        ``frames.embedded.array.field.name``, this function is an efficient
        implementation of the following loop::

            for sample, frame_values in zip(sample_collection, values):
                for frame, array_values in zip(sample.frames.values(), frame_values):
                    for doc, value in zip(frame.embedded.array, array_values):
                        doc.field.name = value

                sample.save()

        When ``values`` is a dict mapping keys in ``key_field`` to values, then
        this function is an efficient implementation of the following loop::

            for key, value in values.items():
                sample = sample_collection.one(F(key_field) == key)
                sample.embedded.field.name = value
                sample.save()

        When setting frame fields using the dict ``values`` syntax, each value
        in ``values`` may either be a list corresponding to the frames of the
        sample matching the given key, or each value may itself be a dict
        mapping frame numbers to values. In the latter case, this function
        is an efficient implementation of the following loop::

            for key, frame_values in values.items():
                sample = sample_collection.one(F(key_field) == key)
                for frame_number, value in frame_values.items():
                    frame = sample[frame_number]
                    frame.embedded.field.name = value

                sample.save()

        You can also update list fields using the dict ``values`` syntax, in
        which case this method is an efficient implementation of the natural
        nested list modifications of the above sample/frame loops.

        The dual function of :meth:`set_values` is :meth:`values`, which can be
        used to efficiently extract the values of a field or embedded field of
        all samples in a collection as lists of values in the same structure
        expected by this method.

        .. note::

            If the values you are setting can be described by a
            :class:`fiftyone.core.expressions.ViewExpression` applied to the
            existing dataset contents, then consider using :meth:`set_field` +
            :meth:`save` for an even more efficient alternative to explicitly
            iterating over the dataset or calling :meth:`values` +
            :meth:`set_values` to perform the update in-memory.

        Examples::

            import random

            import fiftyone as fo
            import fiftyone.zoo as foz
            from fiftyone import ViewField as F

            dataset = foz.load_zoo_dataset("quickstart")

            #
            # Create a new sample field
            #

            values = [random.random() for _ in range(len(dataset))]
            dataset.set_values("random", values)

            print(dataset.bounds("random"))

            #
            # Add a tag to all low confidence labels
            #

            view = dataset.filter_labels("predictions", F("confidence") < 0.06)

            detections = view.values("predictions.detections")
            for sample_detections in detections:
                for detection in sample_detections:
                    detection.tags.append("low_confidence")

            view.set_values("predictions.detections", detections)

            print(dataset.count_label_tags())

        Args:
            field_name: a field or ``embedded.field.name``
            values: an iterable of values, one for each sample in the
                collection. When setting frame fields, each element can either
                be an iterable of values (one for each existing frame of the
                sample) or a dict mapping frame numbers to values. If
                ``field_name`` contains array fields, the corresponding
                elements of ``values`` must be arrays of the same lengths. This
                argument can also be a dict mapping keys to values (each value
                as described previously), in which case the keys are used to
                match samples by their ``key_field``
            key_field (None): a key field to use when choosing which samples to
                update when ``values`` is a dict
            skip_none (False): whether to treat None data in ``values`` as
                missing data that should not be set
            expand_schema (True): whether to dynamically add new sample/frame
                fields encountered to the dataset schema. If False, an error is
                raised if the root ``field_name`` does not exist
        """
        if self._is_group_field(field_name):
            raise ValueError(
                "This method does not support setting attached group fields "
                "(found: '%s')" % field_name
            )

        if isinstance(values, dict):
            if key_field is None:
                raise ValueError(
                    "You must provide a `key_field` when `values` is a dict"
                )

            _sample_ids, values = _parse_values_dict(self, key_field, values)

        is_frame_field = self._is_frame_field(field_name)

        if is_frame_field:
            _frame_ids, values = _parse_frame_values_dicts(
                self, _sample_ids, values
            )

        if expand_schema and self.get_field(field_name) is None:
            self._expand_schema_from_values(field_name, values)

        _field_name, _, list_fields, _, id_to_str = self._parse_field_name(
            field_name, omit_terminal_lists=True, allow_missing=_allow_missing
        )

        to_mongo = None
        if id_to_str:
            to_mongo = lambda _id: ObjectId(_id)
        else:
            field_type = self.get_field(field_name)
            if field_type is not None:
                to_mongo = field_type.to_mongo

        # Setting an entire label list document whose label elements have been
        # filtered is not allowed because this would delete the filtered labels
        if (
            isinstance(field_type, fof.EmbeddedDocumentField)
            and issubclass(field_type.document_type, fol._LABEL_LIST_FIELDS)
            and isinstance(self, fov.DatasetView)
        ):
            label_type = field_type.document_type
            list_field = label_type._LABEL_LIST_FIELD
            path = field_name + "." + list_field

            # pylint: disable=no-member
            if path in self._get_filtered_fields():
                msg = (
                    "Detected a label list field '%s' with filtered elements; "
                    "only the list elements will be updated"
                ) % path
                warnings.warn(msg)

                fcn = lambda l: l[list_field]
                level = 1 + is_frame_field
                list_values = _transform_values(values, fcn, level=level)

                return self.set_values(
                    path,
                    list_values,
                    key_field=key_field,
                    skip_none=skip_none,
                    expand_schema=expand_schema,
                    _allow_missing=_allow_missing,
                    _sample_ids=_sample_ids,
                    _frame_ids=_frame_ids,
                )

        # If we're directly updating a document list field of a dataset view,
        # then update list elements by ID in case the field has been filtered
        if (
            isinstance(field_type, fof.ListField)
            and isinstance(field_type.field, fof.EmbeddedDocumentField)
            and isinstance(self, fov.DatasetView)
        ):
            list_fields = sorted(set(list_fields + [_field_name]))

        if is_frame_field:
            self._set_frame_values(
                _field_name,
                values,
                list_fields,
                sample_ids=_sample_ids,
                frame_ids=_frame_ids,
                to_mongo=to_mongo,
                skip_none=skip_none,
            )
        else:
            self._set_sample_values(
                _field_name,
                values,
                list_fields,
                sample_ids=_sample_ids,
                to_mongo=to_mongo,
                skip_none=skip_none,
            )

    def _expand_schema_from_values(self, field_name, values):
        field_name, _ = self._handle_group_field(field_name)
        field_name, is_frame_field = self._handle_frame_field(field_name)
        root = field_name.split(".", 1)[0]

        if is_frame_field:
            schema = self._dataset.get_frame_field_schema(include_private=True)

            if root in schema:
                return

            if root != field_name:
                raise ValueError(
                    "Cannot infer an appropriate type for new frame "
                    "field '%s' when setting embedded field '%s'"
                    % (root, field_name)
                )

            value = _get_non_none_value(itertools.chain.from_iterable(values))

            if value is None:
                if list(values):
                    raise ValueError(
                        "Cannot infer an appropriate type for new frame "
                        "field '%s' because all provided values are None"
                        % field_name
                    )
                else:
                    raise ValueError(
                        "Cannot infer an appropriate type for new frame "
                        "field '%s' from empty values" % field_name
                    )

            self._dataset._add_implied_frame_field(field_name, value)
        else:
            schema = self._dataset.get_field_schema(include_private=True)

            if root in schema:
                return

            if root != field_name:
                raise ValueError(
                    "Cannot infer an appropriate type for new sample "
                    "field '%s' when setting embedded field '%s'"
                    % (root, field_name)
                )

            value = _get_non_none_value(values)

            if value is None:
                if list(values):
                    raise ValueError(
                        "Cannot infer an appropriate type for new sample "
                        "field '%s' because all provided values are None"
                        % field_name
                    )
                else:
                    raise ValueError(
                        "Cannot infer an appropriate type for new sample "
                        "field '%s' from empty values" % field_name
                    )

            self._dataset._add_implied_sample_field(field_name, value)

    def _set_sample_values(
        self,
        field_name,
        values,
        list_fields,
        sample_ids=None,
        to_mongo=None,
        skip_none=False,
    ):
        if len(list_fields) > 1:
            raise ValueError(
                "At most one array field can be unwound when setting values"
            )

        if list_fields:
            list_field = list_fields[0]
            elem_id_field = list_field + "._id"

            if sample_ids is not None:
                view = self.select(sample_ids, ordered=True)
                sample_ids = [ObjectId(_id) for _id in sample_ids]
                elem_ids = view.values(elem_id_field)
            else:
                sample_ids, elem_ids = self.values(["_id", elem_id_field])

            self._set_list_values_by_id(
                field_name,
                sample_ids,
                elem_ids,
                values,
                list_field,
                to_mongo=to_mongo,
                skip_none=skip_none,
            )
        else:
            if sample_ids is not None:
                sample_ids = [ObjectId(_id) for _id in sample_ids]
            else:
                sample_ids = self.values("_id")

            self._set_doc_values(
                field_name,
                sample_ids,
                values,
                to_mongo=to_mongo,
                skip_none=skip_none,
            )

    def _set_frame_values(
        self,
        field_name,
        values,
        list_fields,
        sample_ids=None,
        frame_ids=None,
        to_mongo=None,
        skip_none=False,
    ):
        if len(list_fields) > 1:
            raise ValueError(
                "At most one array field can be unwound when setting values"
            )

        if sample_ids is not None:
            view = self.select(sample_ids, ordered=True)
        else:
            view = self

        if list_fields:
            list_field = list_fields[0]
            elem_id_field = "frames." + list_field + "._id"

            if frame_ids is None:
                frame_ids, elem_ids = view.values(
                    ["frames._id", elem_id_field]
                )
            else:
                elem_ids = view.values(elem_id_field)

            frame_ids = itertools.chain.from_iterable(frame_ids)
            elem_ids = itertools.chain.from_iterable(elem_ids)
            values = itertools.chain.from_iterable(values)

            self._set_list_values_by_id(
                field_name,
                frame_ids,
                elem_ids,
                values,
                list_field,
                to_mongo=to_mongo,
                skip_none=skip_none,
                frames=True,
            )
        else:
            if frame_ids is None:
                frame_ids = view.values("frames._id")

            frame_ids = itertools.chain.from_iterable(frame_ids)
            values = itertools.chain.from_iterable(values)

            self._set_doc_values(
                field_name,
                frame_ids,
                values,
                to_mongo=to_mongo,
                skip_none=skip_none,
                frames=True,
            )

    def _set_doc_values(
        self,
        field_name,
        ids,
        values,
        to_mongo=None,
        skip_none=False,
        frames=False,
    ):
        ops = []
        for _id, value in zip(ids, values):
            if value is None and skip_none:
                continue

            if etau.is_str(_id):
                _id = ObjectId(_id)

            if to_mongo is not None:
                value = to_mongo(value)

            ops.append(UpdateOne({"_id": _id}, {"$set": {field_name: value}}))

        self._dataset._bulk_write(ops, frames=frames)

    def _set_list_values_by_id(
        self,
        field_name,
        ids,
        elem_ids,
        values,
        list_field,
        to_mongo=None,
        skip_none=False,
        frames=False,
    ):
        root = list_field
        leaf = field_name[len(root) + 1 :]
        elem_id = root + "._id"
        if leaf:
            elem = root + ".$." + leaf
        else:
            elem = root + ".$"

        ops = []
        for _id, _elem_ids, _values in zip(ids, elem_ids, values):
            if not _elem_ids:
                continue

            if etau.is_str(_id):
                _id = ObjectId(_id)

            for _elem_id, value in zip(_elem_ids, _values):
                if value is None and skip_none:
                    continue

                if to_mongo is not None:
                    value = to_mongo(value)

                if _elem_id is None:
                    raise ValueError(
                        "Can only set values of array documents with IDs"
                    )

                if etau.is_str(_elem_id):
                    _elem_id = ObjectId(_elem_id)

                ops.append(
                    UpdateOne(
                        {"_id": _id, elem_id: _elem_id},
                        {"$set": {elem: value}},
                    )
                )

        self._dataset._bulk_write(ops, frames=frames)

    def _set_labels(self, field_name, sample_ids, label_docs):
        if self._is_group_field(field_name):
            raise ValueError(
                "This method does not support setting attached group fields "
                "(found: '%s')" % field_name
            )

        label_type = self._get_label_field_type(field_name)
        field_name, is_frame_field = self._handle_frame_field(field_name)

        ops = []
        if issubclass(label_type, fol._LABEL_LIST_FIELDS):
            root = field_name + "." + label_type._LABEL_LIST_FIELD
            elem_id = root + "._id"
            set_path = root + ".$"

            for _id, _docs in zip(sample_ids, label_docs):
                if not _docs:
                    continue

                if etau.is_str(_id):
                    _id = ObjectId(_id)

                if not isinstance(_docs, (list, tuple)):
                    _docs = [_docs]

                for doc in _docs:
                    ops.append(
                        UpdateOne(
                            {"_id": _id, elem_id: doc["_id"]},
                            {"$set": {set_path: doc}},
                        )
                    )
        else:
            elem_id = field_name + "._id"

            for _id, doc in zip(sample_ids, label_docs):
                if etau.is_str(_id):
                    _id = ObjectId(_id)

                ops.append(
                    UpdateOne(
                        {"_id": _id, elem_id: doc["_id"]},
                        {"$set": {field_name: doc}},
                    )
                )

        self._dataset._bulk_write(ops, frames=is_frame_field)

    def _delete_labels(self, ids, fields=None):
        self._dataset.delete_labels(ids=ids, fields=fields)

    def compute_metadata(
        self, overwrite=False, num_workers=None, skip_failures=True
    ):
        """Populates the ``metadata`` field of all samples in the collection.

        Any samples with existing metadata are skipped, unless
        ``overwrite == True``.

        Args:
            overwrite (False): whether to overwrite existing metadata
            num_workers (None): the number of processes to use. By default,
                ``multiprocessing.cpu_count()`` is used
            skip_failures (True): whether to gracefully continue without
                raising an error if metadata cannot be computed for a sample
        """
        fomt.compute_metadata(
            self,
            overwrite=overwrite,
            num_workers=num_workers,
            skip_failures=skip_failures,
        )

    def apply_model(
        self,
        model,
        label_field="predictions",
        confidence_thresh=None,
        store_logits=False,
        batch_size=None,
        num_workers=None,
        skip_failures=True,
        **kwargs,
    ):
        """Applies the :class:`FiftyOne model <fiftyone.core.models.Model>` or
        :class:`Lightning Flash model <flash:flash.core.model.Task>` to the
        samples in the collection.

        This method supports all of the following cases:

        -   Applying an image :class:`fiftyone.core.models.Model` to an image
            collection
        -   Applying an image :class:`fiftyone.core.models.Model` to the frames
            of a video collection
        -   Applying a video :class:`fiftyone.core.models.Model` to a video
            collection
        -   Applying a :class:`flash:flash.core.model.Task` to an image or
            video collection

        Args:
            model: a :class:`fiftyone.core.models.Model` or
                :class:`flash:flash.core.model.Task`
            label_field ("predictions"): the name of the field in which to
                store the model predictions. When performing inference on video
                frames, the "frames." prefix is optional
            confidence_thresh (None): an optional confidence threshold to apply
                to any applicable labels generated by the model
            store_logits (False): whether to store logits for the model
                predictions. This is only supported when the provided ``model``
                has logits, ``model.has_logits == True``
            batch_size (None): an optional batch size to use, if the model
                supports batching
            num_workers (None): the number of workers for the
                :class:`torch:torch.utils.data.DataLoader` to use. Only
                applicable for Torch-based models
            skip_failures (True): whether to gracefully continue without
                raising an error if predictions cannot be generated for a
                sample. Only applicable to :class:`fiftyone.core.models.Model`
                instances
            **kwargs: optional model-specific keyword arguments passed through
                to the underlying inference implementation
        """
        fomo.apply_model(
            self,
            model,
            label_field=label_field,
            confidence_thresh=confidence_thresh,
            store_logits=store_logits,
            batch_size=batch_size,
            num_workers=num_workers,
            skip_failures=skip_failures,
            **kwargs,
        )

    def compute_embeddings(
        self,
        model,
        embeddings_field=None,
        batch_size=None,
        num_workers=None,
        skip_failures=True,
        **kwargs,
    ):
        """Computes embeddings for the samples in the collection using the
        given :class:`FiftyOne model <fiftyone.core.models.Model>` or
        :class:`Lightning Flash model <flash:flash.core.model.Task>`.

        This method supports all the following cases:

        -   Using an image :class:`fiftyone.core.models.Model` to compute
            embeddings for an image collection
        -   Using an image :class:`fiftyone.core.models.Model` to compute frame
            embeddings for a video collection
        -   Using a video :class:`fiftyone.core.models.Model` to compute
            embeddings for a video collection
        -   Using an :ref:`ImageEmbedder <flash:image_embedder>` to compute
            embeddings for an image collection

        When using a :class:`FiftyOne model <fiftyone.core.models.Model>`, the
        model must expose embeddings, i.e.,
        :meth:`fiftyone.core.models.Model.has_embeddings` must return ``True``.

        If an ``embeddings_field`` is provided, the embeddings are saved to the
        samples; otherwise, the embeddings are returned in-memory.

        Args:
            model: a :class:`fiftyone.core.models.Model` or
                :class:`flash:flash.core.model.Task`
            embeddings_field (None): the name of a field in which to store the
                embeddings. When computing video frame embeddings, the
                "frames." prefix is optional
            batch_size (None): an optional batch size to use, if the model
                supports batching
            num_workers (None): the number of workers for the
                :class:`torch:torch.utils.data.DataLoader` to use. Only
                applicable for Torch-based models
            skip_failures (True): whether to gracefully continue without
                raising an error if embeddings cannot be generated for a
                sample. Only applicable to :class:`fiftyone.core.models.Model`
                instances
            **kwargs: optional model-specific keyword arguments passed through
                to the underlying inference implementation

        Returns:
            one of the following:

            -   ``None``, if an ``embeddings_field`` is provided
            -   a ``num_samples x num_dim`` array of embeddings, when computing
                embeddings for image/video collections with image/video models,
                respectively, and no ``embeddings_field`` is provided. If
                ``skip_failures`` is ``True`` and any errors are detected, a
                list of length ``num_samples`` is returned instead containing
                all successfully computed embedding vectors along with ``None``
                entries for samples for which embeddings could not be computed
            -   a dictionary mapping sample IDs to ``num_frames x num_dim``
                arrays of embeddings, when computing frame embeddings for video
                collections using an image model. If ``skip_failures`` is
                ``True`` and any errors are detected, the values of this
                dictionary will contain arrays of embeddings for all frames
                1, 2, ... until the error occurred, or ``None`` if no
                embeddings were computed at all
        """
        return fomo.compute_embeddings(
            self,
            model,
            embeddings_field=embeddings_field,
            batch_size=batch_size,
            num_workers=num_workers,
            skip_failures=skip_failures,
            **kwargs,
        )

    def compute_patch_embeddings(
        self,
        model,
        patches_field,
        embeddings_field=None,
        force_square=False,
        alpha=None,
        handle_missing="skip",
        batch_size=None,
        num_workers=None,
        skip_failures=True,
    ):
        """Computes embeddings for the image patches defined by
        ``patches_field`` of the samples in the collection using the given
        :class:`fiftyone.core.models.Model`.

        This method supports all the following cases:

        -   Using an image model to compute patch embeddings for an image
            collection
        -   Using an image model to compute frame patch embeddings for a video
            collection

        The ``model`` must expose embeddings, i.e.,
        :meth:`fiftyone.core.models.Model.has_embeddings` must return ``True``.

        If an ``embeddings_field`` is provided, the embeddings are saved to the
        samples; otherwise, the embeddings are returned in-memory.

        Args:
            model: a :class:`fiftyone.core.models.Model`
            patches_field: the name of the field defining the image patches in
                each sample to embed. Must be of type
                :class:`fiftyone.core.labels.Detection`,
                :class:`fiftyone.core.labels.Detections`,
                :class:`fiftyone.core.labels.Polyline`, or
                :class:`fiftyone.core.labels.Polylines`. When computing video
                frame embeddings, the "frames." prefix is optional
            embeddings_field (None): the name of a field in which to store the
                embeddings. When computing video frame embeddings, the
                "frames." prefix is optional
            force_square (False): whether to minimally manipulate the patch
                bounding boxes into squares prior to extraction
            alpha (None): an optional expansion/contraction to apply to the
                patches before extracting them, in ``[-1, inf)``. If provided,
                the length and width of the box are expanded (or contracted,
                when ``alpha < 0``) by ``(100 * alpha)%``. For example, set
                ``alpha = 1.1`` to expand the boxes by 10%, and set
                ``alpha = 0.9`` to contract the boxes by 10%
            handle_missing ("skip"): how to handle images with no patches.
                Supported values are:

                -   "skip": skip the image and assign its embedding as ``None``
                -   "image": use the whole image as a single patch
                -   "error": raise an error

            batch_size (None): an optional batch size to use, if the model
                supports batching
            num_workers (None): the number of workers for the
                :class:`torch:torch.utils.data.DataLoader` to use. Only
                applicable for Torch-based models
            skip_failures (True): whether to gracefully continue without
                raising an error if embeddings cannot be generated for a sample

        Returns:
            one of the following:

            -   ``None``, if an ``embeddings_field`` is provided
            -   a dict mapping sample IDs to ``num_patches x num_dim`` arrays
                of patch embeddings, when computing patch embeddings for image
                collections and no ``embeddings_field`` is provided. If
                ``skip_failures`` is ``True`` and any errors are detected, this
                dictionary will contain ``None`` values for any samples for
                which embeddings could not be computed
            -   a dict of dicts mapping sample IDs to frame numbers to
                ``num_patches x num_dim`` arrays of patch embeddings, when
                computing patch embeddings for the frames of video collections
                and no ``embeddings_field`` is provided. If ``skip_failures``
                is ``True`` and any errors are detected, this nested dict will
                contain missing or ``None`` values to indicate uncomputable
                embeddings
        """
        return fomo.compute_patch_embeddings(
            self,
            model,
            patches_field,
            embeddings_field=embeddings_field,
            batch_size=batch_size,
            num_workers=num_workers,
            force_square=force_square,
            alpha=alpha,
            handle_missing=handle_missing,
            skip_failures=skip_failures,
        )

    def evaluate_regressions(
        self,
        pred_field,
        gt_field="ground_truth",
        eval_key=None,
        missing=None,
        method="simple",
        **kwargs,
    ):
        """Evaluates the regression predictions in this collection with respect
        to the specified ground truth values.

        You can customize the evaluation method by passing additional
        parameters for the method's config class as ``kwargs``.

        The supported ``method`` values and their associated configs are:

        -   ``"simple"``: :class:`fiftyone.utils.eval.regression.SimpleEvaluationConfig`

        If an ``eval_key`` is specified, then this method will record some
        statistics on each sample:

        -   When evaluating sample-level fields, an ``eval_key`` field will be
            populated on each sample recording the error of that sample's
            prediction.

        -   When evaluating frame-level fields, an ``eval_key`` field will be
            populated on each frame recording the error of that frame's
            prediction. In addition, an ``eval_key`` field will be populated on
            each sample that records the average error of the frame predictions
            of the sample.

        Args:
            pred_field: the name of the field containing the predicted
                :class:`fiftyone.core.labels.Regression` instances
            gt_field ("ground_truth"): the name of the field containing the
                ground truth :class:`fiftyone.core.labels.Regression` instances
            eval_key (None): a string key to use to refer to this evaluation
            missing (None): a missing value. Any None-valued regressions are
                given this value for results purposes
            method ("simple"): a string specifying the evaluation method to use.
                Supported values are ``("simple")``
            **kwargs: optional keyword arguments for the constructor of the
                :class:`fiftyone.utils.eval.regression.RegressionEvaluationConfig`
                being used

        Returns:
            a :class:`fiftyone.utils.eval.regression.RegressionResults`
        """
        return foue.evaluate_regressions(
            self,
            pred_field,
            gt_field=gt_field,
            eval_key=eval_key,
            missing=missing,
            method=method,
            **kwargs,
        )

    def evaluate_classifications(
        self,
        pred_field,
        gt_field="ground_truth",
        eval_key=None,
        classes=None,
        missing=None,
        method="simple",
        **kwargs,
    ):
        """Evaluates the classification predictions in this collection with
        respect to the specified ground truth labels.

        By default, this method simply compares the ground truth and prediction
        for each sample, but other strategies such as binary evaluation and
        top-k matching can be configured via the ``method`` parameter.

        You can customize the evaluation method by passing additional
        parameters for the method's config class as ``kwargs``.

        The supported ``method`` values and their associated configs are:

        -   ``"simple"``: :class:`fiftyone.utils.eval.classification.SimpleEvaluationConfig`
        -   ``"top-k"``: :class:`fiftyone.utils.eval.classification.TopKEvaluationConfig`
        -   ``"binary"``: :class:`fiftyone.utils.eval.classification.BinaryEvaluationConfig`

        If an ``eval_key`` is specified, then this method will record some
        statistics on each sample:

        -   When evaluating sample-level fields, an ``eval_key`` field will be
            populated on each sample recording whether that sample's prediction
            is correct.

        -   When evaluating frame-level fields, an ``eval_key`` field will be
            populated on each frame recording whether that frame's prediction
            is correct. In addition, an ``eval_key`` field will be populated on
            each sample that records the average accuracy of the frame
            predictions of the sample.

        Args:
            pred_field: the name of the field containing the predicted
                :class:`fiftyone.core.labels.Classification` instances
            gt_field ("ground_truth"): the name of the field containing the
                ground truth :class:`fiftyone.core.labels.Classification`
                instances
            eval_key (None): a string key to use to refer to this evaluation
            classes (None): the list of possible classes. If not provided,
                the observed ground truth/predicted labels are used
            missing (None): a missing label string. Any None-valued labels
                are given this label for results purposes
            method ("simple"): a string specifying the evaluation method to use.
                Supported values are ``("simple", "binary", "top-k")``
            **kwargs: optional keyword arguments for the constructor of the
                :class:`fiftyone.utils.eval.classification.ClassificationEvaluationConfig`
                being used

        Returns:
            a :class:`fiftyone.utils.eval.classification.ClassificationResults`
        """
        return foue.evaluate_classifications(
            self,
            pred_field,
            gt_field=gt_field,
            eval_key=eval_key,
            classes=classes,
            missing=missing,
            method=method,
            **kwargs,
        )

    def evaluate_detections(
        self,
        pred_field,
        gt_field="ground_truth",
        eval_key=None,
        classes=None,
        missing=None,
        method=None,
        iou=0.50,
        use_masks=False,
        use_boxes=False,
        classwise=True,
        **kwargs,
    ):
        """Evaluates the specified predicted detections in this collection with
        respect to the specified ground truth detections.

        This method supports evaluating the following spatial data types:

        -   Object detections in :class:`fiftyone.core.labels.Detections` format
        -   Instance segmentations in :class:`fiftyone.core.labels.Detections`
            format with their ``mask`` attributes populated
        -   Polygons in :class:`fiftyone.core.labels.Polylines` format
        -   Temporal detections in
            :class:`fiftyone.core.labels.TemporalDetections` format

        For spatial object detection evaluation, this method uses COCO-style
        evaluation by default.

        For temporal segment detection, this method uses ActivityNet-style
        evaluation by default.

        You can use the ``method`` parameter to select a different method, and
        you can optionally customize the method by passing additional
        parameters for the method's config class as ``kwargs``.

        The supported ``method`` values and their associated configs are:

        -   ``"coco"``: :class:`fiftyone.utils.eval.coco.COCOEvaluationConfig`
        -   ``"open-images"``: :class:`fiftyone.utils.eval.openimages.OpenImagesEvaluationConfig`
        -   ``"activitynet"``: :class:`fiftyone.utils.eval.activitynet.ActivityNetEvaluationConfig`

        If an ``eval_key`` is provided, a number of fields are populated at the
        object- and sample-level recording the results of the evaluation:

        -   True positive (TP), false positive (FP), and false negative (FN)
            counts for the each sample are saved in top-level fields of each
            sample::

                TP: sample.<eval_key>_tp
                FP: sample.<eval_key>_fp
                FN: sample.<eval_key>_fn

            In addition, when evaluating frame-level objects, TP/FP/FN counts
            are recorded for each frame::

                TP: frame.<eval_key>_tp
                FP: frame.<eval_key>_fp
                FN: frame.<eval_key>_fn

        -   The fields listed below are populated on each individual object;
            these fields tabulate the TP/FP/FN status of the object, the ID of
            the matching object (if any), and the matching IoU::

                TP/FP/FN: object.<eval_key>
                      ID: object.<eval_key>_id
                     IoU: object.<eval_key>_iou

        Args:
            pred_field: the name of the field containing the predicted
                :class:`fiftyone.core.labels.Detections`,
                :class:`fiftyone.core.labels.Polylines`,
                or :class:`fiftyone.core.labels.TemporalDetections`
            gt_field ("ground_truth"): the name of the field containing the
                ground truth :class:`fiftyone.core.labels.Detections`,
                :class:`fiftyone.core.labels.Polylines`,
                or :class:`fiftyone.core.labels.TemporalDetections`
            eval_key (None): a string key to use to refer to this evaluation
            classes (None): the list of possible classes. If not provided,
                the observed ground truth/predicted labels are used
            missing (None): a missing label string. Any unmatched objects are
                given this label for results purposes
            method (None): a string specifying the evaluation method to use.
                For spatial object detection, the supported values are
                ``("coco", "open-images")`` and the default is ``"coco"``. For
                temporal detection, the supported values are
                ``("activitynet")`` and the default is ``"activitynet"``
            iou (0.50): the IoU threshold to use to determine matches
            use_masks (False): whether to compute IoUs using the instances
                masks in the ``mask`` attribute of the provided objects, which
                must be :class:`fiftyone.core.labels.Detection` instances
            use_boxes (False): whether to compute IoUs using the bounding boxes
                of the provided :class:`fiftyone.core.labels.Polyline`
                instances rather than using their actual geometries
            classwise (True): whether to only match objects with the same class
                label (True) or allow matches between classes (False)
            **kwargs: optional keyword arguments for the constructor of the
                :class:`fiftyone.utils.eval.detection.DetectionEvaluationConfig`
                being used

        Returns:
            a :class:`fiftyone.utils.eval.detection.DetectionResults`
        """
        return foue.evaluate_detections(
            self,
            pred_field,
            gt_field=gt_field,
            eval_key=eval_key,
            classes=classes,
            missing=missing,
            method=method,
            iou=iou,
            use_masks=use_masks,
            use_boxes=use_boxes,
            classwise=classwise,
            **kwargs,
        )

    def evaluate_segmentations(
        self,
        pred_field,
        gt_field="ground_truth",
        eval_key=None,
        mask_targets=None,
        method="simple",
        **kwargs,
    ):
        """Evaluates the specified semantic segmentation masks in this
        collection with respect to the specified ground truth masks.

        If the size of a predicted mask does not match the ground truth mask,
        it is resized to match the ground truth.

        By default, this method simply performs pixelwise evaluation of the
        full masks, but other strategies such as boundary-only evaluation can
        be configured by passing additional parameters for the method's
        config class as ``kwargs``.

        The supported ``method`` values and their associated configs are:

        -   ``"simple"``: :class:`fiftyone.utils.eval.segmentation.SimpleEvaluationConfig`

        If an ``eval_key`` is provided, the accuracy, precision, and recall of
        each sample is recorded in top-level fields of each sample::

             Accuracy: sample.<eval_key>_accuracy
            Precision: sample.<eval_key>_precision
               Recall: sample.<eval_key>_recall

        In addition, when evaluating frame-level masks, the accuracy,
        precision, and recall of each frame if recorded in the following
        frame-level fields::

             Accuracy: frame.<eval_key>_accuracy
            Precision: frame.<eval_key>_precision
               Recall: frame.<eval_key>_recall

        .. note::

            The mask value ``0`` is treated as a background class for the
            purposes of computing evaluation metrics like precision and recall.

        Args:
            pred_field: the name of the field containing the predicted
                :class:`fiftyone.core.labels.Segmentation` instances
            gt_field ("ground_truth"): the name of the field containing the
                ground truth :class:`fiftyone.core.labels.Segmentation`
                instances
            eval_key (None): a string key to use to refer to this evaluation
            mask_targets (None): a dict mapping mask values to labels. If not
                provided, the observed pixel values are used
            method ("simple"): a string specifying the evaluation method to
                use. Supported values are ``("simple")``
            **kwargs: optional keyword arguments for the constructor of the
                :class:`fiftyone.utils.eval.segmentation.SegmentationEvaluationConfig`
                being used

        Returns:
            a :class:`fiftyone.utils.eval.segmentation.SegmentationResults`
        """
        return foue.evaluate_segmentations(
            self,
            pred_field,
            gt_field=gt_field,
            eval_key=eval_key,
            mask_targets=mask_targets,
            method=method,
            **kwargs,
        )

    @property
    def has_evaluations(self):
        """Whether this colection has any evaluation results."""
        return bool(self.list_evaluations())

    def has_evaluation(self, eval_key):
        """Whether this collection has an evaluation with the given key.

        Args:
            eval_key: an evaluation key

        Returns:
            True/False
        """
        return eval_key in self.list_evaluations()

    def list_evaluations(self):
        """Returns a list of all evaluation keys on this collection.

        Returns:
            a list of evaluation keys
        """
        return foev.EvaluationMethod.list_runs(self)

    def get_evaluation_info(self, eval_key):
        """Returns information about the evaluation with the given key on this
        collection.

        Args:
            eval_key: an evaluation key

        Returns:
            an :class:`fiftyone.core.evaluation.EvaluationInfo`
        """
        return foev.EvaluationMethod.get_run_info(self, eval_key)

    def load_evaluation_results(self, eval_key):
        """Loads the results for the evaluation with the given key on this
        collection.

        Args:
            eval_key: an evaluation key

        Returns:
            a :class:`fiftyone.core.evaluation.EvaluationResults`
        """
        return foev.EvaluationMethod.load_run_results(self, eval_key)

    def load_evaluation_view(self, eval_key, select_fields=False):
        """Loads the :class:`fiftyone.core.view.DatasetView` on which the
        specified evaluation was performed on this collection.

        Args:
            eval_key: an evaluation key
            select_fields (False): whether to select only the fields involved
                in the evaluation

        Returns:
            a :class:`fiftyone.core.view.DatasetView`
        """
        return foev.EvaluationMethod.load_run_view(
            self, eval_key, select_fields=select_fields
        )

    def delete_evaluation(self, eval_key):
        """Deletes the evaluation results associated with the given evaluation
        key from this collection.

        Args:
            eval_key: an evaluation key
        """
        foev.EvaluationMethod.delete_run(self, eval_key)

    def delete_evaluations(self):
        """Deletes all evaluation results from this collection."""
        foev.EvaluationMethod.delete_runs(self)

    @property
    def has_brain_runs(self):
        """Whether this colection has any brain runs."""
        return bool(self.list_brain_runs())

    def has_brain_run(self, brain_key):
        """Whether this collection has a brain method run with the given key.

        Args:
            brain_key: a brain key

        Returns:
            True/False
        """
        return brain_key in self.list_brain_runs()

    def list_brain_runs(self):
        """Returns a list of all brain keys on this collection.

        Returns:
            a list of brain keys
        """
        return fob.BrainMethod.list_runs(self)

    def get_brain_info(self, brain_key):
        """Returns information about the brain method run with the given key on
        this collection.

        Args:
            brain_key: a brain key

        Returns:
            a :class:`fiftyone.core.brain.BrainInfo`
        """
        return fob.BrainMethod.get_run_info(self, brain_key)

    def load_brain_results(self, brain_key):
        """Loads the results for the brain method run with the given key on
        this collection.

        Args:
            brain_key: a brain key

        Returns:
            a :class:`fiftyone.core.brain.BrainResults`
        """
        return fob.BrainMethod.load_run_results(self, brain_key)

    def load_brain_view(self, brain_key, select_fields=False):
        """Loads the :class:`fiftyone.core.view.DatasetView` on which the
        specified brain method run was performed on this collection.

        Args:
            brain_key: a brain key
            select_fields (False): whether to select only the fields involved
                in the brain method run

        Returns:
            a :class:`fiftyone.core.view.DatasetView`
        """
        return fob.BrainMethod.load_run_view(
            self, brain_key, select_fields=select_fields
        )

    def delete_brain_run(self, brain_key):
        """Deletes the brain method run with the given key from this
        collection.

        Args:
            brain_key: a brain key
        """
        fob.BrainMethod.delete_run(self, brain_key)

    def delete_brain_runs(self):
        """Deletes all brain method runs from this collection."""
        fob.BrainMethod.delete_runs(self)

    def _get_similarity_keys(self, **kwargs):
        from fiftyone.brain import SimilarityConfig

        return self._get_brain_runs_with_type(SimilarityConfig, **kwargs)

    def _get_visualization_keys(self, **kwargs):
        from fiftyone.brain import VisualizationConfig

        return self._get_brain_runs_with_type(VisualizationConfig, **kwargs)

    def _get_brain_runs_with_type(self, run_type, **kwargs):
        brain_keys = []
        for brain_key in self.list_brain_runs():
            try:
                brain_info = self.get_brain_info(brain_key)
            except:
                logger.warning(
                    "Failed to load info for brain method run '%s'", brain_key
                )
                continue

            run_cls = etau.get_class(brain_info.config.cls)
            if not issubclass(run_cls, run_type):
                continue

            if any(
                getattr(brain_info.config, key, None) != value
                for key, value in kwargs.items()
            ):
                continue

            brain_keys.append(brain_key)

        return brain_keys

    @classmethod
    def list_view_stages(cls):
        """Returns a list of all available methods on this collection that
        apply :class:`fiftyone.core.stages.ViewStage` operations to this
        collection.

        Returns:
            a list of :class:`SampleCollection` method names
        """
        return list(view_stage.all)

    def add_stage(self, stage):
        """Applies the given :class:`fiftyone.core.stages.ViewStage` to the
        collection.

        Args:
            stage: a :class:`fiftyone.core.stages.ViewStage`

        Returns:
            a :class:`fiftyone.core.view.DatasetView`
        """
        return self._add_view_stage(stage)

    @view_stage
    def concat(self, samples):
        """Concatenates the contents of the given :class:`SampleCollection` to
        this collection.

        Examples::

            import fiftyone as fo
            import fiftyone.zoo as foz
            from fiftyone import ViewField as F

            dataset = foz.load_zoo_dataset("quickstart")

            #
            # Concatenate two views
            #

            view1 = dataset.match(F("uniqueness") < 0.2)
            view2 = dataset.match(F("uniqueness") > 0.7)

            view = view1.concat(view2)

            print(view1)
            print(view2)
            print(view)

            #
            # Concatenate two patches views
            #

            gt_objects = dataset.to_patches("ground_truth")

            patches1 = gt_objects[:50]
            patches2 = gt_objects[-50:]
            patches = patches1.concat(patches2)

            print(patches1)
            print(patches2)
            print(patches)

        Args:
            samples: a :class:`SampleCollection` whose contents to append to
                this collection

        Returns:
            a :class:`fiftyone.core.view.DatasetView`
        """
        return self._add_view_stage(fos.Concat(samples))

    @view_stage
    def exclude(self, sample_ids):
        """Excludes the samples with the given IDs from the collection.

        Examples::

            import fiftyone as fo

            dataset = fo.Dataset()
            dataset.add_samples(
                [
                    fo.Sample(filepath="/path/to/image1.png"),
                    fo.Sample(filepath="/path/to/image2.png"),
                    fo.Sample(filepath="/path/to/image3.png"),
                ]
            )

            #
            # Exclude the first sample from the dataset
            #

            sample_id = dataset.first().id
            view = dataset.exclude(sample_id)

            #
            # Exclude the first and last samples from the dataset
            #

            sample_ids = [dataset.first().id, dataset.last().id]
            view = dataset.exclude(sample_ids)

        Args:
            sample_ids: the samples to exclude. Can be any of the following:

                -   a sample ID
                -   an iterable of sample IDs
                -   a :class:`fiftyone.core.sample.Sample` or
                    :class:`fiftyone.core.sample.SampleView`
                -   an iterable of :class:`fiftyone.core.sample.Sample` or
                    :class:`fiftyone.core.sample.SampleView` instances
                -   a :class:`fiftyone.core.collections.SampleCollection`

        Returns:
            a :class:`fiftyone.core.view.DatasetView`
        """
        return self._add_view_stage(fos.Exclude(sample_ids))

    @view_stage
    def exclude_by(self, field, values):
        """Excludes the samples with the given field values from the
        collection.

        This stage is typically used to work with categorical fields (strings,
        ints, and bools). If you want to exclude samples based on floating
        point fields, use :meth:`match`.

        Examples::

            import fiftyone as fo

            dataset = fo.Dataset()
            dataset.add_samples(
                [
                    fo.Sample(filepath="image%d.jpg" % i, int=i, str=str(i))
                    for i in range(10)
                ]
            )

            #
            # Create a view excluding samples whose `int` field have the given
            # values
            #

            view = dataset.exclude_by("int", [1, 9, 3, 7, 5])
            print(view.head(5))

            #
            # Create a view excluding samples whose `str` field have the given
            # values
            #

            view = dataset.exclude_by("str", ["1", "9", "3", "7", "5"])
            print(view.head(5))

        Args:
            field: a field or ``embedded.field.name``
            values: a value or iterable of values to exclude by

        Returns:
            a :class:`fiftyone.core.view.DatasetView`
        """
        return self._add_view_stage(fos.ExcludeBy(field, values))

    @view_stage
    def exclude_fields(self, field_names, _allow_missing=False):
        """Excludes the fields with the given names from the samples in the
        collection.

        Note that default fields cannot be excluded.

        Examples::

            import fiftyone as fo

            dataset = fo.Dataset()
            dataset.add_samples(
                [
                    fo.Sample(
                        filepath="/path/to/image1.png",
                        ground_truth=fo.Classification(label="cat"),
                        predictions=fo.Classification(label="cat", confidence=0.9),
                    ),
                    fo.Sample(
                        filepath="/path/to/image2.png",
                        ground_truth=fo.Classification(label="dog"),
                        predictions=fo.Classification(label="dog", confidence=0.8),
                    ),
                    fo.Sample(
                        filepath="/path/to/image3.png",
                        ground_truth=None,
                        predictions=None,
                    ),
                ]
            )

            #
            # Exclude the `predictions` field from all samples
            #

            view = dataset.exclude_fields("predictions")

        Args:
            field_names: a field name or iterable of field names to exclude

        Returns:
            a :class:`fiftyone.core.view.DatasetView`
        """
        return self._add_view_stage(
            fos.ExcludeFields(field_names, _allow_missing=_allow_missing)
        )

    @view_stage
    def exclude_frames(self, frame_ids, omit_empty=True):
        """Excludes the frames with the given IDs from the video collection.

        Examples::

            import fiftyone as fo
            import fiftyone.zoo as foz

            dataset = foz.load_zoo_dataset("quickstart-video")

            #
            # Exclude some specific frames
            #

            frame_ids = [
                dataset.first().frames.first().id,
                dataset.last().frames.last().id,
            ]

            view = dataset.exclude_frames(frame_ids)

            print(dataset.count("frames"))
            print(view.count("frames"))

        Args:
            frame_ids: the frames to exclude. Can be any of the following:

                -   a frame ID
                -   an iterable of frame IDs
                -   a :class:`fiftyone.core.frame.Frame` or
                    :class:`fiftyone.core.frame.FrameView`
                -   an iterable of :class:`fiftyone.core.frame.Frame` or
                    :class:`fiftyone.core.frame.FrameView` instances
                -   a :class:`fiftyone.core.collections.SampleCollection` whose
                    frames to exclude

            omit_empty (True): whether to omit samples that have no frames
                after excluding the specified frames

        Returns:
            a :class:`fiftyone.core.view.DatasetView`
        """
        return self._add_view_stage(
            fos.ExcludeFrames(frame_ids, omit_empty=omit_empty)
        )

    @view_stage
    def exclude_labels(
        self, labels=None, ids=None, tags=None, fields=None, omit_empty=True
    ):
        """Excludes the specified labels from the collection.

        The returned view will omit samples, sample fields, and individual
        labels that do not match the specified selection criteria.

        You can perform an exclusion via one or more of the following methods:

        -   Provide the ``labels`` argument, which should contain a list of
            dicts in the format returned by
            :meth:`fiftyone.core.session.Session.selected_labels`, to exclude
            specific labels

        -   Provide the ``ids`` argument to exclude labels with specific IDs

        -   Provide the ``tags`` argument to exclude labels with specific tags

        If multiple criteria are specified, labels must match all of them in
        order to be excluded.

        By default, the exclusion is applied to all
        :class:`fiftyone.core.labels.Label` fields, but you can provide the
        ``fields`` argument to explicitly define the field(s) in which to
        exclude.

        Examples::

            import fiftyone as fo
            import fiftyone.zoo as foz

            dataset = foz.load_zoo_dataset("quickstart")

            #
            # Exclude the labels currently selected in the App
            #

            session = fo.launch_app(dataset)

            # Select some labels in the App...

            view = dataset.exclude_labels(labels=session.selected_labels)

            #
            # Exclude labels with the specified IDs
            #

            # Grab some label IDs
            ids = [
                dataset.first().ground_truth.detections[0].id,
                dataset.last().predictions.detections[0].id,
            ]

            view = dataset.exclude_labels(ids=ids)

            print(dataset.count("ground_truth.detections"))
            print(view.count("ground_truth.detections"))

            print(dataset.count("predictions.detections"))
            print(view.count("predictions.detections"))

            #
            # Exclude labels with the specified tags
            #

            # Grab some label IDs
            ids = [
                dataset.first().ground_truth.detections[0].id,
                dataset.last().predictions.detections[0].id,
            ]

            # Give the labels a "test" tag
            dataset = dataset.clone()  # create copy since we're modifying data
            dataset.select_labels(ids=ids).tag_labels("test")

            print(dataset.count_values("ground_truth.detections.tags"))
            print(dataset.count_values("predictions.detections.tags"))

            # Exclude the labels via their tag
            view = dataset.exclude_labels(tags="test")

            print(dataset.count("ground_truth.detections"))
            print(view.count("ground_truth.detections"))

            print(dataset.count("predictions.detections"))
            print(view.count("predictions.detections"))

        Args:
            labels (None): a list of dicts specifying the labels to exclude in
                the format returned by
                :meth:`fiftyone.core.session.Session.selected_labels`
            ids (None): an ID or iterable of IDs of the labels to exclude
            tags (None): a tag or iterable of tags of labels to exclude
            fields (None): a field or iterable of fields from which to exclude
            omit_empty (True): whether to omit samples that have no labels
                after filtering

        Returns:
            a :class:`fiftyone.core.view.DatasetView`
        """
        return self._add_view_stage(
            fos.ExcludeLabels(
                labels=labels,
                ids=ids,
                tags=tags,
                fields=fields,
                omit_empty=omit_empty,
            )
        )

    @view_stage
    def exists(self, field, bool=None):
        """Returns a view containing the samples in the collection that have
        (or do not have) a non-``None`` value for the given field or embedded
        field.

        Examples::

            import fiftyone as fo

            dataset = fo.Dataset()
            dataset.add_samples(
                [
                    fo.Sample(
                        filepath="/path/to/image1.png",
                        ground_truth=fo.Classification(label="cat"),
                        predictions=fo.Classification(label="cat", confidence=0.9),
                    ),
                    fo.Sample(
                        filepath="/path/to/image2.png",
                        ground_truth=fo.Classification(label="dog"),
                        predictions=fo.Classification(label="dog", confidence=0.8),
                    ),
                    fo.Sample(
                        filepath="/path/to/image3.png",
                        ground_truth=fo.Classification(label="dog"),
                        predictions=fo.Classification(label="dog"),
                    ),
                    fo.Sample(
                        filepath="/path/to/image4.png",
                        ground_truth=None,
                        predictions=None,
                    ),
                    fo.Sample(filepath="/path/to/image5.png"),
                ]
            )

            #
            # Only include samples that have a value in their `predictions`
            # field
            #

            view = dataset.exists("predictions")

            #
            # Only include samples that do NOT have a value in their
            # `predictions` field
            #

            view = dataset.exists("predictions", False)

            #
            # Only include samples that have prediction confidences
            #

            view = dataset.exists("predictions.confidence")

        Args:
            field: the field name or ``embedded.field.name``
            bool (None): whether to check if the field exists (None or True) or
                does not exist (False)

        Returns:
            a :class:`fiftyone.core.view.DatasetView`
        """
        return self._add_view_stage(fos.Exists(field, bool=bool))

    @view_stage
    def filter_field(self, field, filter, only_matches=True):
        """Filters the values of a field or embedded field of each sample in
        the collection.

        Values of ``field`` for which ``filter`` returns ``False`` are
        replaced with ``None``.

        Examples::

            import fiftyone as fo
            from fiftyone import ViewField as F

            dataset = fo.Dataset()
            dataset.add_samples(
                [
                    fo.Sample(
                        filepath="/path/to/image1.png",
                        ground_truth=fo.Classification(label="cat"),
                        predictions=fo.Classification(label="cat", confidence=0.9),
                        numeric_field=1.0,
                    ),
                    fo.Sample(
                        filepath="/path/to/image2.png",
                        ground_truth=fo.Classification(label="dog"),
                        predictions=fo.Classification(label="dog", confidence=0.8),
                        numeric_field=-1.0,
                    ),
                    fo.Sample(
                        filepath="/path/to/image3.png",
                        ground_truth=None,
                        predictions=None,
                        numeric_field=None,
                    ),
                ]
            )

            #
            # Only include classifications in the `predictions` field
            # whose `label` is "cat"
            #

            view = dataset.filter_field("predictions", F("label") == "cat")

            #
            # Only include samples whose `numeric_field` value is positive
            #

            view = dataset.filter_field("numeric_field", F() > 0)

        Args:
            field: the field name or ``embedded.field.name``
            filter: a :class:`fiftyone.core.expressions.ViewExpression` or
                `MongoDB expression <https://docs.mongodb.com/manual/meta/aggregation-quick-reference/#aggregation-expressions>`_
                that returns a boolean describing the filter to apply
            only_matches (True): whether to only include samples that match
                the filter (True) or include all samples (False)

        Returns:
            a :class:`fiftyone.core.view.DatasetView`
        """
        return self._add_view_stage(
            fos.FilterField(field, filter, only_matches=only_matches)
        )

    @view_stage
    def filter_labels(
        self, field, filter, only_matches=True, trajectories=False
    ):
        """Filters the :class:`fiftyone.core.labels.Label` field of each
        sample in the collection.

        If the specified ``field`` is a single
        :class:`fiftyone.core.labels.Label` type, fields for which ``filter``
        returns ``False`` are replaced with ``None``:

        -   :class:`fiftyone.core.labels.Classification`
        -   :class:`fiftyone.core.labels.Detection`
        -   :class:`fiftyone.core.labels.Polyline`
        -   :class:`fiftyone.core.labels.Keypoint`

        If the specified ``field`` is a :class:`fiftyone.core.labels.Label`
        list type, the label elements for which ``filter`` returns ``False``
        are omitted from the view:

        -   :class:`fiftyone.core.labels.Classifications`
        -   :class:`fiftyone.core.labels.Detections`
        -   :class:`fiftyone.core.labels.Polylines`
        -   :class:`fiftyone.core.labels.Keypoints`

        Classifications Examples::

            import fiftyone as fo
            from fiftyone import ViewField as F

            dataset = fo.Dataset()
            dataset.add_samples(
                [
                    fo.Sample(
                        filepath="/path/to/image1.png",
                        predictions=fo.Classification(label="cat", confidence=0.9),
                    ),
                    fo.Sample(
                        filepath="/path/to/image2.png",
                        predictions=fo.Classification(label="dog", confidence=0.8),
                    ),
                    fo.Sample(
                        filepath="/path/to/image3.png",
                        predictions=fo.Classification(label="rabbit"),
                    ),
                    fo.Sample(
                        filepath="/path/to/image4.png",
                        predictions=None,
                    ),
                ]
            )

            #
            # Only include classifications in the `predictions` field whose
            # `confidence` is greater than 0.8
            #

            view = dataset.filter_labels("predictions", F("confidence") > 0.8)

            #
            # Only include classifications in the `predictions` field whose
            # `label` is "cat" or "dog"
            #

            view = dataset.filter_labels(
                "predictions", F("label").is_in(["cat", "dog"])
            )

        Detections Examples::

            import fiftyone as fo
            from fiftyone import ViewField as F

            dataset = fo.Dataset()
            dataset.add_samples(
                [
                    fo.Sample(
                        filepath="/path/to/image1.png",
                        predictions=fo.Detections(
                            detections=[
                                fo.Detection(
                                    label="cat",
                                    bounding_box=[0.1, 0.1, 0.5, 0.5],
                                    confidence=0.9,
                                ),
                                fo.Detection(
                                    label="dog",
                                    bounding_box=[0.2, 0.2, 0.3, 0.3],
                                    confidence=0.8,
                                ),
                            ]
                        ),
                    ),
                    fo.Sample(
                        filepath="/path/to/image2.png",
                        predictions=fo.Detections(
                            detections=[
                                fo.Detection(
                                    label="cat",
                                    bounding_box=[0.5, 0.5, 0.4, 0.4],
                                    confidence=0.95,
                                ),
                                fo.Detection(label="rabbit"),
                            ]
                        ),
                    ),
                    fo.Sample(
                        filepath="/path/to/image3.png",
                        predictions=fo.Detections(
                            detections=[
                                fo.Detection(
                                    label="squirrel",
                                    bounding_box=[0.25, 0.25, 0.5, 0.5],
                                    confidence=0.5,
                                ),
                            ]
                        ),
                    ),
                    fo.Sample(
                        filepath="/path/to/image4.png",
                        predictions=None,
                    ),
                ]
            )

            #
            # Only include detections in the `predictions` field whose
            # `confidence` is greater than 0.8
            #

            view = dataset.filter_labels("predictions", F("confidence") > 0.8)

            #
            # Only include detections in the `predictions` field whose `label`
            # is "cat" or "dog"
            #

            view = dataset.filter_labels(
                "predictions", F("label").is_in(["cat", "dog"])
            )

            #
            # Only include detections in the `predictions` field whose bounding
            # box area is smaller than 0.2
            #

            # Bboxes are in [top-left-x, top-left-y, width, height] format
            bbox_area = F("bounding_box")[2] * F("bounding_box")[3]

            view = dataset.filter_labels("predictions", bbox_area < 0.2)

        Polylines Examples::

            import fiftyone as fo
            from fiftyone import ViewField as F

            dataset = fo.Dataset()
            dataset.add_samples(
                [
                    fo.Sample(
                        filepath="/path/to/image1.png",
                        predictions=fo.Polylines(
                            polylines=[
                                fo.Polyline(
                                    label="lane",
                                    points=[[(0.1, 0.1), (0.1, 0.6)]],
                                    filled=False,
                                ),
                                fo.Polyline(
                                    label="road",
                                    points=[[(0.2, 0.2), (0.5, 0.5), (0.2, 0.5)]],
                                    filled=True,
                                ),
                            ]
                        ),
                    ),
                    fo.Sample(
                        filepath="/path/to/image2.png",
                        predictions=fo.Polylines(
                            polylines=[
                                fo.Polyline(
                                    label="lane",
                                    points=[[(0.4, 0.4), (0.9, 0.4)]],
                                    filled=False,
                                ),
                                fo.Polyline(
                                    label="road",
                                    points=[[(0.6, 0.6), (0.9, 0.9), (0.6, 0.9)]],
                                    filled=True,
                                ),
                            ]
                        ),
                    ),
                    fo.Sample(
                        filepath="/path/to/image3.png",
                        predictions=None,
                    ),
                ]
            )

            #
            # Only include polylines in the `predictions` field that are filled
            #

            view = dataset.filter_labels("predictions", F("filled") == True)

            #
            # Only include polylines in the `predictions` field whose `label`
            # is "lane"
            #

            view = dataset.filter_labels("predictions", F("label") == "lane")

            #
            # Only include polylines in the `predictions` field with at least
            # 3 vertices
            #

            num_vertices = F("points").map(F().length()).sum()
            view = dataset.filter_labels("predictions", num_vertices >= 3)

        Keypoints Examples::

            import fiftyone as fo
            from fiftyone import ViewField as F

            dataset = fo.Dataset()
            dataset.add_samples(
                [
                    fo.Sample(
                        filepath="/path/to/image1.png",
                        predictions=fo.Keypoint(
                            label="house",
                            points=[(0.1, 0.1), (0.1, 0.9), (0.9, 0.9), (0.9, 0.1)],
                        ),
                    ),
                    fo.Sample(
                        filepath="/path/to/image2.png",
                        predictions=fo.Keypoint(
                            label="window",
                            points=[(0.4, 0.4), (0.5, 0.5), (0.6, 0.6)],
                        ),
                    ),
                    fo.Sample(
                        filepath="/path/to/image3.png",
                        predictions=None,
                    ),
                ]
            )

            #
            # Only include keypoints in the `predictions` field whose `label`
            # is "house"
            #

            view = dataset.filter_labels("predictions", F("label") == "house")

            #
            # Only include keypoints in the `predictions` field with less than
            # four points
            #

            view = dataset.filter_labels("predictions", F("points").length() < 4)

        Args:
            field: the label field to filter
            filter: a :class:`fiftyone.core.expressions.ViewExpression` or
                `MongoDB expression <https://docs.mongodb.com/manual/meta/aggregation-quick-reference/#aggregation-expressions>`_
                that returns a boolean describing the filter to apply
            only_matches (True): whether to only include samples with at least
                one label after filtering (True) or include all samples (False)
            trajectories (False): whether to match entire object trajectories
                for which the object matches the given filter on at least one
                frame. Only applicable to datasets that contain videos and
                frame-level label fields whose objects have their ``index``
                attributes populated

        Returns:
            a :class:`fiftyone.core.view.DatasetView`
        """
        return self._add_view_stage(
            fos.FilterLabels(
                field,
                filter,
                only_matches=only_matches,
                trajectories=trajectories,
            )
        )

    @view_stage
    def filter_keypoints(
        self, field, filter=None, labels=None, only_matches=True
    ):
        """Filters the individual :attr:`fiftyone.core.labels.Keypoint.points`
        elements in the specified keypoints field of each sample in the
        collection.

        .. note::

            Use :meth:`filter_labels` if you simply want to filter entire
            :class:`fiftyone.core.labels.Keypoint` objects in a field.

        Examples::

            import fiftyone as fo
            from fiftyone import ViewField as F

            dataset = fo.Dataset()
            dataset.add_samples(
                [
                    fo.Sample(
                        filepath="/path/to/image1.png",
                        predictions=fo.Keypoints(
                            keypoints=[
                                fo.Keypoint(
                                    label="person",
                                    points=[(0.1, 0.1), (0.1, 0.9), (0.9, 0.9), (0.9, 0.1)],
                                    confidence=[0.7, 0.8, 0.95, 0.99],
                                )
                            ]
                        )
                    ),
                    fo.Sample(filepath="/path/to/image2.png"),
                ]
            )

            dataset.default_skeleton = fo.KeypointSkeleton(
                labels=["nose", "left eye", "right eye", "left ear", "right ear"],
                edges=[[0, 1, 2, 0], [0, 3], [0, 4]],
            )

            #
            # Only include keypoints in the `predictions` field whose
            # `confidence` is greater than 0.9
            #

            view = dataset.filter_keypoints(
                "predictions", filter=F("confidence") > 0.9
            )

            #
            # Only include keypoints in the `predictions` field with less than
            # four points
            #

            view = dataset.filter_keypoints(
                "predictions", labels=["left eye", "right eye"]
            )

        Args:
            field: the :class:`fiftyone.core.labels.Keypoint` or
                :class:`fiftyone.core.labels.Keypoints` field to filter
            filter (None): a :class:`fiftyone.core.expressions.ViewExpression`
                or `MongoDB expression <https://docs.mongodb.com/manual/meta/aggregation-quick-reference/#aggregation-expressions>`_
                that returns a boolean, like ``F("confidence") > 0.5`` or
                ``F("occluded") == False``, to apply elementwise to the
                specified field, which must be a list of same length as
                :attr:`fiftyone.core.labels.Keypoint.points`
            labels (None): a label or iterable of keypoint skeleton labels to
                keep
            only_matches (True): whether to only include keypoints/samples with
                at least one point after filtering (True) or include all
                keypoints/samples (False)

        Returns:
            a :class:`fiftyone.core.view.DatasetView`
        """
        return self._add_view_stage(
            fos.FilterKeypoints(
                field,
                filter=filter,
                labels=labels,
                only_matches=only_matches,
            )
        )

    @view_stage
    def geo_near(
        self,
        point,
        location_field=None,
        min_distance=None,
        max_distance=None,
        query=None,
    ):
        """Sorts the samples in the collection by their proximity to a
        specified geolocation.

        .. note::

            This stage must be the **first stage** in any
            :class:`fiftyone.core.view.DatasetView` in which it appears.

        Examples::

            import fiftyone as fo
            import fiftyone.zoo as foz

            TIMES_SQUARE = [-73.9855, 40.7580]

            dataset = foz.load_zoo_dataset("quickstart-geo")

            #
            # Sort the samples by their proximity to Times Square
            #

            view = dataset.geo_near(TIMES_SQUARE)

            #
            # Sort the samples by their proximity to Times Square, and only
            # include samples within 5km
            #

            view = dataset.geo_near(TIMES_SQUARE, max_distance=5000)

            #
            # Sort the samples by their proximity to Times Square, and only
            # include samples that are in Manhattan
            #

            import fiftyone.utils.geojson as foug

            in_manhattan = foug.geo_within(
                "location.point",
                [
                    [
                        [-73.949701, 40.834487],
                        [-73.896611, 40.815076],
                        [-73.998083, 40.696534],
                        [-74.031751, 40.715273],
                        [-73.949701, 40.834487],
                    ]
                ]
            )

            view = dataset.geo_near(
                TIMES_SQUARE, location_field="location", query=in_manhattan
            )

        Args:
            point: the reference point to compute distances to. Can be any of
                the following:

                -   A ``[longitude, latitude]`` list
                -   A GeoJSON dict with ``Point`` type
                -   A :class:`fiftyone.core.labels.GeoLocation` instance whose
                    ``point`` attribute contains the point

            location_field (None): the location data of each sample to use. Can
                be any of the following:

                -   The name of a :class:`fiftyone.core.fields.GeoLocation`
                    field whose ``point`` attribute to use as location data
                -   An ``embedded.field.name`` containing GeoJSON data to use
                    as location data
                -   ``None``, in which case there must be a single
                    :class:`fiftyone.core.fields.GeoLocation` field on the
                    samples, which is used by default

            min_distance (None): filter samples that are less than this
                distance (in meters) from ``point``
            max_distance (None): filter samples that are greater than this
                distance (in meters) from ``point``
            query (None): an optional dict defining a
                `MongoDB read query <https://docs.mongodb.com/manual/tutorial/query-documents/#read-operations-query-argument>`_
                that samples must match in order to be included in this view

        Returns:
            a :class:`fiftyone.core.view.DatasetView`
        """
        return self._add_view_stage(
            fos.GeoNear(
                point,
                location_field=location_field,
                min_distance=min_distance,
                max_distance=max_distance,
                query=query,
            )
        )

    @view_stage
    def geo_within(self, boundary, location_field=None, strict=True):
        """Filters the samples in this collection to only include samples whose
        geolocation is within a specified boundary.

        Examples::

            import fiftyone as fo
            import fiftyone.zoo as foz

            MANHATTAN = [
                [
                    [-73.949701, 40.834487],
                    [-73.896611, 40.815076],
                    [-73.998083, 40.696534],
                    [-74.031751, 40.715273],
                    [-73.949701, 40.834487],
                ]
            ]

            dataset = foz.load_zoo_dataset("quickstart-geo")

            #
            # Create a view that only contains samples in Manhattan
            #

            view = dataset.geo_within(MANHATTAN)

        Args:
            boundary: a :class:`fiftyone.core.labels.GeoLocation`,
                :class:`fiftyone.core.labels.GeoLocations`, GeoJSON dict, or
                list of coordinates that define a ``Polygon`` or
                ``MultiPolygon`` to search within
            location_field (None): the location data of each sample to use. Can
                be any of the following:

                -   The name of a :class:`fiftyone.core.fields.GeoLocation`
                    field whose ``point`` attribute to use as location data
                -   An ``embedded.field.name`` that directly contains the
                    GeoJSON location data to use
                -   ``None``, in which case there must be a single
                    :class:`fiftyone.core.fields.GeoLocation` field on the
                    samples, which is used by default

            strict (True): whether a sample's location data must strictly fall
                within boundary (True) in order to match, or whether any
                intersection suffices (False)

        Returns:
            a :class:`fiftyone.core.view.DatasetView`
        """
        return self._add_view_stage(
            fos.GeoWithin(
                boundary, location_field=location_field, strict=strict
            )
        )

    @view_stage
    def group_by(
        self,
        field_or_expr,
        match_expr=None,
        sort_expr=None,
        reverse=False,
    ):
        """Creates a view that reorganizes the samples in the collection so
        that they are grouped by a specified field or expression.

        Examples::

            import fiftyone as fo
            import fiftyone.zoo as foz
            from fiftyone import ViewField as F

            dataset = foz.load_zoo_dataset("cifar10", split="test")

            # Take a random sample of 1000 samples and organize them by ground
            # truth label with groups arranged in decreasing order of size
            view = dataset.take(1000).group_by(
                "ground_truth.label",
                sort_expr=F().length(),
                reverse=True,
            )

            print(view.values("ground_truth.label"))
            print(
                sorted(
                    view.count_values("ground_truth.label").items(),
                    key=lambda kv: kv[1],
                    reverse=True,
                )
            )

        Args:
            field_or_expr: the field or ``embedded.field.name`` to group by, or
                a :class:`fiftyone.core.expressions.ViewExpression` or
                `MongoDB aggregation expression <https://docs.mongodb.com/manual/meta/aggregation-quick-reference/#aggregation-expressions>`_
                that defines the value to group by
            match_expr (None): an optional
                :class:`fiftyone.core.expressions.ViewExpression` or
                `MongoDB aggregation expression <https://docs.mongodb.com/manual/meta/aggregation-quick-reference/#aggregation-expressions>`_
                that defines which groups to include in the output view. If
                provided, this expression will be evaluated on the list of
                samples in each group
            sort_expr (None): an optional
                :class:`fiftyone.core.expressions.ViewExpression` or
                `MongoDB aggregation expression <https://docs.mongodb.com/manual/meta/aggregation-quick-reference/#aggregation-expressions>`_
                that defines how to sort the groups in the output view. If
                provided, this expression will be evaluated on the list of
                samples in each group
            reverse (False): whether to return the results in descending order

        Returns:
            a :class:`fiftyone.core.view.DatasetView`
        """
        return self._add_view_stage(
            fos.GroupBy(
                field_or_expr,
                match_expr=match_expr,
                sort_expr=sort_expr,
                reverse=reverse,
            )
        )

    @view_stage
    def limit(self, limit):
        """Returns a view with at most the given number of samples.

        Examples::

            import fiftyone as fo

            dataset = fo.Dataset()
            dataset.add_samples(
                [
                    fo.Sample(
                        filepath="/path/to/image1.png",
                        ground_truth=fo.Classification(label="cat"),
                    ),
                    fo.Sample(
                        filepath="/path/to/image2.png",
                        ground_truth=fo.Classification(label="dog"),
                    ),
                    fo.Sample(
                        filepath="/path/to/image3.png",
                        ground_truth=None,
                    ),
                ]
            )

            #
            # Only include the first 2 samples in the view
            #

            view = dataset.limit(2)

        Args:
            limit: the maximum number of samples to return. If a non-positive
                number is provided, an empty view is returned

        Returns:
            a :class:`fiftyone.core.view.DatasetView`
        """
        return self._add_view_stage(fos.Limit(limit))

    @view_stage
    def limit_labels(self, field, limit):
        """Limits the number of :class:`fiftyone.core.labels.Label` instances
        in the specified labels list field of each sample in the collection.

        The specified ``field`` must be one of the following types:

        -   :class:`fiftyone.core.labels.Classifications`
        -   :class:`fiftyone.core.labels.Detections`
        -   :class:`fiftyone.core.labels.Keypoints`
        -   :class:`fiftyone.core.labels.Polylines`

        Examples::

            import fiftyone as fo
            from fiftyone import ViewField as F

            dataset = fo.Dataset()
            dataset.add_samples(
                [
                    fo.Sample(
                        filepath="/path/to/image1.png",
                        predictions=fo.Detections(
                            detections=[
                                fo.Detection(
                                    label="cat",
                                    bounding_box=[0.1, 0.1, 0.5, 0.5],
                                    confidence=0.9,
                                ),
                                fo.Detection(
                                    label="dog",
                                    bounding_box=[0.2, 0.2, 0.3, 0.3],
                                    confidence=0.8,
                                ),
                            ]
                        ),
                    ),
                    fo.Sample(
                        filepath="/path/to/image2.png",
                        predictions=fo.Detections(
                            detections=[
                                fo.Detection(
                                    label="cat",
                                    bounding_box=[0.5, 0.5, 0.4, 0.4],
                                    confidence=0.95,
                                ),
                                fo.Detection(label="rabbit"),
                            ]
                        ),
                    ),
                    fo.Sample(
                        filepath="/path/to/image4.png",
                        predictions=None,
                    ),
                ]
            )

            #
            # Only include the first detection in the `predictions` field of
            # each sample
            #

            view = dataset.limit_labels("predictions", 1)

        Args:
            field: the labels list field to filter
            limit: the maximum number of labels to include in each labels list.
                If a non-positive number is provided, all lists will be empty

        Returns:
            a :class:`fiftyone.core.view.DatasetView`
        """
        return self._add_view_stage(fos.LimitLabels(field, limit))

    @view_stage
    def map_labels(self, field, map):
        """Maps the ``label`` values of a :class:`fiftyone.core.labels.Label`
        field to new values for each sample in the collection.

        Examples::

            import fiftyone as fo
            from fiftyone import ViewField as F

            dataset = fo.Dataset()
            dataset.add_samples(
                [
                    fo.Sample(
                        filepath="/path/to/image1.png",
                        weather=fo.Classification(label="sunny"),
                        predictions=fo.Detections(
                            detections=[
                                fo.Detection(
                                    label="cat",
                                    bounding_box=[0.1, 0.1, 0.5, 0.5],
                                    confidence=0.9,
                                ),
                                fo.Detection(
                                    label="dog",
                                    bounding_box=[0.2, 0.2, 0.3, 0.3],
                                    confidence=0.8,
                                ),
                            ]
                        ),
                    ),
                    fo.Sample(
                        filepath="/path/to/image2.png",
                        weather=fo.Classification(label="cloudy"),
                        predictions=fo.Detections(
                            detections=[
                                fo.Detection(
                                    label="cat",
                                    bounding_box=[0.5, 0.5, 0.4, 0.4],
                                    confidence=0.95,
                                ),
                                fo.Detection(label="rabbit"),
                            ]
                        ),
                    ),
                    fo.Sample(
                        filepath="/path/to/image3.png",
                        weather=fo.Classification(label="partly cloudy"),
                        predictions=fo.Detections(
                            detections=[
                                fo.Detection(
                                    label="squirrel",
                                    bounding_box=[0.25, 0.25, 0.5, 0.5],
                                    confidence=0.5,
                                ),
                            ]
                        ),
                    ),
                    fo.Sample(
                        filepath="/path/to/image4.png",
                        predictions=None,
                    ),
                ]
            )

            #
            # Map the "partly cloudy" weather label to "cloudy"
            #

            view = dataset.map_labels("weather", {"partly cloudy": "cloudy"})

            #
            # Map "rabbit" and "squirrel" predictions to "other"
            #

            view = dataset.map_labels(
                "predictions", {"rabbit": "other", "squirrel": "other"}
            )

        Args:
            field: the labels field to map
            map: a dict mapping label values to new label values

        Returns:
            a :class:`fiftyone.core.view.DatasetView`
        """
        return self._add_view_stage(fos.MapLabels(field, map))

    @view_stage
    def set_field(self, field, expr, _allow_missing=False):
        """Sets a field or embedded field on each sample in a collection by
        evaluating the given expression.

        This method can process embedded list fields. To do so, simply append
        ``[]`` to any list component(s) of the field path.

        .. note::

            There are two cases where FiftyOne will automatically unwind array
            fields without requiring you to explicitly specify this via the
            ``[]`` syntax:

            **Top-level lists:** when you specify a ``field`` path that refers
            to a top-level list field of a dataset; i.e., ``list_field`` is
            automatically coerced to ``list_field[]``, if necessary.

            **List fields:** When you specify a ``field`` path that refers to
            the list field of a |Label| class, such as the
            :attr:`Detections.detections <fiftyone.core.labels.Detections.detections>`
            attribute; i.e., ``ground_truth.detections.label`` is automatically
            coerced to ``ground_truth.detections[].label``, if necessary.

            See the examples below for demonstrations of this behavior.

        The provided ``expr`` is interpreted relative to the document on which
        the embedded field is being set. For example, if you are setting a
        nested field ``field="embedded.document.field"``, then the expression
        ``expr`` you provide will be applied to the ``embedded.document``
        document. Note that you can override this behavior by defining an
        expression that is bound to the root document by prepending ``"$"`` to
        any field name(s) in the expression.

        See the examples below for more information.

        .. note::

            Note that you cannot set a non-existing top-level field using this
            stage, since doing so would violate the dataset's schema. You can,
            however, first declare a new field via
            :meth:`fiftyone.core.dataset.Dataset.add_sample_field` and then
            populate it in a view via this stage.

        Examples::

            import fiftyone as fo
            import fiftyone.zoo as foz
            from fiftyone import ViewField as F

            dataset = foz.load_zoo_dataset("quickstart")

            #
            # Replace all values of the `uniqueness` field that are less than
            # 0.5 with `None`
            #

            view = dataset.set_field(
                "uniqueness",
                (F("uniqueness") >= 0.5).if_else(F("uniqueness"), None)
            )
            print(view.bounds("uniqueness"))

            #
            # Lower bound all object confidences in the `predictions` field at
            # 0.5
            #

            view = dataset.set_field(
                "predictions.detections.confidence", F("confidence").max(0.5)
            )
            print(view.bounds("predictions.detections.confidence"))

            #
            # Add a `num_predictions` property to the `predictions` field that
            # contains the number of objects in the field
            #

            view = dataset.set_field(
                "predictions.num_predictions",
                F("$predictions.detections").length(),
            )
            print(view.bounds("predictions.num_predictions"))

            #
            # Set an `is_animal` field on each object in the `predictions` field
            # that indicates whether the object is an animal
            #

            ANIMALS = [
                "bear", "bird", "cat", "cow", "dog", "elephant", "giraffe",
                "horse", "sheep", "zebra"
            ]

            view = dataset.set_field(
                "predictions.detections.is_animal", F("label").is_in(ANIMALS)
            )
            print(view.count_values("predictions.detections.is_animal"))

        Args:
            field: the field or ``embedded.field.name`` to set
            expr: a :class:`fiftyone.core.expressions.ViewExpression` or
                `MongoDB expression <https://docs.mongodb.com/manual/meta/aggregation-quick-reference/#aggregation-expressions>`_
                that defines the field value to set

        Returns:
            a :class:`fiftyone.core.view.DatasetView`
        """
        return self._add_view_stage(
            fos.SetField(field, expr, _allow_missing=_allow_missing)
        )

    @view_stage
    def match(self, filter):
        """Filters the samples in the collection by the given filter.

        Examples::

            import fiftyone as fo
            from fiftyone import ViewField as F

            dataset = fo.Dataset()
            dataset.add_samples(
                [
                    fo.Sample(
                        filepath="/path/to/image1.png",
                        weather=fo.Classification(label="sunny"),
                        predictions=fo.Detections(
                            detections=[
                                fo.Detection(
                                    label="cat",
                                    bounding_box=[0.1, 0.1, 0.5, 0.5],
                                    confidence=0.9,
                                ),
                                fo.Detection(
                                    label="dog",
                                    bounding_box=[0.2, 0.2, 0.3, 0.3],
                                    confidence=0.8,
                                ),
                            ]
                        ),
                    ),
                    fo.Sample(
                        filepath="/path/to/image2.jpg",
                        weather=fo.Classification(label="cloudy"),
                        predictions=fo.Detections(
                            detections=[
                                fo.Detection(
                                    label="cat",
                                    bounding_box=[0.5, 0.5, 0.4, 0.4],
                                    confidence=0.95,
                                ),
                                fo.Detection(label="rabbit"),
                            ]
                        ),
                    ),
                    fo.Sample(
                        filepath="/path/to/image3.png",
                        weather=fo.Classification(label="partly cloudy"),
                        predictions=fo.Detections(
                            detections=[
                                fo.Detection(
                                    label="squirrel",
                                    bounding_box=[0.25, 0.25, 0.5, 0.5],
                                    confidence=0.5,
                                ),
                            ]
                        ),
                    ),
                    fo.Sample(
                        filepath="/path/to/image4.jpg",
                        predictions=None,
                    ),
                ]
            )

            #
            # Only include samples whose `filepath` ends with ".jpg"
            #

            view = dataset.match(F("filepath").ends_with(".jpg"))

            #
            # Only include samples whose `weather` field is "sunny"
            #

            view = dataset.match(F("weather").label == "sunny")

            #
            # Only include samples with at least 2 objects in their
            # `predictions` field
            #

            view = dataset.match(F("predictions").detections.length() >= 2)

            #
            # Only include samples whose `predictions` field contains at least
            # one object with area smaller than 0.2
            #

            # Bboxes are in [top-left-x, top-left-y, width, height] format
            bbox = F("bounding_box")
            bbox_area = bbox[2] * bbox[3]

            small_boxes = F("predictions.detections").filter(bbox_area < 0.2)
            view = dataset.match(small_boxes.length() > 0)

        Args:
            filter: a :class:`fiftyone.core.expressions.ViewExpression` or
                `MongoDB expression <https://docs.mongodb.com/manual/meta/aggregation-quick-reference/#aggregation-expressions>`_
                that returns a boolean describing the filter to apply

        Returns:
            a :class:`fiftyone.core.view.DatasetView`
        """
        return self._add_view_stage(fos.Match(filter))

    @view_stage
    def match_frames(self, filter, omit_empty=True):
        """Filters the frames in the video collection by the given filter.

        Examples::

            import fiftyone as fo
            import fiftyone.zoo as foz
            from fiftyone import ViewField as F

            dataset = foz.load_zoo_dataset("quickstart-video")

            #
            # Match frames with at least 10 detections
            #

            num_objects = F("detections.detections").length()
            view = dataset.match_frames(num_objects > 10)

            print(dataset.count())
            print(view.count())

            print(dataset.count("frames"))
            print(view.count("frames"))

        Args:
            filter: a :class:`fiftyone.core.expressions.ViewExpression` or
                `MongoDB aggregation expression <https://docs.mongodb.com/manual/meta/aggregation-quick-reference/#aggregation-expressions>`_
                that returns a boolean describing the filter to apply
            omit_empty (True): whether to omit samples with no frame labels
                after filtering

        Returns:
            a :class:`fiftyone.core.view.DatasetView`
        """
        return self._add_view_stage(
            fos.MatchFrames(filter, omit_empty=omit_empty)
        )

    @view_stage
    def match_labels(
        self,
        labels=None,
        ids=None,
        tags=None,
        filter=None,
        fields=None,
        bool=None,
    ):
        """Selects the samples from the collection that contain (or do not
        contain) at least one label that matches the specified criteria.

        Note that, unlike :meth:`select_labels` and :meth:`filter_labels`, this
        stage will not filter the labels themselves; it only selects the
        corresponding samples.

        You can perform a selection via one or more of the following methods:

        -   Provide the ``labels`` argument, which should contain a list of
            dicts in the format returned by
            :meth:`fiftyone.core.session.Session.selected_labels`, to match
            specific labels

        -   Provide the ``ids`` argument to match labels with specific IDs

        -   Provide the ``tags`` argument to match labels with specific tags

        -   Provide the ``filter`` argument to match labels based on a boolean
            :class:`fiftyone.core.expressions.ViewExpression` that is applied
            to each individual :class:`fiftyone.core.labels.Label` element

        -   Pass ``bool=False`` to negate the operation and instead match
            samples that *do not* contain at least one label matching the
            specified criteria

        If multiple criteria are specified, labels must match all of them in
        order to trigger a sample match.

        By default, the selection is applied to all
        :class:`fiftyone.core.labels.Label` fields, but you can provide the
        ``fields`` argument to explicitly define the field(s) in which to
        search.

        Examples::

            import fiftyone as fo
            import fiftyone.zoo as foz
            from fiftyone import ViewField as F

            dataset = foz.load_zoo_dataset("quickstart")

            #
            # Only show samples whose labels are currently selected in the App
            #

            session = fo.launch_app(dataset)

            # Select some labels in the App...

            view = dataset.match_labels(labels=session.selected_labels)

            #
            # Only include samples that contain labels with the specified IDs
            #

            # Grab some label IDs
            ids = [
                dataset.first().ground_truth.detections[0].id,
                dataset.last().predictions.detections[0].id,
            ]

            view = dataset.match_labels(ids=ids)

            print(len(view))
            print(view.count("ground_truth.detections"))
            print(view.count("predictions.detections"))

            #
            # Only include samples that contain labels with the specified tags
            #

            # Grab some label IDs
            ids = [
                dataset.first().ground_truth.detections[0].id,
                dataset.last().predictions.detections[0].id,
            ]

            # Give the labels a "test" tag
            dataset = dataset.clone()  # create copy since we're modifying data
            dataset.select_labels(ids=ids).tag_labels("test")

            print(dataset.count_values("ground_truth.detections.tags"))
            print(dataset.count_values("predictions.detections.tags"))

            # Retrieve the labels via their tag
            view = dataset.match_labels(tags="test")

            print(len(view))
            print(view.count("ground_truth.detections"))
            print(view.count("predictions.detections"))

            #
            # Only include samples that contain labels matching a filter
            #

            filter = F("confidence") > 0.99
            view = dataset.match_labels(filter=filter, fields="predictions")

            print(len(view))
            print(view.count("ground_truth.detections"))
            print(view.count("predictions.detections"))

        Args:
            labels (None): a list of dicts specifying the labels to select in
                the format returned by
                :meth:`fiftyone.core.session.Session.selected_labels`
            ids (None): an ID or iterable of IDs of the labels to select
            tags (None): a tag or iterable of tags of labels to select
            filter (None): a :class:`fiftyone.core.expressions.ViewExpression`
                or `MongoDB aggregation expression <https://docs.mongodb.com/manual/meta/aggregation-quick-reference/#aggregation-expressions>`_
                that returns a boolean describing whether to select a given
                label. In the case of list fields like
                :class:`fiftyone.core.labels.Detections`, the filter is applied
                to the list elements, not the root field
            fields (None): a field or iterable of fields from which to select
            bool (None): whether to match samples that have (None or True) or
                do not have (False) at least one label that matches the
                specified criteria

        Returns:
            a :class:`fiftyone.core.view.DatasetView`
        """
        return self._add_view_stage(
            fos.MatchLabels(
                labels=labels,
                ids=ids,
                tags=tags,
                filter=filter,
                fields=fields,
                bool=bool,
            )
        )

    @view_stage
    def match_tags(self, tags, bool=None):
        """Returns a view containing the samples in the collection that have
        (or do not have) any of the given tag(s).

        To match samples that must contain multiple tags, chain multiple
        :meth:`match_tags` calls together.

        Examples::

            import fiftyone as fo

            dataset = fo.Dataset()
            dataset.add_samples(
                [
                    fo.Sample(
                        filepath="/path/to/image1.png",
                        tags=["train"],
                        ground_truth=fo.Classification(label="cat"),
                    ),
                    fo.Sample(
                        filepath="/path/to/image2.png",
                        tags=["test"],
                        ground_truth=fo.Classification(label="cat"),
                    ),
                    fo.Sample(
                        filepath="/path/to/image3.png",
                        ground_truth=None,
                    ),
                ]
            )

            #
            # Only include samples that have the "test" tag
            #

            view = dataset.match_tags("test")

            #
            # Only include samples that have either the "test" or "train" tag
            #

            view = dataset.match_tags(["test", "train"])

            #
            # Only include samples that do not have the "train" tag
            #

            view = dataset.match_tags("train", bool=False)

        Args:
            tags: the tag or iterable of tags to match
            bool (None): whether to match samples that have (None or True) or
                do not have (False) the given tags

        Returns:
            a :class:`fiftyone.core.view.DatasetView`
        """
        return self._add_view_stage(fos.MatchTags(tags, bool=bool))

    @view_stage
    def mongo(self, pipeline):
        """Adds a view stage defined by a raw MongoDB aggregation pipeline.

        See `MongoDB aggregation pipelines <https://docs.mongodb.com/manual/core/aggregation-pipeline/>`_
        for more details.

        Examples::

            import fiftyone as fo

            dataset = fo.Dataset()
            dataset.add_samples(
                [
                    fo.Sample(
                        filepath="/path/to/image1.png",
                        predictions=fo.Detections(
                            detections=[
                                fo.Detection(
                                    label="cat",
                                    bounding_box=[0.1, 0.1, 0.5, 0.5],
                                    confidence=0.9,
                                ),
                                fo.Detection(
                                    label="dog",
                                    bounding_box=[0.2, 0.2, 0.3, 0.3],
                                    confidence=0.8,
                                ),
                            ]
                        ),
                    ),
                    fo.Sample(
                        filepath="/path/to/image2.png",
                        predictions=fo.Detections(
                            detections=[
                                fo.Detection(
                                    label="cat",
                                    bounding_box=[0.5, 0.5, 0.4, 0.4],
                                    confidence=0.95,
                                ),
                                fo.Detection(label="rabbit"),
                            ]
                        ),
                    ),
                    fo.Sample(
                        filepath="/path/to/image3.png",
                        predictions=fo.Detections(
                            detections=[
                                fo.Detection(
                                    label="squirrel",
                                    bounding_box=[0.25, 0.25, 0.5, 0.5],
                                    confidence=0.5,
                                ),
                            ]
                        ),
                    ),
                    fo.Sample(
                        filepath="/path/to/image4.png",
                        predictions=None,
                    ),
                ]
            )

            #
            # Extract a view containing the second and third samples in the
            # dataset
            #

            view = dataset.mongo([{"$skip": 1}, {"$limit": 2}])

            #
            # Sort by the number of objects in the `precictions` field
            #

            view = dataset.mongo([
                {
                    "$addFields": {
                        "_sort_field": {
                            "$size": {"$ifNull": ["$predictions.detections", []]}
                        }
                    }
                },
                {"$sort": {"_sort_field": -1}},
                {"$unset": "_sort_field"}
            ])

        Args:
            pipeline: a MongoDB aggregation pipeline (list of dicts)

        Returns:
            a :class:`fiftyone.core.view.DatasetView`
        """
        return self._add_view_stage(fos.Mongo(pipeline))

    @view_stage
    def select(self, sample_ids, ordered=False):
        """Selects the samples with the given IDs from the collection.

        Examples::

            import fiftyone as fo
            import fiftyone.zoo as foz

            dataset = foz.load_zoo_dataset("quickstart")

            #
            # Create a view containing the currently selected samples in the App
            #

            session = fo.launch_app(dataset)

            # Select samples in the App...

            view = dataset.select(session.selected)

        Args:
            sample_ids: the samples to select. Can be any of the following:

                -   a sample ID
                -   an iterable of sample IDs
                -   an iterable of booleans of same length as the collection
                    encoding which samples to select
                -   a :class:`fiftyone.core.sample.Sample` or
                    :class:`fiftyone.core.sample.SampleView`
                -   an iterable of :class:`fiftyone.core.sample.Sample` or
                    :class:`fiftyone.core.sample.SampleView` instances
                -   a :class:`fiftyone.core.collections.SampleCollection`

        ordered (False): whether to sort the samples in the returned view to
            match the order of the provided IDs

        Returns:
            a :class:`fiftyone.core.view.DatasetView`
        """
        return self._add_view_stage(fos.Select(sample_ids, ordered=ordered))

    @view_stage
    def select_by(self, field, values, ordered=False):
        """Selects the samples with the given field values from the collection.

        This stage is typically used to work with categorical fields (strings,
        ints, and bools). If you want to select samples based on floating point
        fields, use :meth:`match`.

        Examples::

            import fiftyone as fo

            dataset = fo.Dataset()
            dataset.add_samples(
                [
                    fo.Sample(filepath="image%d.jpg" % i, int=i, str=str(i))
                    for i in range(100)
                ]
            )

            #
            # Create a view containing samples whose `int` field have the given
            # values
            #

            view = dataset.select_by("int", [1, 51, 11, 41, 21, 31])
            print(view.head(6))

            #
            # Create a view containing samples whose `str` field have the given
            # values, in order
            #

            view = dataset.select_by(
                "str", ["1", "51", "11", "41", "21", "31"], ordered=True
            )
            print(view.head(6))

        Args:
            field: a field or ``embedded.field.name``
            values: a value or iterable of values to select by
            ordered (False): whether to sort the samples in the returned view
                to match the order of the provided values

        Returns:
            a :class:`fiftyone.core.view.DatasetView`
        """
        return self._add_view_stage(
            fos.SelectBy(field, values, ordered=ordered)
        )

    @view_stage
    def select_fields(self, field_names=None, _allow_missing=False):
        """Selects only the fields with the given names from the samples in the
        collection. All other fields are excluded.

        Note that default sample fields are always selected.

        Examples::

            import fiftyone as fo

            dataset = fo.Dataset()
            dataset.add_samples(
                [
                    fo.Sample(
                        filepath="/path/to/image1.png",
                        numeric_field=1.0,
                        numeric_list_field=[-1, 0, 1],
                    ),
                    fo.Sample(
                        filepath="/path/to/image2.png",
                        numeric_field=-1.0,
                        numeric_list_field=[-2, -1, 0, 1],
                    ),
                    fo.Sample(
                        filepath="/path/to/image3.png",
                        numeric_field=None,
                    ),
                ]
            )

            #
            # Include only the default fields on each sample
            #

            view = dataset.select_fields()

            #
            # Include only the `numeric_field` field (and the default fields)
            # on each sample
            #

            view = dataset.select_fields("numeric_field")

        Args:
            field_names (None): a field name or iterable of field names to
                select

        Returns:
            a :class:`fiftyone.core.view.DatasetView`
        """
        return self._add_view_stage(
            fos.SelectFields(field_names, _allow_missing=_allow_missing)
        )

    @view_stage
    def select_frames(self, frame_ids, omit_empty=True):
        """Selects the frames with the given IDs from the video collection.

        Examples::

            import fiftyone as fo
            import fiftyone.zoo as foz

            dataset = foz.load_zoo_dataset("quickstart-video")

            #
            # Select some specific frames
            #

            frame_ids = [
                dataset.first().frames.first().id,
                dataset.last().frames.last().id,
            ]

            view = dataset.select_frames(frame_ids)

            print(dataset.count())
            print(view.count())

            print(dataset.count("frames"))
            print(view.count("frames"))

        Args:
            frame_ids: the frames to select. Can be any of the following:

                -   a frame ID
                -   an iterable of frame IDs
                -   a :class:`fiftyone.core.frame.Frame` or
                    :class:`fiftyone.core.frame.FrameView`
                -   an iterable of :class:`fiftyone.core.frame.Frame` or
                    :class:`fiftyone.core.frame.FrameView` instances
                -   a :class:`fiftyone.core.collections.SampleCollection`
                    whose frames to select

            omit_empty (True): whether to omit samples that have no frames
                after selecting the specified frames

        Returns:
            a :class:`fiftyone.core.view.DatasetView`
        """
        return self._add_view_stage(
            fos.SelectFrames(frame_ids, omit_empty=omit_empty)
        )

    @view_stage
    def select_groups(self, group_ids, ordered=False):
        """Selects the groups with the given IDs from the grouped collection.

        Examples::

            import fiftyone as fo
            import fiftyone.zoo as foz

            dataset = foz.load_zoo_dataset("quickstart-groups")

            #
            # Select some specific groups by ID
            #

            group_ids = dataset.take(10).values("group.id")

            view = dataset.select_groups(group_ids)

            assert set(view.values("group.id")) == set(group_ids)

            view = dataset.select_groups(group_ids, ordered=True)

            assert view.values("group.id") == group_ids

        Args:
            groups_ids: the groups to select. Can be any of the following:

                -   a group ID
                -   an iterable of group IDs
                -   a :class:`fiftyone.core.sample.Sample` or
                    :class:`fiftyone.core.sample.SampleView`
                -   a group dict returned by
                    :meth:`get_group() <fiftyone.core.collections.SampleCollection.get_group>`
                -   an iterable of :class:`fiftyone.core.sample.Sample` or
                    :class:`fiftyone.core.sample.SampleView` instances
                -   an iterable of group dicts returned by
                    :meth:`get_group() <fiftyone.core.collections.SampleCollection.get_group>`
                -   a :class:`fiftyone.core.collections.SampleCollection`

            ordered (False): whether to sort the groups in the returned view to
                match the order of the provided IDs

        Returns:
            a :class:`fiftyone.core.view.DatasetView`
        """
        return self._add_view_stage(
            fos.SelectGroups(group_ids, ordered=ordered)
        )

    @view_stage
    def select_group_slice(self, slice=None, _allow_mixed=False):
        """Selects the samples in the group collection from the given slice(s).

        The returned view is a flattened non-grouped view containing only the
        slice(s) of interest.

        .. note::

            This stage performs a ``$lookup`` that pulls the requested slice(s)
            for each sample in the input collection from the source dataset.
            As a result, this stage always emits *unfiltered samples*.

        Examples::

            import fiftyone as fo

            dataset = fo.Dataset()
            dataset.add_group_field("group", default="center")

            group1 = fo.Group()
            group2 = fo.Group()

            dataset.add_samples(
                [
                    fo.Sample(
                        filepath="/path/to/image1-left.jpg",
                        group=group1.element("left"),
                    ),
                    fo.Sample(
                        filepath="/path/to/image1-center.jpg",
                        group=group1.element("center"),
                    ),
                    fo.Sample(
                        filepath="/path/to/image1-right.jpg",
                        group=group1.element("right"),
                    ),
                    fo.Sample(
                        filepath="/path/to/image2-left.jpg",
                        group=group2.element("left"),
                    ),
                    fo.Sample(
                        filepath="/path/to/image2-center.jpg",
                        group=group2.element("center"),
                    ),
                    fo.Sample(
                        filepath="/path/to/image2-right.jpg",
                        group=group2.element("right"),
                    ),
                ]
            )

            #
            # Retrieve the samples from the "center" group slice
            #

            view = dataset.select_group_slice("center")

            #
            # Retrieve the samples from the "left" or "right" group slices
            #

            view = dataset.select_group_slice(["left", "right"])

            #
            # Retrieve a flattened list of all samples
            #

            view = dataset.select_group_slice()

        Args:
            slice (None): a group slice or list of group slices to select. By
                default, a flattened list of all samples is returned

        Returns:
            a :class:`fiftyone.core.view.DatasetView`
        """
        return self._add_view_stage(
            fos.SelectGroupSlice(slice=slice, _allow_mixed=_allow_mixed)
        )

    @view_stage
    def select_labels(
        self, labels=None, ids=None, tags=None, fields=None, omit_empty=True
    ):
        """Selects only the specified labels from the collection.

        The returned view will omit samples, sample fields, and individual
        labels that do not match the specified selection criteria.

        You can perform a selection via one or more of the following methods:

        -   Provide the ``labels`` argument, which should contain a list of
            dicts in the format returned by
            :meth:`fiftyone.core.session.Session.selected_labels`, to select
            specific labels

        -   Provide the ``ids`` argument to select labels with specific IDs

        -   Provide the ``tags`` argument to select labels with specific tags

        If multiple criteria are specified, labels must match all of them in
        order to be selected.

        By default, the selection is applied to all
        :class:`fiftyone.core.labels.Label` fields, but you can provide the
        ``fields`` argument to explicitly define the field(s) in which to
        select.

        Examples::

            import fiftyone as fo
            import fiftyone.zoo as foz

            dataset = foz.load_zoo_dataset("quickstart")

            #
            # Only include the labels currently selected in the App
            #

            session = fo.launch_app(dataset)

            # Select some labels in the App...

            view = dataset.select_labels(labels=session.selected_labels)

            #
            # Only include labels with the specified IDs
            #

            # Grab some label IDs
            ids = [
                dataset.first().ground_truth.detections[0].id,
                dataset.last().predictions.detections[0].id,
            ]

            view = dataset.select_labels(ids=ids)

            print(view.count("ground_truth.detections"))
            print(view.count("predictions.detections"))

            #
            # Only include labels with the specified tags
            #

            # Grab some label IDs
            ids = [
                dataset.first().ground_truth.detections[0].id,
                dataset.last().predictions.detections[0].id,
            ]

            # Give the labels a "test" tag
            dataset = dataset.clone()  # create copy since we're modifying data
            dataset.select_labels(ids=ids).tag_labels("test")

            print(dataset.count_label_tags())

            # Retrieve the labels via their tag
            view = dataset.select_labels(tags="test")

            print(view.count("ground_truth.detections"))
            print(view.count("predictions.detections"))

        Args:
            labels (None): a list of dicts specifying the labels to select in
                the format returned by
                :meth:`fiftyone.core.session.Session.selected_labels`
            ids (None): an ID or iterable of IDs of the labels to select
            tags (None): a tag or iterable of tags of labels to select
            fields (None): a field or iterable of fields from which to select
            omit_empty (True): whether to omit samples that have no labels
                after filtering

        Returns:
            a :class:`fiftyone.core.view.DatasetView`
        """
        return self._add_view_stage(
            fos.SelectLabels(
                labels=labels,
                ids=ids,
                tags=tags,
                fields=fields,
                omit_empty=omit_empty,
            )
        )

    @view_stage
    def shuffle(self, seed=None):
        """Randomly shuffles the samples in the collection.

        Examples::

            import fiftyone as fo

            dataset = fo.Dataset()
            dataset.add_samples(
                [
                    fo.Sample(
                        filepath="/path/to/image1.png",
                        ground_truth=fo.Classification(label="cat"),
                    ),
                    fo.Sample(
                        filepath="/path/to/image2.png",
                        ground_truth=fo.Classification(label="dog"),
                    ),
                    fo.Sample(
                        filepath="/path/to/image3.png",
                        ground_truth=None,
                    ),
                ]
            )

            #
            # Return a view that contains a randomly shuffled version of the
            # samples in the dataset
            #

            view = dataset.shuffle()

            #
            # Shuffle the samples with a fixed random seed
            #

            view = dataset.shuffle(seed=51)

        Args:
            seed (None): an optional random seed to use when shuffling the
                samples

        Returns:
            a :class:`fiftyone.core.view.DatasetView`
        """
        return self._add_view_stage(fos.Shuffle(seed=seed))

    @view_stage
    def skip(self, skip):
        """Omits the given number of samples from the head of the collection.

        Examples::

            import fiftyone as fo

            dataset = fo.Dataset()
            dataset.add_samples(
                [
                    fo.Sample(
                        filepath="/path/to/image1.png",
                        ground_truth=fo.Classification(label="cat"),
                    ),
                    fo.Sample(
                        filepath="/path/to/image2.png",
                        ground_truth=fo.Classification(label="dog"),
                    ),
                    fo.Sample(
                        filepath="/path/to/image3.png",
                        ground_truth=fo.Classification(label="rabbit"),
                    ),
                    fo.Sample(
                        filepath="/path/to/image4.png",
                        ground_truth=None,
                    ),
                ]
            )

            #
            # Omit the first two samples from the dataset
            #

            view = dataset.skip(2)

        Args:
            skip: the number of samples to skip. If a non-positive number is
                provided, no samples are omitted

        Returns:
            a :class:`fiftyone.core.view.DatasetView`
        """
        return self._add_view_stage(fos.Skip(skip))

    @view_stage
    def sort_by(self, field_or_expr, reverse=False):
        """Sorts the samples in the collection by the given field(s) or
        expression(s).

        Examples::

            import fiftyone as fo
            import fiftyone.zoo as foz
            from fiftyone import ViewField as F

            dataset = foz.load_zoo_dataset("quickstart")

            #
            # Sort the samples by their `uniqueness` field in ascending order
            #

            view = dataset.sort_by("uniqueness", reverse=False)

            #
            # Sorts the samples in descending order by the number of detections
            # in their `predictions` field whose bounding box area is less than
            # 0.2
            #

            # Bboxes are in [top-left-x, top-left-y, width, height] format
            bbox = F("bounding_box")
            bbox_area = bbox[2] * bbox[3]

            small_boxes = F("predictions.detections").filter(bbox_area < 0.2)
            view = dataset.sort_by(small_boxes.length(), reverse=True)

            #
            # Performs a compound sort where samples are first sorted in
            # descending or by number of detections and then in ascending order
            # of uniqueness for samples with the same number of predictions
            #

            view = dataset.sort_by(
                [
                    (F("predictions.detections").length(), -1),
                    ("uniqueness", 1),
                ]
            )

            num_objects, uniqueness = view[:5].values(
                [F("predictions.detections").length(), "uniqueness"]
            )
            print(list(zip(num_objects, uniqueness)))

        Args:
            field_or_expr: the field(s) or expression(s) to sort by. This can
                be any of the following:

                -   a field to sort by
                -   an ``embedded.field.name`` to sort by
                -   a :class:`fiftyone.core.expressions.ViewExpression` or a
                    `MongoDB aggregation expression <https://docs.mongodb.com/manual/meta/aggregation-quick-reference/#aggregation-expressions>`_
                    that defines the quantity to sort by
                -   a list of ``(field_or_expr, order)`` tuples defining a
                    compound sort criteria, where ``field_or_expr`` is a field
                    or expression as defined above, and ``order`` can be 1 or
                    any string starting with "a" for ascending order, or -1 or
                    any string starting with "d" for descending order

            reverse (False): whether to return the results in descending order

        Returns:
            a :class:`fiftyone.core.view.DatasetView`
        """
        return self._add_view_stage(fos.SortBy(field_or_expr, reverse=reverse))

    @view_stage
    def sort_by_similarity(
        self, query_ids, k=None, reverse=False, dist_field=None, brain_key=None
    ):
        """Sorts the samples in the collection by visual similiarity to a
        specified set of query ID(s).

        In order to use this stage, you must first use
        :meth:`fiftyone.brain.compute_similarity` to index your dataset by
        visual similiarity.

        Examples::

            import fiftyone as fo
            import fiftyone.brain as fob
            import fiftyone.zoo as foz

            dataset = foz.load_zoo_dataset("quickstart")

            fob.compute_similarity(dataset, brain_key="similarity")

            #
            # Sort the samples by their visual similarity to the first sample
            # in the dataset
            #

            query_id = dataset.first().id
            view = dataset.sort_by_similarity(query_id)

        Args:
            query_ids: an ID or iterable of query IDs. These may be sample IDs
                or label IDs depending on ``brain_key``
            k (None): the number of matches to return. By default, the entire
                collection is sorted
            reverse (False): whether to sort by least similarity
            dist_field (None): the name of a float field in which to store the
                distance of each example to the specified query. The field is
                created if necessary
            brain_key (None): the brain key of an existing
                :meth:`fiftyone.brain.compute_similarity` run on the dataset.
                If not specified, the dataset must have an applicable run,
                which will be used by default

        Returns:
            a :class:`fiftyone.core.view.DatasetView`
        """
        return self._add_view_stage(
            fos.SortBySimilarity(
                query_ids,
                k=k,
                reverse=reverse,
                dist_field=dist_field,
                brain_key=brain_key,
            )
        )

    @view_stage
    def take(self, size, seed=None):
        """Randomly samples the given number of samples from the collection.

        Examples::

            import fiftyone as fo

            dataset = fo.Dataset()
            dataset.add_samples(
                [
                    fo.Sample(
                        filepath="/path/to/image1.png",
                        ground_truth=fo.Classification(label="cat"),
                    ),
                    fo.Sample(
                        filepath="/path/to/image2.png",
                        ground_truth=fo.Classification(label="dog"),
                    ),
                    fo.Sample(
                        filepath="/path/to/image3.png",
                        ground_truth=fo.Classification(label="rabbit"),
                    ),
                    fo.Sample(
                        filepath="/path/to/image4.png",
                        ground_truth=None,
                    ),
                ]
            )

            #
            # Take two random samples from the dataset
            #

            view = dataset.take(2)

            #
            # Take two random samples from the dataset with a fixed seed
            #

            view = dataset.take(2, seed=51)

        Args:
            size: the number of samples to return. If a non-positive number is
                provided, an empty view is returned
            seed (None): an optional random seed to use when selecting the
                samples

        Returns:
            a :class:`fiftyone.core.view.DatasetView`
        """
        return self._add_view_stage(fos.Take(size, seed=seed))

    @view_stage
    def to_patches(self, field, **kwargs):
        """Creates a view that contains one sample per object patch in the
        specified field of the collection.

        Fields other than ``field`` and the default sample fields will not be
        included in the returned view. A ``sample_id`` field will be added that
        records the sample ID from which each patch was taken.

        Examples::

            import fiftyone as fo
            import fiftyone.zoo as foz

            dataset = foz.load_zoo_dataset("quickstart")

            session = fo.launch_app(dataset)

            #
            # Create a view containing the ground truth patches
            #

            view = dataset.to_patches("ground_truth")
            print(view)

            session.view = view

        Args:
            field: the patches field, which must be of type
                :class:`fiftyone.core.labels.Detections` or
                :class:`fiftyone.core.labels.Polylines`
            other_fields (None): controls whether fields other than ``field``
                and the default sample fields are included. Can be any of the
                following:

                -   a field or list of fields to include
                -   ``True`` to include all other fields
                -   ``None``/``False`` to include no other fields
            keep_label_lists (False): whether to store the patches in label
                list fields of the same type as the input collection rather
                than using their single label variants

        Returns:
            a :class:`fiftyone.core.patches.PatchesView`
        """
        return self._add_view_stage(fos.ToPatches(field, **kwargs))

    @view_stage
    def to_evaluation_patches(self, eval_key, **kwargs):
        """Creates a view based on the results of the evaluation with the
        given key that contains one sample for each true positive, false
        positive, and false negative example in the collection, respectively.

        True positive examples will result in samples with both their ground
        truth and predicted fields populated, while false positive/negative
        examples will only have one of their corresponding predicted/ground
        truth fields populated, respectively.

        If multiple predictions are matched to a ground truth object (e.g., if
        the evaluation protocol includes a crowd attribute), then all matched
        predictions will be stored in the single sample along with the ground
        truth object.

        The returned dataset will also have top-level ``type`` and ``iou``
        fields populated based on the evaluation results for that example, as
        well as a ``sample_id`` field recording the sample ID of the example,
        and a ``crowd`` field if the evaluation protocol defines a crowd
        attribute.

        .. note::

            The returned view will contain patches for the contents of this
            collection, which may differ from the view on which the
            ``eval_key`` evaluation was performed. This may exclude some labels
            that were evaluated and/or include labels that were not evaluated.

            If you would like to see patches for the exact view on which an
            evaluation was performed, first call :meth:`load_evaluation_view`
            to load the view and then convert to patches.

        Examples::

            import fiftyone as fo
            import fiftyone.zoo as foz

            dataset = foz.load_zoo_dataset("quickstart")
            dataset.evaluate_detections("predictions", eval_key="eval")

            session = fo.launch_app(dataset)

            #
            # Create a patches view for the evaluation results
            #

            view = dataset.to_evaluation_patches("eval")
            print(view)

            session.view = view

        Args:
            eval_key: an evaluation key that corresponds to the evaluation of
                ground truth/predicted fields that are of type
                :class:`fiftyone.core.labels.Detections` or
                :class:`fiftyone.core.labels.Polylines`
            other_fields (None): controls whether fields other than the
                ground truth/predicted fields and the default sample fields are
                included. Can be any of the following:

                -   a field or list of fields to include
                -   ``True`` to include all other fields
                -   ``None``/``False`` to include no other fields

        Returns:
            a :class:`fiftyone.core.patches.EvaluationPatchesView`
        """
        return self._add_view_stage(
            fos.ToEvaluationPatches(eval_key, **kwargs)
        )

    @view_stage
    def to_clips(self, field_or_expr, **kwargs):
        """Creates a view that contains one sample per clip defined by the
        given field or expression in the video collection.

        The returned view will contain:

        -   A ``sample_id`` field that records the sample ID from which each
            clip was taken
        -   A ``support`` field that records the ``[first, last]`` frame
            support of each clip
        -   All frame-level information from the underlying dataset of the
            input collection

        Refer to :meth:`fiftyone.core.clips.make_clips_dataset` to see the
        available configuration options for generating clips.

        .. note::

            The clip generation logic will respect any frame-level
            modifications defined in the input collection, but the output clips
            will always contain all frame-level labels.

        Examples::

            import fiftyone as fo
            import fiftyone.zoo as foz
            from fiftyone import ViewField as F

            dataset = foz.load_zoo_dataset("quickstart-video")

            #
            # Create a clips view that contains one clip for each contiguous
            # segment that contains at least one road sign in every frame
            #

            clips = (
                dataset
                .filter_labels("frames.detections", F("label") == "road sign")
                .to_clips("frames.detections")
            )
            print(clips)

            #
            # Create a clips view that contains one clip for each contiguous
            # segment that contains at least two road signs in every frame
            #

            signs = F("detections.detections").filter(F("label") == "road sign")
            clips = dataset.to_clips(signs.length() >= 2)
            print(clips)

        Args:
            field_or_expr: can be any of the following:

                -   a :class:`fiftyone.core.labels.TemporalDetection`,
                    :class:`fiftyone.core.labels.TemporalDetections`,
                    :class:`fiftyone.core.fields.FrameSupportField`, or list of
                    :class:`fiftyone.core.fields.FrameSupportField` field
                -   a frame-level label list field of any of the following
                    types:

                    -   :class:`fiftyone.core.labels.Classifications`
                    -   :class:`fiftyone.core.labels.Detections`
                    -   :class:`fiftyone.core.labels.Polylines`
                    -   :class:`fiftyone.core.labels.Keypoints`
                -   a :class:`fiftyone.core.expressions.ViewExpression` that
                    returns a boolean to apply to each frame of the input
                    collection to determine if the frame should be clipped
                -   a list of ``[(first1, last1), (first2, last2), ...]`` lists
                    defining the frame numbers of the clips to extract from
                    each sample
            other_fields (None): controls whether sample fields other than the
                default sample fields are included. Can be any of the
                following:

                -   a field or list of fields to include
                -   ``True`` to include all other fields
                -   ``None``/``False`` to include no other fields
            tol (0): the maximum number of false frames that can be overlooked
                when generating clips. Only applicable when ``field_or_expr``
                is a frame-level list field or expression
            min_len (0): the minimum allowable length of a clip, in frames.
                Only applicable when ``field_or_expr`` is a frame-level list
                field or an expression
            trajectories (False): whether to create clips for each unique
                object trajectory defined by their ``(label, index)``. Only
                applicable when ``field_or_expr`` is a frame-level field

        Returns:
            a :class:`fiftyone.core.clips.ClipsView`
        """
        return self._add_view_stage(fos.ToClips(field_or_expr, **kwargs))

    @view_stage
    def to_frames(self, **kwargs):
        """Creates a view that contains one sample per frame in the video
        collection.

        The returned view will contain all frame-level fields and the ``tags``
        of each video as sample-level fields, as well as a ``sample_id`` field
        that records the IDs of the parent sample for each frame.

        By default, ``sample_frames`` is False and this method assumes that the
        frames of the input collection have ``filepath`` fields populated
        pointing to each frame image. Any frames without a ``filepath``
        populated will be omitted from the returned view.

        When ``sample_frames`` is True, this method samples each video in the
        collection into a directory of per-frame images with filenames
        specified by ``frames_patt``. By default, each folder of images is
        written using the same basename as the input video. For example, if
        ``frames_patt = "%%06d.jpg"``, then videos with the following paths::

            /path/to/video1.mp4
            /path/to/video2.mp4
            ...

        would be sampled as follows::

            /path/to/video1/
                000001.jpg
                000002.jpg
                ...
            /path/to/video2/
                000001.jpg
                000002.jpg
                ...

        However, you can use the optional ``output_dir`` and ``rel_dir``
        parameters to customize the location and shape of the sampled frame
        folders. For example, if ``output_dir = "/tmp"`` and
        ``rel_dir = "/path/to"``, then videos with the following paths::

            /path/to/folderA/video1.mp4
            /path/to/folderA/video2.mp4
            /path/to/folderB/video3.mp4
            ...

        would be sampled as follows::

            /tmp/folderA/
                video1/
                    000001.jpg
                    000002.jpg
                    ...
                video2/
                    000001.jpg
                    000002.jpg
                    ...
            /tmp/folderB/
                video3/
                    000001.jpg
                    000002.jpg
                    ...

        By default, samples will be generated for every video frame at full
        resolution, but this method provides a variety of parameters that can
        be used to customize the sampling behavior.

        .. note::

            If this method is run multiple times with ``sample_frames`` set to
            True, existing frames will not be resampled unless you set
            ``force_sample`` to True.

        Examples::

            import fiftyone as fo
            import fiftyone.zoo as foz
            from fiftyone import ViewField as F

            dataset = foz.load_zoo_dataset("quickstart-video")

            session = fo.launch_app(dataset)

            #
            # Create a frames view for an entire video dataset
            #

            frames = dataset.to_frames(sample_frames=True)
            print(frames)

            session.view = frames

            #
            # Create a frames view that only contains frames with at least 10
            # objects, sampled at a maximum frame rate of 1fps
            #

            num_objects = F("detections.detections").length()
            view = dataset.match_frames(num_objects > 10)

            frames = view.to_frames(max_fps=1)
            print(frames)

            session.view = frames

        Args:
            sample_frames (False): whether to assume that the frame images have
                already been sampled at locations stored in the ``filepath``
                field of each frame (False), or whether to sample the video
                frames now according to the specified parameters (True)
            fps (None): an optional frame rate at which to sample each video's
                frames
            max_fps (None): an optional maximum frame rate at which to sample.
                Videos with frame rate exceeding this value are downsampled
            size (None): an optional ``(width, height)`` at which to sample
                frames. A dimension can be -1, in which case the aspect ratio
                is preserved. Only applicable when ``sample_frames=True``
            min_size (None): an optional minimum ``(width, height)`` for each
                frame. A dimension can be -1 if no constraint should be
                applied. The frames are resized (aspect-preserving) if
                necessary to meet this constraint. Only applicable when
                ``sample_frames=True``
            max_size (None): an optional maximum ``(width, height)`` for each
                frame. A dimension can be -1 if no constraint should be
                applied. The frames are resized (aspect-preserving) if
                necessary to meet this constraint. Only applicable when
                ``sample_frames=True``
            sparse (False): whether to only sample frame images for frame
                numbers for which :class:`fiftyone.core.frame.Frame` instances
                exist in the input collection. This parameter has no effect
                when ``sample_frames==False`` since frames must always exist in
                order to have ``filepath`` information use
            output_dir (None): an optional output directory in which to write
                the sampled frames. By default, the frames are written in
                folders with the same basename of each video
            rel_dir (None): a relative directory to remove from the filepath of
                each video, if possible. The path is converted to an absolute
                path (if necessary) via
                :func:`fiftyone.core.utils.normalize_path`. This argument can
                be used in conjunction with ``output_dir`` to cause the sampled
                frames to be written in a nested directory structure within
                ``output_dir`` matching the shape of the input video's folder
                structure
            frames_patt (None): a pattern specifying the filename/format to use
                to write or check or existing sampled frames, e.g.,
                ``"%%06d.jpg"``. The default value is
                ``fiftyone.config.default_sequence_idx + fiftyone.config.default_image_ext``
            force_sample (False): whether to resample videos whose sampled
                frames already exist. Only applicable when
                ``sample_frames=True``
            skip_failures (True): whether to gracefully continue without
                raising an error if a video cannot be sampled
            verbose (False): whether to log information about the frames that
                will be sampled, if any

        Returns:
            a :class:`fiftyone.core.video.FramesView`
        """
        return self._add_view_stage(fos.ToFrames(**kwargs))

    @classmethod
    def list_aggregations(cls):
        """Returns a list of all available methods on this collection that
        apply :class:`fiftyone.core.aggregations.Aggregation` operations to
        this collection.

        Returns:
            a list of :class:`SampleCollection` method names
        """
        return list(aggregation.all)

    @aggregation
    def bounds(self, field_or_expr, expr=None, safe=False):
        """Computes the bounds of a numeric field of the collection.

        ``None``-valued fields are ignored.

        This aggregation is typically applied to *numeric* field types (or
        lists of such types):

        -   :class:`fiftyone.core.fields.IntField`
        -   :class:`fiftyone.core.fields.FloatField`

        Examples::

            import fiftyone as fo
            from fiftyone import ViewField as F

            dataset = fo.Dataset()
            dataset.add_samples(
                [
                    fo.Sample(
                        filepath="/path/to/image1.png",
                        numeric_field=1.0,
                        numeric_list_field=[1, 2, 3],
                    ),
                    fo.Sample(
                        filepath="/path/to/image2.png",
                        numeric_field=4.0,
                        numeric_list_field=[1, 2],
                    ),
                    fo.Sample(
                        filepath="/path/to/image3.png",
                        numeric_field=None,
                        numeric_list_field=None,
                    ),
                ]
            )

            #
            # Compute the bounds of a numeric field
            #

            bounds = dataset.bounds("numeric_field")
            print(bounds)  # (min, max)

            #
            # Compute the a bounds of a numeric list field
            #

            bounds = dataset.bounds("numeric_list_field")
            print(bounds)  # (min, max)

            #
            # Compute the bounds of a transformation of a numeric field
            #

            bounds = dataset.bounds(2 * (F("numeric_field") + 1))
            print(bounds)  # (min, max)

        Args:
            field_or_expr: a field name, ``embedded.field.name``,
                :class:`fiftyone.core.expressions.ViewExpression`, or
                `MongoDB expression <https://docs.mongodb.com/manual/meta/aggregation-quick-reference/#aggregation-expressions>`_
                defining the field or expression to aggregate. This can also
                be a list or tuple of such arguments, in which case a tuple of
                corresponding aggregation results (each receiving the same
                additional keyword arguments, if any) will be returned
            expr (None): a :class:`fiftyone.core.expressions.ViewExpression` or
                `MongoDB expression <https://docs.mongodb.com/manual/meta/aggregation-quick-reference/#aggregation-expressions>`_
                to apply to ``field_or_expr`` (which must be a field) before
                aggregating
            safe (False): whether to ignore nan/inf values when dealing with
                floating point values

        Returns:
            the ``(min, max)`` bounds
        """
        make = lambda field_or_expr: foa.Bounds(
            field_or_expr, expr=expr, safe=safe
        )
        return self._make_and_aggregate(make, field_or_expr)

    @aggregation
    def count(self, field_or_expr=None, expr=None, safe=False):
        """Counts the number of field values in the collection.

        ``None``-valued fields are ignored.

        If no field is provided, the samples themselves are counted.

        Examples::

            import fiftyone as fo
            from fiftyone import ViewField as F

            dataset = fo.Dataset()
            dataset.add_samples(
                [
                    fo.Sample(
                        filepath="/path/to/image1.png",
                        predictions=fo.Detections(
                            detections=[
                                fo.Detection(label="cat"),
                                fo.Detection(label="dog"),
                            ]
                        ),
                    ),
                    fo.Sample(
                        filepath="/path/to/image2.png",
                        predictions=fo.Detections(
                            detections=[
                                fo.Detection(label="cat"),
                                fo.Detection(label="rabbit"),
                                fo.Detection(label="squirrel"),
                            ]
                        ),
                    ),
                    fo.Sample(
                        filepath="/path/to/image3.png",
                        predictions=None,
                    ),
                ]
            )

            #
            # Count the number of samples in the dataset
            #

            count = dataset.count()
            print(count)  # the count

            #
            # Count the number of samples with `predictions`
            #

            count = dataset.count("predictions")
            print(count)  # the count

            #
            # Count the number of objects in the `predictions` field
            #

            count = dataset.count("predictions.detections")
            print(count)  # the count

            #
            # Count the number of objects in samples with > 2 predictions
            #

            count = dataset.count(
                (F("predictions.detections").length() > 2).if_else(
                    F("predictions.detections"), None
                )
            )
            print(count)  # the count

        Args:
            field_or_expr (None): a field name, ``embedded.field.name``,
                :class:`fiftyone.core.expressions.ViewExpression`, or
                `MongoDB expression <https://docs.mongodb.com/manual/meta/aggregation-quick-reference/#aggregation-expressions>`_
                defining the field or expression to aggregate. If neither
                ``field_or_expr`` or ``expr`` is provided, the samples
                themselves are counted. This can also be a list or tuple of
                such arguments, in which case a tuple of corresponding
                aggregation results (each receiving the same additional keyword
                arguments, if any) will be returned
            expr (None): a :class:`fiftyone.core.expressions.ViewExpression` or
                `MongoDB expression <https://docs.mongodb.com/manual/meta/aggregation-quick-reference/#aggregation-expressions>`_
                to apply to ``field_or_expr`` (which must be a field) before
                aggregating
            safe (False): whether to ignore nan/inf values when dealing with
                floating point values

        Returns:
            the count
        """
        make = lambda field_or_expr: foa.Count(
            field_or_expr, expr=expr, safe=safe
        )
        return self._make_and_aggregate(make, field_or_expr)

    @aggregation
    def count_values(self, field_or_expr, expr=None, safe=False):
        """Counts the occurrences of field values in the collection.

        This aggregation is typically applied to *countable* field types (or
        lists of such types):

        -   :class:`fiftyone.core.fields.BooleanField`
        -   :class:`fiftyone.core.fields.IntField`
        -   :class:`fiftyone.core.fields.StringField`

        Examples::

            import fiftyone as fo
            from fiftyone import ViewField as F

            dataset = fo.Dataset()
            dataset.add_samples(
                [
                    fo.Sample(
                        filepath="/path/to/image1.png",
                        tags=["sunny"],
                        predictions=fo.Detections(
                            detections=[
                                fo.Detection(label="cat"),
                                fo.Detection(label="dog"),
                            ]
                        ),
                    ),
                    fo.Sample(
                        filepath="/path/to/image2.png",
                        tags=["cloudy"],
                        predictions=fo.Detections(
                            detections=[
                                fo.Detection(label="cat"),
                                fo.Detection(label="rabbit"),
                            ]
                        ),
                    ),
                    fo.Sample(
                        filepath="/path/to/image3.png",
                        predictions=None,
                    ),
                ]
            )

            #
            # Compute the tag counts in the dataset
            #

            counts = dataset.count_values("tags")
            print(counts)  # dict mapping values to counts

            #
            # Compute the predicted label counts in the dataset
            #

            counts = dataset.count_values("predictions.detections.label")
            print(counts)  # dict mapping values to counts

            #
            # Compute the predicted label counts after some normalization
            #

            counts = dataset.count_values(
                F("predictions.detections.label").map_values(
                    {"cat": "pet", "dog": "pet"}
                ).upper()
            )
            print(counts)  # dict mapping values to counts

        Args:
            field_or_expr: a field name, ``embedded.field.name``,
                :class:`fiftyone.core.expressions.ViewExpression`, or
                `MongoDB expression <https://docs.mongodb.com/manual/meta/aggregation-quick-reference/#aggregation-expressions>`_
                defining the field or expression to aggregate. This can also
                be a list or tuple of such arguments, in which case a tuple of
                corresponding aggregation results (each receiving the same
                additional keyword arguments, if any) will be returned
            expr (None): a :class:`fiftyone.core.expressions.ViewExpression` or
                `MongoDB expression <https://docs.mongodb.com/manual/meta/aggregation-quick-reference/#aggregation-expressions>`_
                to apply to ``field_or_expr`` (which must be a field) before
                aggregating
            safe (False): whether to treat nan/inf values as None when dealing
                with floating point values

        Returns:
            a dict mapping values to counts
        """
        make = lambda field_or_expr: foa.CountValues(
            field_or_expr, expr=expr, safe=safe
        )
        return self._make_and_aggregate(make, field_or_expr)

    @aggregation
    def distinct(self, field_or_expr, expr=None, safe=False):
        """Computes the distinct values of a field in the collection.

        ``None``-valued fields are ignored.

        This aggregation is typically applied to *countable* field types (or
        lists of such types):

        -   :class:`fiftyone.core.fields.BooleanField`
        -   :class:`fiftyone.core.fields.IntField`
        -   :class:`fiftyone.core.fields.StringField`

        Examples::

            import fiftyone as fo
            from fiftyone import ViewField as F

            dataset = fo.Dataset()
            dataset.add_samples(
                [
                    fo.Sample(
                        filepath="/path/to/image1.png",
                        tags=["sunny"],
                        predictions=fo.Detections(
                            detections=[
                                fo.Detection(label="cat"),
                                fo.Detection(label="dog"),
                            ]
                        ),
                    ),
                    fo.Sample(
                        filepath="/path/to/image2.png",
                        tags=["sunny", "cloudy"],
                        predictions=fo.Detections(
                            detections=[
                                fo.Detection(label="cat"),
                                fo.Detection(label="rabbit"),
                            ]
                        ),
                    ),
                    fo.Sample(
                        filepath="/path/to/image3.png",
                        predictions=None,
                    ),
                ]
            )

            #
            # Get the distinct tags in a dataset
            #

            values = dataset.distinct("tags")
            print(values)  # list of distinct values

            #
            # Get the distinct predicted labels in a dataset
            #

            values = dataset.distinct("predictions.detections.label")
            print(values)  # list of distinct values

            #
            # Get the distinct predicted labels after some normalization
            #

            values = dataset.distinct(
                F("predictions.detections.label").map_values(
                    {"cat": "pet", "dog": "pet"}
                ).upper()
            )
            print(values)  # list of distinct values

        Args:
            field_or_expr: a field name, ``embedded.field.name``,
                :class:`fiftyone.core.expressions.ViewExpression`, or
                `MongoDB expression <https://docs.mongodb.com/manual/meta/aggregation-quick-reference/#aggregation-expressions>`_
                defining the field or expression to aggregate. This can also
                be a list or tuple of such arguments, in which case a tuple of
                corresponding aggregation results (each receiving the same
                additional keyword arguments, if any) will be returned
            expr (None): a :class:`fiftyone.core.expressions.ViewExpression` or
                `MongoDB expression <https://docs.mongodb.com/manual/meta/aggregation-quick-reference/#aggregation-expressions>`_
                to apply to ``field_or_expr`` (which must be a field) before
                aggregating
            safe (False): whether to ignore nan/inf values when dealing with
                floating point values

        Returns:
            a sorted list of distinct values
        """
        make = lambda field_or_expr: foa.Distinct(
            field_or_expr, expr=expr, safe=safe
        )
        return self._make_and_aggregate(make, field_or_expr)

    @aggregation
    def histogram_values(
        self, field_or_expr, expr=None, bins=None, range=None, auto=False
    ):
        """Computes a histogram of the field values in the collection.

        This aggregation is typically applied to *numeric* field types (or
        lists of such types):

        -   :class:`fiftyone.core.fields.IntField`
        -   :class:`fiftyone.core.fields.FloatField`

        Examples::

            import numpy as np
            import matplotlib.pyplot as plt

            import fiftyone as fo
            from fiftyone import ViewField as F

            samples = []
            for idx in range(100):
                samples.append(
                    fo.Sample(
                        filepath="/path/to/image%d.png" % idx,
                        numeric_field=np.random.randn(),
                        numeric_list_field=list(np.random.randn(10)),
                    )
                )

            dataset = fo.Dataset()
            dataset.add_samples(samples)

            def plot_hist(counts, edges):
                counts = np.asarray(counts)
                edges = np.asarray(edges)
                left_edges = edges[:-1]
                widths = edges[1:] - edges[:-1]
                plt.bar(left_edges, counts, width=widths, align="edge")

            #
            # Compute a histogram of a numeric field
            #

            counts, edges, other = dataset.histogram_values(
                "numeric_field", bins=50, range=(-4, 4)
            )

            plot_hist(counts, edges)
            plt.show(block=False)

            #
            # Compute the histogram of a numeric list field
            #

            counts, edges, other = dataset.histogram_values(
                "numeric_list_field", bins=50
            )

            plot_hist(counts, edges)
            plt.show(block=False)

            #
            # Compute the histogram of a transformation of a numeric field
            #

            counts, edges, other = dataset.histogram_values(
                2 * (F("numeric_field") + 1), bins=50
            )

            plot_hist(counts, edges)
            plt.show(block=False)

        Args:
            field_or_expr: a field name, ``embedded.field.name``,
                :class:`fiftyone.core.expressions.ViewExpression`, or
                `MongoDB expression <https://docs.mongodb.com/manual/meta/aggregation-quick-reference/#aggregation-expressions>`_
                defining the field or expression to aggregate. This can also
                be a list or tuple of such arguments, in which case a tuple of
                corresponding aggregation results (each receiving the same
                additional keyword arguments, if any) will be returned
            expr (None): a :class:`fiftyone.core.expressions.ViewExpression` or
                `MongoDB expression <https://docs.mongodb.com/manual/meta/aggregation-quick-reference/#aggregation-expressions>`_
                to apply to ``field_or_expr`` (which must be a field) before
                aggregating
            bins (None): can be either an integer number of bins to generate or
                a monotonically increasing sequence specifying the bin edges to
                use. By default, 10 bins are created. If ``bins`` is an integer
                and no ``range`` is specified, bin edges are automatically
                distributed in an attempt to evenly distribute the counts in
                each bin
            range (None): a ``(lower, upper)`` tuple specifying a range in
                which to generate equal-width bins. Only applicable when
                ``bins`` is an integer
            auto (False): whether to automatically choose bin edges in an
                attempt to evenly distribute the counts in each bin. If this
                option is chosen, ``bins`` will only be used if it is an
                integer, and the ``range`` parameter is ignored

        Returns:
            a tuple of

            -   counts: a list of counts in each bin
            -   edges: an increasing list of bin edges of length
                ``len(counts) + 1``. Note that each bin is treated as having an
                inclusive lower boundary and exclusive upper boundary,
                ``[lower, upper)``, including the rightmost bin
            -   other: the number of items outside the bins
        """
        make = lambda field_or_expr: foa.HistogramValues(
            field_or_expr, expr=expr, bins=bins, range=range, auto=auto
        )
        return self._make_and_aggregate(make, field_or_expr)

    @aggregation
    def mean(self, field_or_expr, expr=None, safe=False):
        """Computes the arithmetic mean of the field values of the collection.

        ``None``-valued fields are ignored.

        This aggregation is typically applied to *numeric* field types (or
        lists of such types):

        -   :class:`fiftyone.core.fields.IntField`
        -   :class:`fiftyone.core.fields.FloatField`

        Examples::

            import fiftyone as fo
            from fiftyone import ViewField as F

            dataset = fo.Dataset()
            dataset.add_samples(
                [
                    fo.Sample(
                        filepath="/path/to/image1.png",
                        numeric_field=1.0,
                        numeric_list_field=[1, 2, 3],
                    ),
                    fo.Sample(
                        filepath="/path/to/image2.png",
                        numeric_field=4.0,
                        numeric_list_field=[1, 2],
                    ),
                    fo.Sample(
                        filepath="/path/to/image3.png",
                        numeric_field=None,
                        numeric_list_field=None,
                    ),
                ]
            )

            #
            # Compute the mean of a numeric field
            #

            mean = dataset.mean("numeric_field")
            print(mean)  # the mean

            #
            # Compute the mean of a numeric list field
            #

            mean = dataset.mean("numeric_list_field")
            print(mean)  # the mean

            #
            # Compute the mean of a transformation of a numeric field
            #

            mean = dataset.mean(2 * (F("numeric_field") + 1))
            print(mean)  # the mean

        Args:
            field_or_expr: a field name, ``embedded.field.name``,
                :class:`fiftyone.core.expressions.ViewExpression`, or
                `MongoDB expression <https://docs.mongodb.com/manual/meta/aggregation-quick-reference/#aggregation-expressions>`_
                defining the field or expression to aggregate. This can also
                be a list or tuple of such arguments, in which case a tuple of
                corresponding aggregation results (each receiving the same
                additional keyword arguments, if any) will be returned
            expr (None): a :class:`fiftyone.core.expressions.ViewExpression` or
                `MongoDB expression <https://docs.mongodb.com/manual/meta/aggregation-quick-reference/#aggregation-expressions>`_
                to apply to ``field_or_expr`` (which must be a field) before
                aggregating
            safe (False): whether to ignore nan/inf values when dealing with
                floating point values

        Returns:
            the mean
        """
        make = lambda field_or_expr: foa.Mean(
            field_or_expr, expr=expr, safe=safe
        )
        return self._make_and_aggregate(make, field_or_expr)

    @aggregation
    def quantiles(self, field_or_expr, quantiles, expr=None, safe=False):
        """Computes the quantile(s) of the field values of a collection.

        ``None``-valued fields are ignored.

        This aggregation is typically applied to *numeric* field types (or
        lists of such types):

        -   :class:`fiftyone.core.fields.IntField`
        -   :class:`fiftyone.core.fields.FloatField`

        Examples::

            import fiftyone as fo
            from fiftyone import ViewField as F

            dataset = fo.Dataset()
            dataset.add_samples(
                [
                    fo.Sample(
                        filepath="/path/to/image1.png",
                        numeric_field=1.0,
                        numeric_list_field=[1, 2, 3],
                    ),
                    fo.Sample(
                        filepath="/path/to/image2.png",
                        numeric_field=4.0,
                        numeric_list_field=[1, 2],
                    ),
                    fo.Sample(
                        filepath="/path/to/image3.png",
                        numeric_field=None,
                        numeric_list_field=None,
                    ),
                ]
            )

            #
            # Compute the quantiles of a numeric field
            #

            quantiles = dataset.quantiles("numeric_field", [0.1, 0.5, 0.9])
            print(quantiles)  # the quantiles

            #
            # Compute the quantiles of a numeric list field
            #

            quantiles = dataset.quantiles("numeric_list_field", [0.1, 0.5, 0.9])
            print(quantiles)  # the quantiles

            #
            # Compute the mean of a transformation of a numeric field
            #

            quantiles = dataset.quantiles(2 * (F("numeric_field") + 1), [0.1, 0.5, 0.9])
            print(quantiles)  # the quantiles

        Args:
            field_or_expr: a field name, ``embedded.field.name``,
                :class:`fiftyone.core.expressions.ViewExpression`, or
                `MongoDB expression <https://docs.mongodb.com/manual/meta/aggregation-quick-reference/#aggregation-expressions>`_
                defining the field or expression to aggregate
            quantiles: the quantile or iterable of quantiles to compute. Each
                quantile must be a numeric value in ``[0, 1]``
            expr (None): a :class:`fiftyone.core.expressions.ViewExpression` or
                `MongoDB expression <https://docs.mongodb.com/manual/meta/aggregation-quick-reference/#aggregation-expressions>`_
                to apply to ``field_or_expr`` (which must be a field) before
                aggregating
            safe (False): whether to ignore nan/inf values when dealing with
                floating point values

        Returns:
            the quantile or list of quantiles
        """
        make = lambda field_or_expr: foa.Quantiles(
            field_or_expr, quantiles, expr=expr, safe=safe
        )
        return self._make_and_aggregate(make, field_or_expr)

    @aggregation
    def std(self, field_or_expr, expr=None, safe=False, sample=False):
        """Computes the standard deviation of the field values of the
        collection.

        ``None``-valued fields are ignored.

        This aggregation is typically applied to *numeric* field types (or
        lists of such types):

        -   :class:`fiftyone.core.fields.IntField`
        -   :class:`fiftyone.core.fields.FloatField`

        Examples::

            import fiftyone as fo
            from fiftyone import ViewField as F

            dataset = fo.Dataset()
            dataset.add_samples(
                [
                    fo.Sample(
                        filepath="/path/to/image1.png",
                        numeric_field=1.0,
                        numeric_list_field=[1, 2, 3],
                    ),
                    fo.Sample(
                        filepath="/path/to/image2.png",
                        numeric_field=4.0,
                        numeric_list_field=[1, 2],
                    ),
                    fo.Sample(
                        filepath="/path/to/image3.png",
                        numeric_field=None,
                        numeric_list_field=None,
                    ),
                ]
            )

            #
            # Compute the standard deviation of a numeric field
            #

            std = dataset.std("numeric_field")
            print(std)  # the standard deviation

            #
            # Compute the standard deviation of a numeric list field
            #

            std = dataset.std("numeric_list_field")
            print(std)  # the standard deviation

            #
            # Compute the standard deviation of a transformation of a numeric field
            #

            std = dataset.std(2 * (F("numeric_field") + 1))
            print(std)  # the standard deviation

        Args:
            field_or_expr: a field name, ``embedded.field.name``,
                :class:`fiftyone.core.expressions.ViewExpression`, or
                `MongoDB expression <https://docs.mongodb.com/manual/meta/aggregation-quick-reference/#aggregation-expressions>`_
                defining the field or expression to aggregate. This can also
                be a list or tuple of such arguments, in which case a tuple of
                corresponding aggregation results (each receiving the same
                additional keyword arguments, if any) will be returned
            expr (None): a :class:`fiftyone.core.expressions.ViewExpression` or
                `MongoDB expression <https://docs.mongodb.com/manual/meta/aggregation-quick-reference/#aggregation-expressions>`_
                to apply to ``field_or_expr`` (which must be a field) before
                aggregating
            safe (False): whether to ignore nan/inf values when dealing with
                floating point values
            sample (False): whether to compute the sample standard deviation rather
                than the population standard deviation

        Returns:
            the standard deviation
        """
        make = lambda field_or_expr: foa.Std(
            field_or_expr, expr=expr, safe=safe, sample=sample
        )
        return self._make_and_aggregate(make, field_or_expr)

    @aggregation
    def sum(self, field_or_expr, expr=None, safe=False):
        """Computes the sum of the field values of the collection.

        ``None``-valued fields are ignored.

        This aggregation is typically applied to *numeric* field types (or
        lists of such types):

        -   :class:`fiftyone.core.fields.IntField`
        -   :class:`fiftyone.core.fields.FloatField`

        Examples::

            import fiftyone as fo
            from fiftyone import ViewField as F

            dataset = fo.Dataset()
            dataset.add_samples(
                [
                    fo.Sample(
                        filepath="/path/to/image1.png",
                        numeric_field=1.0,
                        numeric_list_field=[1, 2, 3],
                    ),
                    fo.Sample(
                        filepath="/path/to/image2.png",
                        numeric_field=4.0,
                        numeric_list_field=[1, 2],
                    ),
                    fo.Sample(
                        filepath="/path/to/image3.png",
                        numeric_field=None,
                        numeric_list_field=None,
                    ),
                ]
            )

            #
            # Compute the sum of a numeric field
            #

            total = dataset.sum("numeric_field")
            print(total)  # the sum

            #
            # Compute the sum of a numeric list field
            #

            total = dataset.sum("numeric_list_field")
            print(total)  # the sum

            #
            # Compute the sum of a transformation of a numeric field
            #

            total = dataset.sum(2 * (F("numeric_field") + 1))
            print(total)  # the sum

        Args:
            field_or_expr: a field name, ``embedded.field.name``,
                :class:`fiftyone.core.expressions.ViewExpression`, or
                `MongoDB expression <https://docs.mongodb.com/manual/meta/aggregation-quick-reference/#aggregation-expressions>`_
                defining the field or expression to aggregate. This can also
                be a list or tuple of such arguments, in which case a tuple of
                corresponding aggregation results (each receiving the same
                additional keyword arguments, if any) will be returned
            expr (None): a :class:`fiftyone.core.expressions.ViewExpression` or
                `MongoDB expression <https://docs.mongodb.com/manual/meta/aggregation-quick-reference/#aggregation-expressions>`_
                to apply to ``field_or_expr`` (which must be a field) before
                aggregating
            safe (False): whether to ignore nan/inf values when dealing with
                floating point values

        Returns:
            the sum
        """
        make = lambda field_or_expr: foa.Sum(
            field_or_expr, expr=expr, safe=safe
        )
        return self._make_and_aggregate(make, field_or_expr)

    @aggregation
    def values(
        self,
        field_or_expr,
        expr=None,
        missing_value=None,
        unwind=False,
        _allow_missing=False,
        _big_result=True,
        _raw=False,
    ):
        """Extracts the values of a field from all samples in the collection.

        Values aggregations are useful for efficiently extracting a slice of
        field or embedded field values across all samples in a collection. See
        the examples below for more details.

        The dual function of :meth:`values` is :meth:`set_values`, which can be
        used to efficiently set a field or embedded field of all samples in a
        collection by providing lists of values of same structure returned by
        this aggregation.

        .. note::

            Unlike other aggregations, :meth:`values` does not automatically
            unwind list fields, which ensures that the returned values match
            the potentially-nested structure of the documents.

            You can opt-in to unwinding specific list fields using the ``[]``
            syntax, or you can pass the optional ``unwind=True`` parameter to
            unwind all supported list fields. See
            :ref:`aggregations-list-fields` for more information.

        Examples::

            import fiftyone as fo
            import fiftyone.zoo as foz
            from fiftyone import ViewField as F

            dataset = fo.Dataset()
            dataset.add_samples(
                [
                    fo.Sample(
                        filepath="/path/to/image1.png",
                        numeric_field=1.0,
                        numeric_list_field=[1, 2, 3],
                    ),
                    fo.Sample(
                        filepath="/path/to/image2.png",
                        numeric_field=4.0,
                        numeric_list_field=[1, 2],
                    ),
                    fo.Sample(
                        filepath="/path/to/image3.png",
                        numeric_field=None,
                        numeric_list_field=None,
                    ),
                ]
            )

            #
            # Get all values of a field
            #

            values = dataset.values("numeric_field")
            print(values)  # [1.0, 4.0, None]

            #
            # Get all values of a list field
            #

            values = dataset.values("numeric_list_field")
            print(values)  # [[1, 2, 3], [1, 2], None]

            #
            # Get all values of transformed field
            #

            values = dataset.values(2 * (F("numeric_field") + 1))
            print(values)  # [4.0, 10.0, None]

            #
            # Get values from a label list field
            #

            dataset = foz.load_zoo_dataset("quickstart")

            # list of `Detections`
            detections = dataset.values("ground_truth")

            # list of lists of `Detection` instances
            detections = dataset.values("ground_truth.detections")

            # list of lists of detection labels
            labels = dataset.values("ground_truth.detections.label")

        Args:
            field_or_expr: a field name, ``embedded.field.name``,
                :class:`fiftyone.core.expressions.ViewExpression`, or
                `MongoDB expression <https://docs.mongodb.com/manual/meta/aggregation-quick-reference/#aggregation-expressions>`_
                defining the field or expression to aggregate. This can also
                be a list or tuple of such arguments, in which case a tuple of
                corresponding aggregation results (each receiving the same
                additional keyword arguments, if any) will be returned
            expr (None): a :class:`fiftyone.core.expressions.ViewExpression` or
                `MongoDB expression <https://docs.mongodb.com/manual/meta/aggregation-quick-reference/#aggregation-expressions>`_
                to apply to ``field_or_expr`` (which must be a field) before
                aggregating
            missing_value (None): a value to insert for missing or
                ``None``-valued fields
            unwind (False): whether to automatically unwind all recognized list
                fields (True) or unwind all list fields except the top-level
                sample field (-1)

        Returns:
            the list of values
        """
        make = lambda field_or_expr: foa.Values(
            field_or_expr,
            expr=expr,
            missing_value=missing_value,
            unwind=unwind,
            _allow_missing=_allow_missing,
            _big_result=_big_result,
            _raw=_raw,
        )
        return self._make_and_aggregate(make, field_or_expr)

    def draw_labels(
        self,
        output_dir,
        label_fields=None,
        overwrite=False,
        config=None,
        **kwargs,
    ):
        """Renders annotated versions of the media in the collection with the
        specified label data overlaid to the given directory.

        The filenames of the sample media are maintained, unless a name
        conflict would occur in ``output_dir``, in which case an index of the
        form ``"-%d" % count`` is appended to the base filename.

        Images are written in format ``fo.config.default_image_ext``, and
        videos are written in format ``fo.config.default_video_ext``.

        Args:
            output_dir: the directory to write the annotated media
            label_fields (None): a label field or list of label fields to
                render. By default, all :class:`fiftyone.core.labels.Label`
                fields are drawn
            overwrite (False): whether to delete ``output_dir`` if it exists
                before rendering
            config (None): an optional
                :class:`fiftyone.utils.annotations.DrawConfig` configuring how
                to draw the labels
            **kwargs: optional keyword arguments specifying parameters of the
                default :class:`fiftyone.utils.annotations.DrawConfig` to
                override

        Returns:
            the list of paths to the rendered media
        """
        if os.path.isdir(output_dir):
            if overwrite:
                etau.delete_dir(output_dir)
            else:
                logger.warning(
                    "Directory '%s' already exists; outputs will be merged "
                    "with existing files",
                    output_dir,
                )

        if label_fields is None:
            label_fields = self._get_label_fields()

        if self.media_type == fom.IMAGE:
            return foua.draw_labeled_images(
                self,
                output_dir,
                label_fields=label_fields,
                config=config,
                **kwargs,
            )

        if self.media_type == fom.VIDEO:
            return foua.draw_labeled_videos(
                self,
                output_dir,
                label_fields=label_fields,
                config=config,
                **kwargs,
            )

        if self.media_type == fom.GROUP:
            raise fom.SelectGroupSliceError((fom.IMAGE, fom.VIDEO))

        raise fom.MediaTypeError(
            "Unsupported media type '%s'" % self.media_type
        )

    def export(
        self,
        export_dir=None,
        dataset_type=None,
        data_path=None,
        labels_path=None,
        export_media=None,
        dataset_exporter=None,
        label_field=None,
        frame_labels_field=None,
        overwrite=False,
        **kwargs,
    ):
        """Exports the samples in the collection to disk.

        You can perform exports with this method via the following basic
        patterns:

        (a) Provide ``export_dir`` and ``dataset_type`` to export the content
            to a directory in the default layout for the specified format, as
            documented in :ref:`this page <exporting-datasets>`

        (b) Provide ``dataset_type`` along with ``data_path``, ``labels_path``,
            and/or ``export_media`` to directly specify where to export the
            source media and/or labels (if applicable) in your desired format.
            This syntax provides the flexibility to, for example, perform
            workflows like labels-only exports

        (c) Provide a ``dataset_exporter`` to which to feed samples to perform
            a fully-customized export

        In all workflows, the remaining parameters of this method can be
        provided to further configure the export.

        See :ref:`this page <exporting-datasets>` for more information about
        the available export formats and examples of using this method.

        See :ref:`this guide <custom-dataset-exporter>` for more details about
        exporting datasets in custom formats by defining your own
        :class:`fiftyone.utils.data.exporters.DatasetExporter`.

        This method will automatically coerce the data to match the requested
        export in the following cases:

        -   When exporting in either an unlabeled image or image classification
            format, if a spatial label field is provided
            (:class:`fiftyone.core.labels.Detection`,
            :class:`fiftyone.core.labels.Detections`,
            :class:`fiftyone.core.labels.Polyline`, or
            :class:`fiftyone.core.labels.Polylines`), then the
            **image patches** of the provided samples will be exported

        -   When exporting in labeled image dataset formats that expect
            list-type labels (:class:`fiftyone.core.labels.Classifications`,
            :class:`fiftyone.core.labels.Detections`,
            :class:`fiftyone.core.labels.Keypoints`, or
            :class:`fiftyone.core.labels.Polylines`), if a label field contains
            labels in non-list format
            (e.g., :class:`fiftyone.core.labels.Classification`), the labels
            will be automatically upgraded to single-label lists

        -   When exporting in labeled image dataset formats that expect
            :class:`fiftyone.core.labels.Detections` labels, if a
            :class:`fiftyone.core.labels.Classification` field is provided, the
            labels will be automatically upgraded to detections that span the
            entire images

        Args:
            export_dir (None): the directory to which to export the samples in
                format ``dataset_type``. This parameter may be omitted if you
                have provided appropriate values for the ``data_path`` and/or
                ``labels_path`` parameters. Alternatively, this can also be an
                archive path with one of the following extensions::

                    .zip, .tar, .tar.gz, .tgz, .tar.bz, .tbz

                If an archive path is specified, the export is performed in a
                directory of same name (minus extension) and then automatically
                archived and the directory then deleted
            dataset_type (None): the
                :class:`fiftyone.types.dataset_types.Dataset` type to write. If
                not specified, the default type for ``label_field`` is used
            data_path (None): an optional parameter that enables explicit
                control over the location of the exported media for certain
                export formats. Can be any of the following:

                -   a folder name like ``"data"`` or ``"data/"`` specifying a
                    subfolder of ``export_dir`` in which to export the media
                -   an absolute directory path in which to export the media. In
                    this case, the ``export_dir`` has no effect on the location
                    of the data
                -   a filename like ``"data.json"`` specifying the filename of
                    a JSON manifest file in ``export_dir`` generated when
                    ``export_media`` is ``"manifest"``
                -   an absolute filepath specifying the location to write the
                    JSON manifest file when ``export_media`` is ``"manifest"``.
                    In this case, ``export_dir`` has no effect on the location
                    of the data

                If None, a default value of this parameter will be chosen based
                on the value of the ``export_media`` parameter. Note that this
                parameter is not applicable to certain export formats such as
                binary types like TF records
            labels_path (None): an optional parameter that enables explicit
                control over the location of the exported labels. Only
                applicable when exporting in certain labeled dataset formats.
                Can be any of the following:

                -   a type-specific folder name like ``"labels"`` or
                    ``"labels/"`` or a filename like ``"labels.json"`` or
                    ``"labels.xml"`` specifying the location in ``export_dir``
                    in which to export the labels
                -   an absolute directory or filepath in which to export the
                    labels. In this case, the ``export_dir`` has no effect on
                    the location of the labels

                For labeled datasets, the default value of this parameter will
                be chosen based on the export format so that the labels will be
                exported into ``export_dir``
            export_media (None): controls how to export the raw media. The
                supported values are:

                -   ``True``: copy all media files into the output directory
                -   ``False``: don't export media. This option is only useful
                    when exporting labeled datasets whose label format stores
                    sufficient information to locate the associated media
                -   ``"move"``: move all media files into the output directory
                -   ``"symlink"``: create symlinks to the media files in the
                    output directory
                -   ``"manifest"``: create a ``data.json`` in the output
                    directory that maps UUIDs used in the labels files to the
                    filepaths of the source media, rather than exporting the
                    actual media

                If None, an appropriate default value of this parameter will be
                chosen based on the value of the ``data_path`` parameter. Note
                that some dataset formats may not support certain values for
                this parameter (e.g., when exporting in binary formats such as
                TF records, "symlink" is not an option)
            dataset_exporter (None): a
                :class:`fiftyone.utils.data.exporters.DatasetExporter` to use
                to export the samples. When provided, parameters such as
                ``export_dir``, ``dataset_type``, ``data_path``, and
                ``labels_path`` have no effect
            label_field (None): controls the label field(s) to export. Only
                applicable to labeled image datasets or labeled video datasets
                with sample-level labels. Can be any of the following:

                -   the name of a label field to export
                -   a glob pattern of label field(s) to export
                -   a list or tuple of label field(s) to export
                -   a dictionary mapping label field names to keys to use when
                    constructing the label dictionaries to pass to the exporter

                Note that multiple fields can only be specified when the
                exporter used can handle dictionaries of labels. By default,
                the first field of compatible type for the exporter is used
            frame_labels_field (None): controls the frame label field(s) to
                export. Only applicable to labeled video datasets. Can be any
                of the following:

                -   the name of a frame label field to export
                -   a glob pattern of frame label field(s) to export
                -   a list or tuple of frame label field(s) to export
                -   a dictionary mapping frame label field names to keys to use
                    when constructing the frame label dictionaries to pass to
                    the exporter

                Note that multiple fields can only be specified when the
                exporter used can handle dictionaries of frame labels. By
                default, the first field of compatible type for the exporter is
                used
            overwrite (False): whether to delete existing directories before
                performing the export (True) or to merge the export with
                existing files and directories (False)
            **kwargs: optional keyword arguments to pass to the dataset
                exporter's constructor. If you are exporting image patches,
                this can also contain keyword arguments for
                :class:`fiftyone.utils.patches.ImagePatchesExtractor`
        """
        archive_path = None

        # If the user requested an archive, first populate a directory
        if export_dir is not None and etau.is_archive(export_dir):
            archive_path = export_dir
            export_dir, _ = etau.split_archive(archive_path)

        # Perform the export
        _export(
            self,
            export_dir=export_dir,
            dataset_type=dataset_type,
            data_path=data_path,
            labels_path=labels_path,
            export_media=export_media,
            dataset_exporter=dataset_exporter,
            label_field=label_field,
            frame_labels_field=frame_labels_field,
            overwrite=overwrite,
            **kwargs,
        )

        # Make archive, if requested
        if archive_path is not None:
            etau.make_archive(export_dir, archive_path, cleanup=True)

    def annotate(
        self,
        anno_key,
        label_schema=None,
        label_field=None,
        label_type=None,
        classes=None,
        attributes=True,
        mask_targets=None,
        allow_additions=True,
        allow_deletions=True,
        allow_label_edits=True,
        allow_index_edits=True,
        allow_spatial_edits=True,
        media_field="filepath",
        backend=None,
        launch_editor=False,
        **kwargs,
    ):
        """Exports the samples and optional label field(s) in this collection
        to the given annotation backend.

        The ``backend`` parameter controls which annotation backend to use.
        Depending on the backend you use, you may want/need to provide extra
        keyword arguments to this function for the constructor of the backend's
        :class:`fiftyone.utils.annotations.AnnotationBackendConfig` class.

        The natively provided backends and their associated config classes are:

        -   ``"cvat"``: :class:`fiftyone.utils.cvat.CVATBackendConfig`
        -   ``"labelbox"``: :class:`fiftyone.utils.labelbox.LabelboxBackendConfig`

        See :ref:`this page <requesting-annotations>` for more information
        about using this method, including how to define label schemas and how
        to configure login credentials for your annotation provider.

        Args:
            anno_key: a string key to use to refer to this annotation run
            label_schema (None): a dictionary defining the label schema to use.
                If this argument is provided, it takes precedence over the
                other schema-related arguments
            label_field (None): a string indicating a new or existing label
                field to annotate
            label_type (None): a string indicating the type of labels to
                annotate. The possible values are:

                -   ``"classification"``: a single classification stored in
                    :class:`fiftyone.core.labels.Classification` fields
                -   ``"classifications"``: multilabel classifications stored in
                    :class:`fiftyone.core.labels.Classifications` fields
                -   ``"detections"``: object detections stored in
                    :class:`fiftyone.core.labels.Detections` fields
                -   ``"instances"``: instance segmentations stored in
                    :class:`fiftyone.core.labels.Detections` fields with their
                    :attr:`mask <fiftyone.core.labels.Detection.mask>`
                    attributes populated
                -   ``"polylines"``: polylines stored in
                    :class:`fiftyone.core.labels.Polylines` fields with their
                    :attr:`filled <fiftyone.core.labels.Polyline.filled>`
                    attributes set to ``False``
                -   ``"polygons"``: polygons stored in
                    :class:`fiftyone.core.labels.Polylines` fields with their
                    :attr:`filled <fiftyone.core.labels.Polyline.filled>`
                    attributes set to ``True``
                -   ``"keypoints"``: keypoints stored in
                    :class:`fiftyone.core.labels.Keypoints` fields
                -   ``"segmentation"``: semantic segmentations stored in
                    :class:`fiftyone.core.labels.Segmentation` fields
                -   ``"scalar"``: scalar labels stored in
                    :class:`fiftyone.core.fields.IntField`,
                    :class:`fiftyone.core.fields.FloatField`,
                    :class:`fiftyone.core.fields.StringField`, or
                    :class:`fiftyone.core.fields.BooleanField` fields

                All new label fields must have their type specified via this
                argument or in ``label_schema``. Note that annotation backends
                may not support all label types
            classes (None): a list of strings indicating the class options for
                ``label_field`` or all fields in ``label_schema`` without
                classes specified. All new label fields must have a class list
                provided via one of the supported methods. For existing label
                fields, if classes are not provided by this argument nor
                ``label_schema``, they are retrieved from :meth:`get_classes`
                if possible, or else the observed labels on your dataset are
                used
            attributes (True): specifies the label attributes of each label
                field to include (other than their ``label``, which is always
                included) in the annotation export. Can be any of the
                following:

                -   ``True``: export all label attributes
                -   ``False``: don't export any custom label attributes
                -   a list of label attributes to export
                -   a dict mapping attribute names to dicts specifying the
                    ``type``, ``values``, and ``default`` for each attribute

                If a ``label_schema`` is also provided, this parameter
                determines which attributes are included for all fields that do
                not explicitly define their per-field attributes (in addition
                to any per-class attributes)
            mask_targets (None): a dict mapping pixel values to semantic label
                strings. Only applicable when annotating semantic segmentations
            allow_additions (True): whether to allow new labels to be added.
                Only applicable when editing existing label fields
            allow_deletions (True): whether to allow labels to be deleted. Only
                applicable when editing existing label fields
            allow_label_edits (True): whether to allow the ``label`` attribute
                of existing labels to be modified. Only applicable when editing
                existing fields with ``label`` attributes
            allow_index_edits (True): whether to allow the ``index`` attribute
                of existing video tracks to be modified. Only applicable when
                editing existing frame fields with ``index`` attributes
            allow_spatial_edits (True): whether to allow edits to the spatial
                properties (bounding boxes, vertices, keypoints, masks, etc) of
                labels. Only applicable when editing existing spatial label
                fields
            media_field ("filepath"): the field containing the paths to the
                media files to upload
            backend (None): the annotation backend to use. The supported values
                are ``fiftyone.annotation_config.backends.keys()`` and the
                default is ``fiftyone.annotation_config.default_backend``
            launch_editor (False): whether to launch the annotation backend's
                editor after uploading the samples
            **kwargs: keyword arguments for the
                :class:`fiftyone.utils.annotations.AnnotationBackendConfig`

        Returns:
            an :class:`fiftyone.utils.annotations.AnnnotationResults`
        """
        return foua.annotate(
            self,
            anno_key,
            label_schema=label_schema,
            label_field=label_field,
            label_type=label_type,
            classes=classes,
            attributes=attributes,
            mask_targets=mask_targets,
            allow_additions=allow_additions,
            allow_deletions=allow_deletions,
            allow_label_edits=allow_label_edits,
            allow_index_edits=allow_index_edits,
            allow_spatial_edits=allow_spatial_edits,
            media_field=media_field,
            backend=backend,
            launch_editor=launch_editor,
            **kwargs,
        )

    @property
    def has_annotation_runs(self):
        """Whether this colection has any annotation runs."""
        return bool(self.list_annotation_runs())

    def has_annotation_run(self, anno_key):
        """Whether this collection has an annotation run with the given key.

        Args:
            anno_key: an annotation key

        Returns:
            True/False
        """
        return anno_key in self.list_annotation_runs()

    def list_annotation_runs(self):
        """Returns a list of all annotation keys on this collection.

        Returns:
            a list of annotation keys
        """
        return foan.AnnotationMethod.list_runs(self)

    def get_annotation_info(self, anno_key):
        """Returns information about the annotation run with the given key on
        this collection.

        Args:
            anno_key: an annotation key

        Returns:
            a :class:`fiftyone.core.annotation.AnnotationInfo`
        """
        return foan.AnnotationMethod.get_run_info(self, anno_key)

    def load_annotation_results(self, anno_key, **kwargs):
        """Loads the results for the annotation run with the given key on this
        collection.

        The :class:`fiftyone.utils.annotations.AnnotationResults` object
        returned by this method will provide a variety of backend-specific
        methods allowing you to perform actions such as checking the status and
        deleting this run from the annotation backend.

        Use :meth:`load_annotations` to load the labels from an annotation
        run onto your FiftyOne dataset.

        Args:
            anno_key: an annotation key
            **kwargs: optional keyword arguments for
                :meth:`fiftyone.utils.annotations.AnnotationResults.load_credentials`

        Returns:
            a :class:`fiftyone.utils.annotations.AnnotationResults`
        """
        results = foan.AnnotationMethod.load_run_results(self, anno_key)
        results.load_credentials(**kwargs)
        return results

    def load_annotation_view(self, anno_key, select_fields=False):
        """Loads the :class:`fiftyone.core.view.DatasetView` on which the
        specified annotation run was performed on this collection.

        Args:
            anno_key: an annotation key
            select_fields (False): whether to select only the fields involved
                in the annotation run

        Returns:
            a :class:`fiftyone.core.view.DatasetView`
        """
        return foan.AnnotationMethod.load_run_view(
            self, anno_key, select_fields=select_fields
        )

    def load_annotations(
        self,
        anno_key,
        dest_field=None,
        unexpected="prompt",
        cleanup=False,
        **kwargs,
    ):
        """Downloads the labels from the given annotation run from the
        annotation backend and merges them into this collection.

        See :ref:`this page <loading-annotations>` for more information
        about using this method to import annotations that you have scheduled
        by calling :meth:`annotate`.

        Args:
            anno_key: an annotation key
            dest_field (None): an optional name of a new destination field
                into which to load the annotations, or a dict mapping field names
                in the run's label schema to new desination field names
            unexpected ("prompt"): how to deal with any unexpected labels that
                don't match the run's label schema when importing. The
                supported values are:

                -   ``"prompt"``: present an interactive prompt to
                    direct/discard unexpected labels
                -   ``"ignore"``: automatically ignore any unexpected labels
                -   ``"return"``: return a dict containing all unexpected
                    labels, or ``None`` if there aren't any
            cleanup (False): whether to delete any informtation regarding this
                run from the annotation backend after loading the annotations
            **kwargs: optional keyword arguments for
                :meth:`fiftyone.utils.annotations.AnnotationResults.load_credentials`

        Returns:
            ``None``, unless ``unexpected=="return"`` and unexpected labels are
            found, in which case a dict containing the extra labels is returned
        """
        return foua.load_annotations(
            self,
            anno_key,
            dest_field=dest_field,
            unexpected=unexpected,
            cleanup=cleanup,
            **kwargs,
        )

    def delete_annotation_run(self, anno_key):
        """Deletes the annotation run with the given key from this collection.

        Calling this method only deletes the **record** of the annotation run
        from the collection; it will not delete any annotations loaded onto
        your dataset via :meth:`load_annotations`, nor will it delete any
        associated information from the annotation backend.

        Use :meth:`load_annotation_results` to programmatically manage/delete
        a run from the annotation backend.

        Args:
            anno_key: an annotation key
        """
        foan.AnnotationMethod.delete_run(self, anno_key)

    def delete_annotation_runs(self):
        """Deletes all annotation runs from this collection.

        Calling this method only deletes the **records** of the annotation runs
        from this collection; it will not delete any annotations loaded onto
        your dataset via :meth:`load_annotations`, nor will it delete any
        associated information from the annotation backend.

        Use :meth:`load_annotation_results` to programmatically manage/delete
        runs in the annotation backend.
        """
        foan.AnnotationMethod.delete_runs(self)

    def list_indexes(self):
        """Returns the list of index names on this collection.

        Single-field indexes are referenced by their field name, while compound
        indexes are referenced by more complicated strings. See
        :meth:`pymongo:pymongo.collection.Collection.index_information` for
        details on the compound format.

        Returns:
            the list of index names
        """
        return list(self.get_index_information().keys())

    def get_index_information(self):
        """Returns a dictionary of information about the indexes on this
        collection.

        See :meth:`pymongo:pymongo.collection.Collection.index_information` for
        details on the structure of this dictionary.

        Returns:
            a dict mapping index names to info dicts
        """
        index_info = {}

        # Sample-level indexes
        fields_map = self._get_db_fields_map(reverse=True)
        sample_info = self._dataset._sample_collection.index_information()
        for key, info in sample_info.items():
            if len(info["key"]) == 1:
                field = info["key"][0][0]
                key = fields_map.get(field, field)

            index_info[key] = info

        if self._contains_videos():
            # Frame-level indexes
            fields_map = self._get_db_fields_map(frames=True, reverse=True)
            frame_info = self._dataset._frame_collection.index_information()
            for key, info in frame_info.items():
                if len(info["key"]) == 1:
                    field = info["key"][0][0]
                    key = fields_map.get(field, field)

                index_info[self._FRAMES_PREFIX + key] = info

        return index_info

    def create_index(self, field_or_spec, unique=False, **kwargs):
        """Creates an index on the given field or with the given specification,
        if necessary.

        Indexes enable efficient sorting, merging, and other such operations.

        Frame-level fields can be indexed by prepending ``"frames."`` to the
        field name.

        If you are indexing a single field and it already has a unique
        constraint, it will be retained regardless of the ``unique`` value you
        specify. Conversely, if the given field already has a non-unique index
        but you requested a unique index, the existing index will be replaced
        with a unique index. Use :meth:`drop_index` to drop an existing index
        first if you wish to modify an existing index in other ways.

        Args:
            field_or_spec: the field name, ``embedded.field.name``, or index
                specification list. See
                :meth:`pymongo:pymongo.collection.Collection.create_index` for
                supported values
            unique (False): whether to add a uniqueness constraint to the index
            **kwargs: optional keyword arguments for
                :meth:`pymongo:pymongo.collection.Collection.create_index`

        Returns:
            the name of the index
        """
        if etau.is_str(field_or_spec):
            input_spec = [(field_or_spec, 1)]
        else:
            input_spec = list(field_or_spec)

        single_field_index = len(input_spec) == 1

        # For single field indexes, provide special handling based on `unique`
        # constraint
        if single_field_index:
            field = input_spec[0][0]

            index_info = self.get_index_information()
            if field in index_info:
                _unique = index_info[field].get("unique", False)
                if _unique or (unique == _unique):
                    # Satisfactory index already exists
                    return field

                _field, is_frame_field = self._handle_frame_field(field)

                if _field == "id":
                    # For some reason ID indexes are not reported by
                    # `get_index_information()` as being unique like other
                    # manually created indexes, but they are, so nothing needs
                    # to be done here
                    return field

                if _field in self._get_default_indexes(frames=is_frame_field):
                    raise ValueError(
                        "Cannot modify default index '%s'" % field
                    )

                # We need to drop existing index and replace with a unique one
                self.drop_index(field)

        is_frame_fields = []
        index_spec = []
        for field, option in input_spec:
            self._validate_root_field(field, include_private=True)
            _field, _ = self._parse_field(field, include_private=True)
            _field, is_frame_field = self._handle_frame_field(_field)
            is_frame_fields.append(is_frame_field)
            index_spec.append((_field, option))

        if len(set(is_frame_fields)) > 1:
            raise ValueError(
                "Fields in a compound index must be either all sample-level "
                "or all frame-level fields"
            )

        is_frame_index = all(is_frame_fields)

        if is_frame_index:
            coll = self._dataset._frame_collection
        else:
            coll = self._dataset._sample_collection

        name = coll.create_index(index_spec, unique=unique, **kwargs)

        if single_field_index:
            name = input_spec[0][0]
        elif is_frame_index:
            name = self._FRAMES_PREFIX + name

        return name

    def drop_index(self, field_or_name):
        """Drops the index for the given field or name.

        Args:
            field_or_name: a field name, ``embedded.field.name``, or compound
                index name. Use :meth:`list_indexes` to see the available
                indexes
        """
        name, is_frame_index = self._handle_frame_field(field_or_name)

        if is_frame_index:
            if name in self._get_default_indexes(frames=True):
                raise ValueError("Cannot drop default frame index '%s'" % name)

            coll = self._dataset._frame_collection
        else:
            if name in self._get_default_indexes():
                raise ValueError("Cannot drop default index '%s'" % name)

            coll = self._dataset._sample_collection

        index_map = {}
        fields_map = self._get_db_fields_map(
            frames=is_frame_index, reverse=True
        )
        for key, info in coll.index_information().items():
            if len(info["key"]) == 1:
                # We use field name, not pymongo name, for single field indexes
                field = info["key"][0][0]
                index_map[fields_map.get(field, field)] = key
            else:
                index_map[key] = key

        if name not in index_map:
            itype = "frame index" if is_frame_index else "index"
            raise ValueError(
                "%s has no %s '%s'" % (self.__class__.__name__, itype, name)
            )

        coll.drop_index(index_map[name])

    def _get_default_indexes(self, frames=False):
        if frames:
            if self._contains_videos():
                return ["id", "_sample_id_1_frame_number_1"]

            return []

        return ["id", "filepath"]

    def reload(self):
        """Reloads the collection from the database."""
        raise NotImplementedError("Subclass must implement reload()")

    def to_dict(
        self,
        rel_dir=None,
        include_private=False,
        include_frames=False,
        frame_labels_dir=None,
        pretty_print=False,
    ):
        """Returns a JSON dictionary representation of the collection.

        Args:
            rel_dir (None): a relative directory to remove from the
                ``filepath`` of each sample, if possible. The path is converted
                to an absolute path (if necessary) via
                :func:`fiftyone.core.utils.normalize_path`. The typical use
                case for this argument is that your source data lives in a
                single directory and you wish to serialize relative, rather
                than absolute, paths to the data within that directory
            include_private (False): whether to include private fields
            include_frames (False): whether to include the frame labels for
                video samples
            frame_labels_dir (None): a directory in which to write per-sample
                JSON files containing the frame labels for video samples. If
                omitted, frame labels will be included directly in the returned
                JSON dict (which can be quite quite large for video datasets
                containing many frames). Only applicable to datasets that
                contain videos when ``include_frames`` is True
            pretty_print (False): whether to render frame labels JSON in human
                readable format with newlines and indentations. Only applicable
                to datasets that contain videos when a ``frame_labels_dir`` is
                provided

        Returns:
            a JSON dict
        """
        if rel_dir is not None:
            rel_dir = fou.normalize_path(rel_dir) + os.path.sep

        contains_videos = self._contains_videos()
        write_frame_labels = (
            contains_videos and include_frames and frame_labels_dir is not None
        )

        d = {
            "name": self.name,
            "version": self._dataset.version,
            "media_type": self.media_type,
        }

        if self.media_type == fom.GROUP:
            d["group_field"] = self.group_field
            d["group_media_types"] = self.group_media_types
            d["default_group_slice"] = self.default_group_slice

        d["sample_fields"] = self._serialize_field_schema()

        if contains_videos:
            d["frame_fields"] = self._serialize_frame_field_schema()

        d["info"] = self.info

        if self.classes:
            d["classes"] = self.classes

        if self.default_classes:
            d["default_classes"] = self.default_classes

        if self.mask_targets:
            d["mask_targets"] = self._serialize_mask_targets()

        if self.default_mask_targets:
            d["default_mask_targets"] = self._serialize_default_mask_targets()

        if self.skeletons:
            d["skeletons"] = self._serialize_skeletons()

        if self.default_skeleton:
            d["default_skeleton"] = self._serialize_default_skeleton()

        if self.media_type == fom.GROUP:
            view = self.select_group_slice(_allow_mixed=True)
        else:
            view = self

        # Serialize samples
        samples = []
        for sample in view.iter_samples(progress=True):
            sd = sample.to_dict(
                include_frames=include_frames,
                include_private=include_private,
            )

            if write_frame_labels and sample.media_type == fom.VIDEO:
                frames = {"frames": sd.pop("frames", {})}
                filename = sample.id + ".json"
                sd["frames"] = filename
                frames_path = os.path.join(frame_labels_dir, filename)
                etas.write_json(frames, frames_path, pretty_print=pretty_print)

            if rel_dir and sd["filepath"].startswith(rel_dir):
                sd["filepath"] = sd["filepath"][len(rel_dir) :]

            samples.append(sd)

        d["samples"] = samples

        return d

    def to_json(
        self,
        rel_dir=None,
        include_private=False,
        include_frames=False,
        frame_labels_dir=None,
        pretty_print=False,
    ):
        """Returns a JSON string representation of the collection.

        The samples will be written as a list in a top-level ``samples`` field
        of the returned dictionary.

        Args:
            rel_dir (None): a relative directory to remove from the
                ``filepath`` of each sample, if possible. The path is converted
                to an absolute path (if necessary) via
                :func:`fiftyone.core.utils.normalize_path`. The typical use
                case for this argument is that your source data lives in a
                single directory and you wish to serialize relative, rather
                than absolute, paths to the data within that directory
            include_private (False): whether to include private fields
            include_frames (False): whether to include the frame labels for
                video samples
            frame_labels_dir (None): a directory in which to write per-sample
                JSON files containing the frame labels for video samples. If
                omitted, frame labels will be included directly in the returned
                JSON dict (which can be quite quite large for video datasets
                containing many frames). Only applicable to datasets that
                contain videos when ``include_frames`` is True
            pretty_print (False): whether to render the JSON in human readable
                format with newlines and indentations

        Returns:
            a JSON string
        """
        d = self.to_dict(
            rel_dir=rel_dir,
            include_private=include_private,
            include_frames=include_frames,
            frame_labels_dir=frame_labels_dir,
            pretty_print=pretty_print,
        )
        return etas.json_to_str(d, pretty_print=pretty_print)

    def write_json(
        self,
        json_path,
        rel_dir=None,
        include_private=False,
        include_frames=False,
        frame_labels_dir=None,
        pretty_print=False,
    ):
        """Writes the colllection to disk in JSON format.

        Args:
            json_path: the path to write the JSON
            rel_dir (None): a relative directory to remove from the
                ``filepath`` of each sample, if possible. The path is converted
                to an absolute path (if necessary) via
                :func:`fiftyone.core.utils.normalize_path`. The typical use
                case for this argument is that your source data lives in a
                single directory and you wish to serialize relative, rather
                than absolute, paths to the data within that directory
            include_private (False): whether to include private fields
            include_frames (False): whether to include the frame labels for
                video samples
            frame_labels_dir (None): a directory in which to write per-sample
                JSON files containing the frame labels for video samples. If
                omitted, frame labels will be included directly in the returned
                JSON dict (which can be quite quite large for video datasets
                containing many frames). Only applicable to datasets that
                contain videos when ``include_frames`` is True
            pretty_print (False): whether to render the JSON in human readable
                format with newlines and indentations
        """
        d = self.to_dict(
            rel_dir=rel_dir,
            include_private=include_private,
            include_frames=include_frames,
            frame_labels_dir=frame_labels_dir,
            pretty_print=pretty_print,
        )
        etas.write_json(d, json_path, pretty_print=pretty_print)

    def _add_view_stage(self, stage):
        """Returns a :class:`fiftyone.core.view.DatasetView` containing the
        contents of the collection with the given
        :class:fiftyone.core.stages.ViewStage` appended to its aggregation
        pipeline.

        Subclasses are responsible for performing any validation on the view
        stage to ensure that it is a valid stage to add to this collection.

        Args:
            stage: a :class:fiftyone.core.stages.ViewStage`

        Returns:
            a :class:`fiftyone.core.view.DatasetView`
        """
        raise NotImplementedError("Subclass must implement _add_view_stage()")

    def aggregate(self, aggregations):
        """Aggregates one or more
        :class:`fiftyone.core.aggregations.Aggregation` instances.

        Note that it is best practice to group aggregations into a single call
        to :meth:`aggregate`, as this will be more efficient than performing
        multiple aggregations in series.

        Args:
            aggregations: an :class:`fiftyone.core.aggregations.Aggregation` or
                iterable of :class:`fiftyone.core.aggregations.Aggregation`
                instances

        Returns:
            an aggregation result or list of aggregation results corresponding
            to the input aggregation(s)
        """
        if not aggregations:
            return []

        scalar_result = isinstance(aggregations, foa.Aggregation)

        if scalar_result:
            aggregations = [aggregations]

        # Partition aggregations by type
        big_aggs, batch_aggs, facet_aggs = self._parse_aggregations(
            aggregations, allow_big=True
        )

        # Placeholder to store results
        results = [None] * len(aggregations)

        idx_map = {}
        pipelines = []

        # Build batch pipeline
        if batch_aggs:
            pipeline = self._build_batch_pipeline(batch_aggs)
            pipelines.append(pipeline)

        # Build big pipelines
        for idx, aggregation in big_aggs.items():
            pipeline = self._build_big_pipeline(aggregation)
            idx_map[idx] = len(pipelines)
            pipelines.append(pipeline)

        # Build facet-able pipelines
        facet_pipelines = self._build_faceted_pipelines(facet_aggs)
        for idx, pipeline in facet_pipelines.items():
            idx_map[idx] = len(pipelines)
            pipelines.append(pipeline)

        # Run all aggregations
        _results = foo.aggregate(self._dataset._sample_collection, pipelines)

        # Parse batch results
        if batch_aggs:
            result = list(_results[0])

            for idx, aggregation in batch_aggs.items():
                results[idx] = self._parse_big_result(aggregation, result)

        # Parse big results
        for idx, aggregation in big_aggs.items():
            result = list(_results[idx_map[idx]])
            results[idx] = self._parse_big_result(aggregation, result)

        # Parse facet-able results
        for idx, aggregation in facet_aggs.items():
            result = list(_results[idx_map[idx]])
            results[idx] = self._parse_faceted_result(aggregation, result)

        return results[0] if scalar_result else results

    async def _async_aggregate(self, aggregations):
        if not aggregations:
            return []

        scalar_result = isinstance(aggregations, foa.Aggregation)

        if scalar_result:
            aggregations = [aggregations]

        _, _, facet_aggs = self._parse_aggregations(
            aggregations, allow_big=False
        )

        # Placeholder to store results
        results = [None] * len(aggregations)

        idx_map = {}
        pipelines = []

        if facet_aggs:
            # Build facet-able pipelines
            facet_pipelines = self._build_faceted_pipelines(facet_aggs)
            for idx, pipeline in facet_pipelines.items():
                idx_map[idx] = len(pipelines)
                pipelines.append(pipeline)

            # Run all aggregations
            coll_name = self._dataset._sample_collection_name
            collection = foo.get_async_db_conn()[coll_name]
            _results = await foo.aggregate(collection, pipelines)

            # Parse facet-able results
            for idx, aggregation in facet_aggs.items():
                result = list(_results[idx_map[idx]])
                results[idx] = self._parse_faceted_result(aggregation, result)

        return results[0] if scalar_result else results

    def _parse_aggregations(self, aggregations, allow_big=True):
        big_aggs = {}
        batch_aggs = {}
        facet_aggs = {}
        for idx, aggregation in enumerate(aggregations):
            if aggregation._is_big_batchable:
                batch_aggs[idx] = aggregation
            elif aggregation._has_big_result:
                big_aggs[idx] = aggregation
            else:
                facet_aggs[idx] = aggregation

        if not allow_big and (big_aggs or batch_aggs):
            raise ValueError(
                "This method does not support aggregations that return big "
                "results"
            )

        return big_aggs, batch_aggs, facet_aggs

    def _build_batch_pipeline(self, aggs_map):
        project = {}
        attach_frames = False
        group_slices = set()
        for idx, aggregation in aggs_map.items():
            big_field = "value%d" % idx

            _pipeline = aggregation.to_mongo(self, big_field=big_field)
            attach_frames |= aggregation._needs_frames(self)
            _group_slices = aggregation._needs_group_slices(self)
            if _group_slices:
                group_slices.update(_group_slices)

            try:
                assert len(_pipeline) == 1
                project[big_field] = _pipeline[0]["$project"][big_field]
            except:
                raise ValueError(
                    "Batchable aggregations must have pipelines with a single "
                    "$project stage; found %s" % _pipeline
                )

        return self._pipeline(
            pipeline=[{"$project": project}],
            attach_frames=attach_frames,
            group_slices=group_slices,
        )

    def _build_big_pipeline(self, aggregation):
        return self._pipeline(
            pipeline=aggregation.to_mongo(self, big_field="values"),
            attach_frames=aggregation._needs_frames(self),
            group_slices=aggregation._needs_group_slices(self),
        )

    def _build_faceted_pipelines(self, aggs_map):
        pipelines = {}
        for idx, aggregation in aggs_map.items():
            pipelines[idx] = self._pipeline(
                pipeline=aggregation.to_mongo(self),
                attach_frames=aggregation._needs_frames(self),
                group_slices=aggregation._needs_group_slices(self),
            )

        return pipelines

    def _parse_big_result(self, aggregation, result):
        if result:
            return aggregation.parse_result(result)

        return aggregation.default_result()

    def _parse_faceted_result(self, aggregation, result):
        if result:
            return aggregation.parse_result(result[0])

        return aggregation.default_result()

    def _pipeline(
        self,
        pipeline=None,
        media_type=None,
        attach_frames=False,
        detach_frames=False,
        frames_only=False,
        group_slices=None,
        groups_only=False,
        detach_groups=False,
        manual_group_select=False,
    ):
        """Returns the MongoDB aggregation pipeline for the collection.

        Args:
            pipeline (None): a MongoDB aggregation pipeline (list of dicts) to
                append to the current pipeline
            media_type (None): the media type of the collection, if different
                than the source dataset's media type
            attach_frames (False): whether to attach the frame documents
                immediately prior to executing ``pipeline``. Only applicable to
                datasets that contain videos
            detach_frames (False): whether to detach the frame documents at the
                end of the pipeline. Only applicable to datasets that contain
                videos
            frames_only (False): whether to generate a pipeline that contains
                *only* the frames in the collection
            group_slices (None): a list of group slices to attach immediately
                prior to executing ``pipeline``. Only applicable for grouped
                collections
            groups_only (False): whether to generate a pipeline that contains
                *only* the flattened group documents for the collection
            detach_groups (False): whether to detach the group documents at the
                end of the pipeline. Only applicable to grouped collections
            manual_group_select (False): whether the pipeline has manually
                handled the initial group selection. Only applicable to grouped
                collections

        Returns:
            the aggregation pipeline
        """
        raise NotImplementedError("Subclass must implement _pipeline()")

    def _aggregate(
        self,
        pipeline=None,
        media_type=None,
        attach_frames=False,
        detach_frames=False,
        frames_only=False,
        group_slices=None,
        groups_only=False,
        detach_groups=False,
        manual_group_select=False,
    ):
        """Runs the MongoDB aggregation pipeline on the collection and returns
        the result.

        Args:
            pipeline (None): a MongoDB aggregation pipeline (list of dicts) to
                append to the current pipeline
            media_type (None): the media type of the collection, if different
                than the source dataset's media type
            attach_frames (False): whether to attach the frame documents
                immediately prior to executing ``pipeline``. Only applicable to
                datasets that contain videos
            detach_frames (False): whether to detach the frame documents at the
                end of the pipeline. Only applicable to datasets that contain
                videos
            frames_only (False): whether to generate a pipeline that contains
                *only* the frames in the colection
            group_slices (None): a list of group slices to attach immediately
                prior to executing ``pipeline``. Only applicable for grouped
                collections
            groups_only (False): whether to generate a pipeline that contains
                *only* the flattened group documents for the collection
            detach_groups (False): whether to detach the group documents at the
                end of the pipeline. Only applicable to grouped collections
            manual_group_select (False): whether the pipeline has manually
                handled the initial group selection. Only applicable to grouped
                collections

        Returns:
            the aggregation result dict
        """
        raise NotImplementedError("Subclass must implement _aggregate()")

    def _make_and_aggregate(self, make, args):
        if isinstance(args, (list, tuple)):
            return tuple(self.aggregate([make(arg) for arg in args]))

        return self.aggregate(make(args))

    def _build_aggregation(self, aggregations):
        scalar_result = isinstance(aggregations, foa.Aggregation)
        if scalar_result:
            aggregations = [aggregations]
        elif not aggregations:
            return False, [], None

        pipelines = {}
        for idx, agg in enumerate(aggregations):
            if not isinstance(agg, foa.Aggregation):
                raise TypeError(
                    "'%s' is not an %s" % (agg.__class__, foa.Aggregation)
                )

            pipelines[str(idx)] = agg.to_mongo(self)

        return scalar_result, aggregations, [{"$facet": pipelines}]

    def _process_aggregations(self, aggregations, result, scalar_result):
        results = []
        for idx, agg in enumerate(aggregations):
            _result = result[str(idx)]
            if _result:
                results.append(agg.parse_result(_result[0]))
            else:
                results.append(agg.default_result())

        return results[0] if scalar_result else results

    def _serialize(self):
        # pylint: disable=no-member
        return self._doc.to_dict(extended=True)

    def _serialize_field_schema(self):
        return self._serialize_schema(self.get_field_schema())

    def _serialize_frame_field_schema(self):
        return self._serialize_schema(self.get_frame_field_schema())

    def _serialize_schema(self, schema):
        return {field_name: str(field) for field_name, field in schema.items()}

    def _serialize_mask_targets(self):
        return self._root_dataset._doc.field_to_mongo("mask_targets")

    def _serialize_default_mask_targets(self):
        return self._root_dataset._doc.field_to_mongo("default_mask_targets")

    def _parse_mask_targets(self, mask_targets):
        if not mask_targets:
            return mask_targets

        return self._root_dataset._doc.field_to_python(
            "mask_targets", mask_targets
        )

    def _parse_default_mask_targets(self, default_mask_targets):
        if not default_mask_targets:
            return default_mask_targets

        return self._root_dataset._doc.field_to_python(
            "default_mask_targets", default_mask_targets
        )

    def _serialize_skeletons(self):
        return self._root_dataset._doc.field_to_mongo("skeletons")

    def _serialize_default_skeleton(self):
        return self._root_dataset._doc.field_to_mongo("default_skeleton")

    def _parse_skeletons(self, skeletons):
        if not skeletons:
            return skeletons

        return self._root_dataset._doc.field_to_python("skeletons", skeletons)

    def _parse_default_skeleton(self, default_skeleton):
        if not default_skeleton:
            return default_skeleton

        return self._root_dataset._doc.field_to_python(
            "default_skeleton", default_skeleton
        )

    def _to_fields_str(self, field_schema):
        max_len = max([len(field_name) for field_name in field_schema]) + 1
        return "\n".join(
            "    %s %s" % ((field_name + ":").ljust(max_len), str(field))
            for field_name, field in field_schema.items()
        )

    def _split_frame_fields(self, fields):
        if etau.is_str(fields):
            fields = [fields]

        if not self._contains_videos():
            return fields, []

        return fou.split_frame_fields(fields)

    def _parse_field_name(
        self,
        field_name,
        auto_unwind=True,
        omit_terminal_lists=False,
        allow_missing=False,
        new_field=None,
    ):
        return _parse_field_name(
            self,
            field_name,
            auto_unwind,
            omit_terminal_lists,
            allow_missing,
            new_field=new_field,
        )

    def _has_field(self, field_path):
        return self.get_field(field_path) is not None

    def _handle_frame_field(self, field_name):
        is_frame_field = self._is_frame_field(field_name)
        if is_frame_field:
            field_name = field_name[len(self._FRAMES_PREFIX) :]

        return field_name, is_frame_field

    def _is_frame_field(self, field_name):
        return self._contains_videos() and (
            field_name.startswith(self._FRAMES_PREFIX)
            or field_name == self._FRAMES_PREFIX[:-1]
        )

    def _handle_group_field(self, field_name):
        is_group_field = self._is_group_field(field_name)
        if is_group_field:
            try:
                field_name = field_name.split(".", 2)[2]
            except IndexError:
                field_name = ""

        return field_name, is_group_field

    def _is_group_field(self, field_name):
        return (self.media_type == fom.GROUP) and (
            field_name.startswith(self._GROUPS_PREFIX)
            or field_name == self._GROUPS_PREFIX[:-1]
        )

    def _get_group_slices(self, field_names):
        if etau.is_str(field_names):
            field_names = [field_names]

        group_slices = set()
        for field_name in field_names:
            if field_name.startswith(self._GROUPS_PREFIX):
                group_slice = field_name.split(".", 2)[1]
                group_slices.add(group_slice)

        return list(group_slices)

    def _select_group_slices(self, media_type):
        slice_names = [
            slice_name
            for slice_name, slice_media_type in self.group_media_types.items()
            if slice_media_type == media_type
        ]
        return self.select_group_slice(slice_names)

    def _contains_videos(self, only_active_slice=False):
        if self.media_type == fom.VIDEO:
            return True

        if self.media_type == fom.GROUP:
            if only_active_slice:
                return (
                    self.group_media_types.get(self.group_slice, None)
                    == fom.VIDEO
                )

            return any(
                slice_media_type == fom.VIDEO
                for slice_media_type in self.group_media_types.values()
            )

        return False

    def _handle_id_fields(self, field_name):
        return _handle_id_fields(self, field_name)

    def _is_label_field(self, field_name, label_type_or_types):
        try:
            label_type = self._get_label_field_type(field_name)
        except:
            return False

        try:
            iter(label_type_or_types)
        except:
            label_type_or_types = (label_type_or_types,)

        return any(issubclass(label_type, t) for t in label_type_or_types)

    def _parse_label_field(
        self,
        label_field,
        dataset_exporter=None,
        allow_coercion=False,
        force_dict=False,
        required=False,
    ):
        return _parse_label_field(
            self,
            label_field,
            dataset_exporter=dataset_exporter,
            allow_coercion=allow_coercion,
            force_dict=force_dict,
            required=required,
        )

    def _parse_frame_labels_field(
        self,
        frame_labels_field,
        dataset_exporter=None,
        allow_coercion=False,
        force_dict=False,
        required=False,
    ):
        return _parse_frame_labels_field(
            self,
            frame_labels_field,
            dataset_exporter=dataset_exporter,
            allow_coercion=allow_coercion,
            force_dict=force_dict,
            required=required,
        )

    def _get_db_fields_map(
        self, include_private=False, frames=False, reverse=False
    ):
        if frames:
            schema = self.get_frame_field_schema(
                include_private=include_private
            )
        else:
            schema = self.get_field_schema(include_private=include_private)

        if schema is None:
            return None

        fields_map = {}
        for field_name, field in schema.items():
            if field.db_field != field_name:
                if reverse:
                    fields_map[field.db_field] = field_name
                else:
                    fields_map[field_name] = field.db_field

        return fields_map

    def _handle_db_field(self, field_name, frames=False):
        # @todo handle "groups.<slice>.field.name", if it becomes necessary
        db_fields_map = self._get_db_fields_map(frames=frames)
        return db_fields_map.get(field_name, field_name)

    def _handle_db_fields(self, field_names, frames=False):
        # @todo handle "groups.<slice>.field.name", if it becomes necessary
        db_fields_map = self._get_db_fields_map(frames=frames)
        return [db_fields_map.get(f, f) for f in field_names]

    def _get_label_fields(self):
        fields = self._get_sample_label_fields()

        if self._contains_videos():
            fields.extend(self._get_frame_label_fields())

        return fields

    def _get_sample_label_fields(self):
        return list(
            self.get_field_schema(
                ftype=fof.EmbeddedDocumentField, embedded_doc_type=fol.Label
            ).keys()
        )

    def _get_frame_label_fields(self):
        if not self._contains_videos():
            return None

        return [
            self._FRAMES_PREFIX + field
            for field in self.get_frame_field_schema(
                ftype=fof.EmbeddedDocumentField, embedded_doc_type=fol.Label
            ).keys()
        ]

    def _get_root_fields(self, fields):
        root_fields = set()
        for field in fields:
            if self._contains_videos() and field.startswith(
                self._FRAMES_PREFIX
            ):
                # Converts `frames.root[.x.y]` to `frames.root`
                root = ".".join(field.split(".", 2)[:2])
            else:
                # Converts `root[.x.y]` to `root`
                root = field.split(".", 1)[0]

            root_fields.add(root)

        return list(root_fields)

    def _validate_root_field(self, field_name, include_private=False):
        _ = self._get_root_field_type(
            field_name, include_private=include_private
        )

    def _get_root_field_type(self, field_name, include_private=False):
        field_name, _ = self._handle_group_field(field_name)
        field_name, is_frame_field = self._handle_frame_field(field_name)

        if is_frame_field:
            schema = self.get_frame_field_schema(
                include_private=include_private
            )
        else:
            schema = self.get_field_schema(include_private=include_private)

        root = field_name.split(".", 1)[0]

        if root not in schema:
            ftype = "frame field" if is_frame_field else "field"
            raise ValueError(
                "%s has no %s '%s'" % (self.__class__.__name__, ftype, root)
            )

        return schema[root]

    def _get_label_field_type(self, field_name):
        field_name, _ = self._handle_group_field(field_name)
        field_name, is_frame_field = self._handle_frame_field(field_name)
        if is_frame_field:
            schema = self.get_frame_field_schema()
        else:
            schema = self.get_field_schema()

        if field_name not in schema:
            ftype = "frame field" if is_frame_field else "field"
            raise ValueError(
                "%s has no %s '%s'"
                % (self.__class__.__name__, ftype, field_name)
            )

        field = schema[field_name]

        if not isinstance(field, fof.EmbeddedDocumentField) or not issubclass(
            field.document_type, fol.Label
        ):
            raise ValueError(
                "Field '%s' is not a Label type; found %s"
                % (field_name, field)
            )

        return field.document_type

    def _get_label_field_path(self, field_name, subfield=None):
        label_type = self._get_label_field_type(field_name)

        if issubclass(label_type, fol._LABEL_LIST_FIELDS):
            field_name += "." + label_type._LABEL_LIST_FIELD

        if subfield:
            field_path = field_name + "." + subfield
        else:
            field_path = field_name

        return label_type, field_path

    def _get_geo_location_field(self):
        geo_schema = self.get_field_schema(
            ftype=fof.EmbeddedDocumentField, embedded_doc_type=fol.GeoLocation
        )
        if not geo_schema:
            raise ValueError("No %s field found to use" % fol.GeoLocation)

        if len(geo_schema) > 1:
            raise ValueError(
                "Multiple %s fields found; you must specify which to use"
                % fol.GeoLocation
            )

        return next(iter(geo_schema.keys()))

    def _unwind_values(self, field_name, values, keep_top_level=False):
        if values is None:
            return None

        list_fields = self._parse_field_name(field_name, auto_unwind=False)[-2]
        level = len(list_fields)

        if keep_top_level:
            return [_unwind_values(v, level - 1) for v in values]

        return _unwind_values(values, level)

    def _make_set_field_pipeline(
        self,
        field,
        expr,
        embedded_root=False,
        allow_missing=False,
        new_field=None,
    ):
        return _make_set_field_pipeline(
            self,
            field,
            expr,
            embedded_root,
            allow_missing=allow_missing,
            new_field=new_field,
        )


def _unwind_values(values, level):
    if not values:
        return values

    while level > 0:
        values = list(itertools.chain.from_iterable(v for v in values if v))
        level -= 1

    return values


def _parse_label_field(
    sample_collection,
    label_field,
    dataset_exporter=None,
    allow_coercion=False,
    force_dict=False,
    required=False,
):
    if isinstance(label_field, dict):
        return label_field

    if _is_glob_pattern(label_field):
        label_field = _get_matching_fields(sample_collection, label_field)

    if etau.is_container(label_field):
        return {f: f for f in label_field}

    if label_field is None and dataset_exporter is not None:
        label_field = _get_default_label_fields_for_exporter(
            sample_collection,
            dataset_exporter,
            allow_coercion=allow_coercion,
            required=required,
        )

    if label_field is None and required:
        raise ValueError(
            "Unable to find any label fields matching the provided arguments"
        )

    if (
        force_dict
        and label_field is not None
        and not isinstance(label_field, dict)
    ):
        return {label_field: label_field}

    return label_field


def _parse_frame_labels_field(
    sample_collection,
    frame_labels_field,
    dataset_exporter=None,
    allow_coercion=False,
    force_dict=False,
    required=False,
):
    if isinstance(frame_labels_field, dict):
        return frame_labels_field

    if _is_glob_pattern(frame_labels_field):
        frame_labels_field = _get_matching_fields(
            sample_collection, frame_labels_field, frames=True
        )

    if etau.is_container(frame_labels_field):
        return {f: f for f in frame_labels_field}

    if frame_labels_field is None and dataset_exporter is not None:
        frame_labels_field = _get_default_frame_label_fields_for_exporter(
            sample_collection,
            dataset_exporter,
            allow_coercion=allow_coercion,
            required=required,
        )

    if frame_labels_field is None and required:
        raise ValueError(
            "Unable to find any frame label fields matching the provided "
            "arguments"
        )

    if (
        force_dict
        and frame_labels_field is not None
        and not isinstance(frame_labels_field, dict)
    ):
        return {frame_labels_field: frame_labels_field}

    return frame_labels_field


def _is_glob_pattern(s):
    if not etau.is_str(s):
        return False

    return "*" in s or "?" in s or "[" in s


def _get_matching_fields(sample_collection, patt, frames=False):
    if frames:
        schema = sample_collection.get_frame_field_schema()
    else:
        schema = sample_collection.get_field_schema()

    return fnmatch.filter(list(schema.keys()), patt)


def _get_default_label_fields_for_exporter(
    sample_collection, dataset_exporter, allow_coercion=True, required=True
):
    label_cls = dataset_exporter.label_cls

    if label_cls is None:
        if required:
            raise ValueError(
                "Unable to automatically select an appropriate label field to "
                "export because the %s does not provide a `label_cls`"
                % type(dataset_exporter)
            )

        return None

    media_type = sample_collection.media_type
    label_schema = sample_collection.get_field_schema(
        ftype=fof.EmbeddedDocumentField, embedded_doc_type=fol.Label
    )

    label_field_or_dict = _get_fields_with_types(
        media_type,
        label_schema,
        label_cls,
        frames=False,
        allow_coercion=allow_coercion,
    )

    if label_field_or_dict is not None:
        return label_field_or_dict

    if required:
        # Strange formatting is because `label_cls` may be a tuple
        raise ValueError(
            "No compatible field(s) of type %s found" % (label_cls,)
        )

    return None


def _get_default_frame_label_fields_for_exporter(
    sample_collection, dataset_exporter, allow_coercion=True, required=True
):
    frame_labels_cls = dataset_exporter.frame_labels_cls

    if frame_labels_cls is None:
        if required:
            raise ValueError(
                "Cannot select a default frame field when exporter does not "
                "provide a `frame_labels_cls`"
            )

        return None

    media_type = sample_collection.media_type
    frame_label_schema = sample_collection.get_frame_field_schema(
        ftype=fof.EmbeddedDocumentField, embedded_doc_type=fol.Label
    )

    frame_labels_field_or_dict = _get_fields_with_types(
        media_type,
        frame_label_schema,
        frame_labels_cls,
        frames=True,
        allow_coercion=allow_coercion,
    )

    if frame_labels_field_or_dict is not None:
        return frame_labels_field_or_dict

    if required:
        # Strange formatting is because `frame_labels_cls` may be a tuple
        raise ValueError(
            "No compatible frame field(s) of type %s found"
            % (frame_labels_cls,)
        )

    return None


def _get_fields_with_types(
    media_type, label_schema, label_cls, frames=False, allow_coercion=False
):
    if not isinstance(label_cls, dict):
        return _get_field_with_type(
            media_type,
            label_schema,
            label_cls,
            frames=frames,
            allow_coercion=allow_coercion,
        )

    labels_dict = {}
    for name, _label_cls in label_cls.items():
        field = _get_field_with_type(
            media_type,
            label_schema,
            _label_cls,
            frames=frames,
            allow_coercion=allow_coercion,
        )
        if field is not None:
            labels_dict[field] = name

    return labels_dict if labels_dict else None


def _get_field_with_type(
    media_type, label_schema, label_cls, frames=False, allow_coercion=False
):
    field = _get_matching_label_field(label_schema, label_cls)
    if field is not None:
        return field

    if not allow_coercion:
        return None

    # Allow for extraction of image patches when exporting image classification
    # datasets
    if media_type == fom.IMAGE and label_cls is fol.Classification:
        field = _get_matching_label_field(label_schema, fol._PATCHES_FIELDS)
        if field is not None:
            return field

    # Allow for extraction of video clips when exporting temporal detection
    # datasets
    if (
        media_type == fom.VIDEO
        and not frames
        and label_cls is fol.Classification
    ):
        field = _get_matching_label_field(
            label_schema, (fol.TemporalDetection, fol.TemporalDetections)
        )
        if field is not None:
            return field

    # Wrap single label fields as list fields
    _label_cls = fol._LABEL_LIST_TO_SINGLE_MAP.get(label_cls, None)
    if _label_cls is not None:
        field = _get_fields_with_types(
            media_type,
            label_schema,
            _label_cls,
            frames=frames,
            allow_coercion=False,
        )
        if field is not None:
            return field

    # Allow for conversion of `Classification` labels to `Detections` format
    if label_cls is fol.Detections:
        field = _get_matching_label_field(label_schema, fol.Classification)
        if field is not None:
            return field

    return None


def _get_matching_label_field(label_schema, label_type_or_types):
    valid_fields = []
    for field, field_type in label_schema.items():
        if issubclass(field_type.document_type, label_type_or_types):
            valid_fields.append(field)

    if not valid_fields:
        return None

    if len(valid_fields) > 1:
        logger.info(
            "Found multiple fields %s with compatible type %s; exporting '%s'",
            valid_fields,
            label_type_or_types,
            valid_fields[0],
        )

    return valid_fields[0]


def _parse_values_dict(sample_collection, key_field, values):
    if key_field == "id":
        return zip(*values.items())

    if key_field == "_id":
        sample_ids, values = zip(*values.items())
        return [str(_id) for _id in sample_ids], values

    _key_field = key_field
    (
        key_field,
        is_frame_field,
        list_fields,
        other_list_fields,
        id_to_str,
    ) = sample_collection._parse_field_name(key_field)

    if is_frame_field:
        raise ValueError(
            "Invalid key field '%s'; keys cannot be frame fields" % _key_field
        )

    if list_fields or other_list_fields:
        raise ValueError(
            "Invalid key field '%s'; keys cannot be list fields" % _key_field
        )

    keys = list(values.keys())

    if id_to_str:
        keys = [ObjectId(k) for k in keys]

    view = sample_collection.mongo([{"$match": {key_field: {"$in": keys}}}])
    id_map = {k: v for k, v in zip(*view.values([key_field, "id"]))}

    sample_ids = []
    bad_keys = []
    for key in keys:
        sample_id = id_map.get(key, None)
        if sample_id is not None:
            sample_ids.append(sample_id)
        else:
            bad_keys.append(key)

    if bad_keys:
        raise ValueError(
            "Found %d keys (eg: %s) that do not match the '%s' field of any "
            "samples" % (len(bad_keys), bad_keys[0], key_field)
        )

    values = list(values.values())

    return sample_ids, values


def _parse_frame_values_dicts(sample_collection, sample_ids, values):
    value = _get_non_none_value(values)
    if not isinstance(value, dict):
        return None, values

    if sample_ids is not None:
        view = sample_collection.select(sample_ids, ordered=True)
        frame_ids, frame_numbers = view.values(
            ["frames._id", "frames.frame_number"]
        )
    else:
        sample_ids, frame_ids, frame_numbers = sample_collection.values(
            ["id", "frames._id", "frames.frame_number"]
        )

    id_map = {}
    dicts = []
    for _id, _fids, _fns, _vals in zip(
        sample_ids, frame_ids, frame_numbers, values
    ):
        for _fid, fn in zip(_fids, _fns):
            id_map[(_id, fn)] = _fid

        for fn in set(_vals.keys()) - set(_fns):
            dicts.append({"_sample_id": ObjectId(_id), "frame_number": fn})

    # Insert frame documents for new frame numbers
    if dicts:
        sample_collection._dataset._bulk_write(
            [InsertOne(d) for d in dicts], frames=True
        )  # adds `_id` to each dict

        for d in dicts:
            id_map[(str(d["_sample_id"]), d["frame_number"])] = d["_id"]

    _frame_ids = []
    _values = []
    for _id, _frame_values in zip(sample_ids, values):
        _fns, _vals = zip(*_frame_values.items())
        _fids = [id_map[(_id, fn)] for fn in _fns]

        _frame_ids.append(_fids)
        _values.append(_vals)

    return _frame_ids, _values


def _parse_field_name(
    sample_collection,
    field_name,
    auto_unwind,
    omit_terminal_lists,
    allow_missing,
    new_field=None,
):
    unwind_list_fields = []
    other_list_fields = []

    # Parse explicit array references
    # Note: `field[][]` is valid syntax for list-of-list fields
    chunks = field_name.split("[]")
    for idx in range(len(chunks) - 1):
        unwind_list_fields.append("".join(chunks[: (idx + 1)]))

    # Array references [] have been stripped
    field_name = "".join(chunks)

    # Handle public (string) vs private (ObjectId) ID fields
    field_name, is_id_field, id_to_str = _handle_id_fields(
        sample_collection, field_name
    )

    field_name, is_frame_field = sample_collection._handle_frame_field(
        field_name
    )

    if is_frame_field:
        if field_name == "":
            return "frames", True, [], [], False

        prefix = sample_collection._FRAMES_PREFIX
        unwind_list_fields = [f[len(prefix) :] for f in unwind_list_fields]

        if new_field:
            new_field = new_field[len(prefix) :]
    else:
        prefix = ""

    if not allow_missing and not is_id_field:
        root_field_name = field_name.split(".", 1)[0]

        if sample_collection.get_field(prefix + root_field_name) is None:
            ftype = "Frame field" if is_frame_field else "Field"
            raise ValueError(
                "%s '%s' does not exist on collection '%s'"
                % (ftype, root_field_name, sample_collection.name)
            )

    # Detect list fields in schema
    path = None
    for part in field_name.split("."):
        if path is None:
            path = part
        else:
            path += "." + part

        field_type = sample_collection.get_field(prefix + path)

        if field_type is None:
            break

        if isinstance(field_type, fof.ListField):
            if omit_terminal_lists and path == field_name:
                break

            list_count = 1
            while isinstance(field_type.field, fof.ListField):
                list_count += 1
                field_type = field_type.field

            if auto_unwind:
                if path not in unwind_list_fields:
                    unwind_list_fields.extend([path] * list_count)
            elif path not in unwind_list_fields:
                if path not in other_list_fields:
                    other_list_fields.extend([path] * list_count)

    if is_frame_field:
        if auto_unwind:
            unwind_list_fields = [f for f in unwind_list_fields if f != ""]
        else:
            field_name = prefix + field_name
            unwind_list_fields = [
                prefix + f if f else "frames" for f in unwind_list_fields
            ]
            other_list_fields = [
                prefix + f if f else "frames" for f in other_list_fields
            ]
            if "frames" not in unwind_list_fields:
                if "frames" not in other_list_fields:
                    other_list_fields.append("frames")

    # Sorting is important here because one must unwind field `x` before
    # embedded field `x.y`
    unwind_list_fields = sorted(unwind_list_fields)
    other_list_fields = sorted(other_list_fields)

    def _replace(path):
        return ".".join([new_field] + path.split(".")[1:])

    if new_field:
        field_name = _replace(field_name)
        unwind_list_fields = [_replace(p) for p in unwind_list_fields]
        other_list_fields = [_replace(p) for p in other_list_fields]

    return (
        field_name,
        is_frame_field,
        unwind_list_fields,
        other_list_fields,
        id_to_str,
    )


def _handle_id_field(schema, field_name, include_private=False):
    if not include_private and field_name.startswith("_"):
        return None

    if field_name in schema:
        return field_name

    if field_name.startswith("_"):
        _field_name = field_name[1:]
    else:
        _field_name = "_" + field_name

    field = schema.get(_field_name, None)

    if isinstance(field, fof.ObjectIdField):
        return _field_name

    return field_name


def _handle_id_fields(sample_collection, field_name):
    if not field_name:
        return field_name, False, False

    if "." not in field_name:
        root = None
        leaf = field_name
    else:
        root, leaf = field_name.rsplit(".", 1)

    is_private = leaf.startswith("_")

    if is_private:
        private_field = field_name
        public_field = leaf[1:]
        if root is not None:
            public_field = root + "." + public_field
    else:
        public_field = field_name
        private_field = "_" + leaf
        if root is not None:
            private_field = root + "." + private_field

    public_type = sample_collection.get_field(
        public_field, include_private=True
    )
    private_type = sample_collection.get_field(
        private_field, include_private=True
    )

    if isinstance(public_type, fof.ObjectIdField):
        id_to_str = not is_private
        return private_field, True, id_to_str

    if isinstance(private_type, fof.ObjectIdField):
        id_to_str = not is_private
        return private_field, True, id_to_str

    return field_name, False, False


def _transform_values(values, fcn, level=1):
    if level < 1:
        return fcn(values)

    if values is None:
        return None

    return [_transform_values(v, fcn, level=level - 1) for v in values]


def _make_set_field_pipeline(
    sample_collection,
    field,
    expr,
    embedded_root,
    allow_missing=False,
    new_field=None,
):
    (
        path,
        is_frame_field,
        list_fields,
        _,
        _,
    ) = sample_collection._parse_field_name(
        field,
        auto_unwind=True,
        omit_terminal_lists=True,
        allow_missing=allow_missing,
        new_field=new_field,
    )

    if is_frame_field and path != "frames":
        path = sample_collection._FRAMES_PREFIX + path
        list_fields = ["frames"] + [
            sample_collection._FRAMES_PREFIX + lf for lf in list_fields
        ]

    # Case 1: no list fields
    if not list_fields:
        expr_dict = _render_expr(expr, path, embedded_root)
        pipeline = [{"$set": {path: expr_dict}}]
        return pipeline, expr_dict

    # Case 2: one list field
    if len(list_fields) == 1:
        list_field = list_fields[0]
        subfield = path[len(list_field) + 1 :]
        expr, expr_dict = _set_terminal_list_field(
            list_field, subfield, expr, embedded_root
        )
        pipeline = [{"$set": {list_field: expr.to_mongo()}}]
        return pipeline, expr_dict

    # Case 3: multiple list fields

    last_list_field = list_fields[-1]
    terminal_prefix = last_list_field[len(list_fields[-2]) + 1 :]
    subfield = path[len(last_list_field) + 1 :]
    expr, expr_dict = _set_terminal_list_field(
        terminal_prefix, subfield, expr, embedded_root
    )

    for list_field1, list_field2 in zip(
        reversed(list_fields[:-1]), reversed(list_fields[1:])
    ):
        inner_list_field = list_field2[len(list_field1) + 1 :]
        expr = F().map(F().set_field(inner_list_field, expr))

    expr = expr.to_mongo(prefix="$" + list_fields[0])

    pipeline = [{"$set": {list_fields[0]: expr}}]

    return pipeline, expr_dict


def _set_terminal_list_field(list_field, subfield, expr, embedded_root):
    map_path = "$this"
    if subfield:
        map_path += "." + subfield

    expr_dict = _render_expr(expr, map_path, embedded_root)

    if subfield:
        map_expr = F().set_field(subfield, expr_dict)
    else:
        map_expr = foe.ViewExpression(expr_dict)

    set_expr = F(list_field).map(map_expr)

    return set_expr, expr_dict


def _render_expr(expr, path, embedded_root):
    if not embedded_root:
        prefix = path
    elif "." in path:
        prefix = path.rsplit(".", 1)[0]
    else:
        prefix = None

    if prefix:
        prefix = "$" + prefix

    return foe.to_mongo(expr, prefix=prefix)


def _get_random_characters(n):
    return "".join(
        random.choice(string.ascii_lowercase + string.digits) for _ in range(n)
    )


def _get_non_none_value(values, level=1):
    for value in values:
        if value is None:
            continue
        elif level > 1:
            result = _get_non_none_value(value, level - 1)
            if result is not None:
                return result
        else:
            return value

    return None


def _export(
    sample_collection,
    export_dir=None,
    dataset_type=None,
    data_path=None,
    labels_path=None,
    export_media=None,
    dataset_exporter=None,
    label_field=None,
    frame_labels_field=None,
    overwrite=False,
    **kwargs,
):
    if dataset_type is None and dataset_exporter is None:
        raise ValueError(
            "Either `dataset_type` or `dataset_exporter` must be provided"
        )

    # Overwrite existing directories or warn if files will be merged
    _handle_existing_dirs(
        dataset_exporter=dataset_exporter,
        export_dir=export_dir,
        data_path=data_path,
        labels_path=labels_path,
        export_media=export_media,
        overwrite=overwrite,
    )

    # If no dataset exporter was provided, construct one
    if dataset_exporter is None:
        dataset_exporter, kwargs = foud.build_dataset_exporter(
            dataset_type,
            warn_unused=False,  # don't warn yet, might be patches kwargs
            export_dir=export_dir,
            data_path=data_path,
            labels_path=labels_path,
            export_media=export_media,
            **kwargs,
        )

    # Get label field(s) to export
    if isinstance(dataset_exporter, foud.LabeledImageDatasetExporter):
        # Labeled images
        label_field = sample_collection._parse_label_field(
            label_field,
            dataset_exporter=dataset_exporter,
            allow_coercion=True,
            required=True,
        )
        frame_labels_field = None
    elif isinstance(dataset_exporter, foud.LabeledVideoDatasetExporter):
        # Labeled videos
        label_field = sample_collection._parse_label_field(
            label_field,
            dataset_exporter=dataset_exporter,
            allow_coercion=True,
            required=False,
        )
        frame_labels_field = sample_collection._parse_frame_labels_field(
            frame_labels_field,
            dataset_exporter=dataset_exporter,
            allow_coercion=True,
            required=False,
        )

        if label_field is None and frame_labels_field is None:
            raise ValueError(
                "Unable to locate compatible sample or frame-level "
                "field(s) to export"
            )

    # Perform the export
    foud.export_samples(
        sample_collection,
        dataset_exporter=dataset_exporter,
        label_field=label_field,
        frame_labels_field=frame_labels_field,
        **kwargs,
    )


def _handle_existing_dirs(
    dataset_exporter=None,
    export_dir=None,
    data_path=None,
    labels_path=None,
    export_media=False,
    overwrite=False,
):
    if dataset_exporter is not None:
        try:
            export_dir = dataset_exporter.export_dir
        except:
            pass

        try:
            data_path = dataset_exporter.data_path
        except:
            pass

        try:
            labels_path = dataset_exporter.labels_path
        except:
            pass

        try:
            export_media = dataset_exporter.export_media
        except:
            pass

    if export_dir is not None and os.path.isdir(export_dir):
        if overwrite:
            etau.delete_dir(export_dir)
        else:
            logger.warning(
                "Directory '%s' already exists; export will be merged with "
                "existing files",
                export_dir,
            )

    # When `export_media=False`, `data_path` is used as a relative directory
    # for filename purposes, not a sink for writing data
    if data_path is not None and export_media != False:
        if os.path.isabs(data_path) or export_dir is None:
            _data_path = data_path
        else:
            _data_path = os.path.join(export_dir, data_path)

        if os.path.isdir(_data_path):
            if overwrite:
                etau.delete_dir(_data_path)
            else:
                logger.warning(
                    "Directory '%s' already exists; export will be merged "
                    "with existing files",
                    _data_path,
                )
        elif os.path.isfile(_data_path):
            if overwrite:
                etau.delete_file(_data_path)

    if labels_path is not None:
        if os.path.isabs(labels_path) or export_dir is None:
            _labels_path = labels_path
        else:
            _labels_path = os.path.join(export_dir, labels_path)

        if os.path.isdir(_labels_path):
            if overwrite:
                etau.delete_dir(_labels_path)
            else:
                logger.warning(
                    "Directory '%s' already exists; export will be merged "
                    "with existing files",
                    _labels_path,
                )
        elif os.path.isfile(_labels_path):
            if overwrite:
                etau.delete_file(_labels_path)


def _add_db_fields_to_schema(schema):
    additions = {}
    for field in schema.values():
        if field.db_field != field.name:
            additions[field.db_field] = field

    schema.update(additions)<|MERGE_RESOLUTION|>--- conflicted
+++ resolved
@@ -800,7 +800,6 @@
         """
         raise NotImplementedError("Subclass must implement iter_samples()")
 
-<<<<<<< HEAD
     def iter_groups(self):
         """Returns an iterator over the groups in the collection.
 
@@ -829,7 +828,7 @@
             KeyError: if the group ID is not found
         """
         raise NotImplementedError("Subclass must implement get_group()")
-=======
+
     def save_context(self, batch_size=None):
         """Returns a context that can be used to save samples from this
         collection according to a configurable batching strategy.
@@ -873,7 +872,6 @@
             a :class:`SaveContext`
         """
         return SaveContext(self, batch_size=batch_size)
->>>>>>> 43298f64
 
     def _get_default_sample_fields(
         self, include_private=False, use_db_fields=False
