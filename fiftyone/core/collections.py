"""
Interface for sample collections.

| Copyright 2017-2022, Voxel51, Inc.
| `voxel51.com <https://voxel51.com/>`_
|
"""
from collections import defaultdict
from copy import copy
import fnmatch
import itertools
import logging
import numbers
import os
import random
import string
import timeit
import warnings

from bson import ObjectId
from pymongo import InsertOne, UpdateOne, UpdateMany

import eta.core.serial as etas
import eta.core.utils as etau

import fiftyone.core.aggregations as foa
import fiftyone.core.annotation as foan
import fiftyone.core.brain as fob
import fiftyone.core.expressions as foe
from fiftyone.core.expressions import ViewField as F
import fiftyone.core.evaluation as foev
import fiftyone.core.fields as fof
import fiftyone.core.groups as fog
import fiftyone.core.labels as fol
import fiftyone.core.media as fom
import fiftyone.core.metadata as fomt
import fiftyone.core.models as fomo
import fiftyone.core.odm as foo
import fiftyone.core.sample as fosa
import fiftyone.core.utils as fou

fod = fou.lazy_import("fiftyone.core.dataset")
fos = fou.lazy_import("fiftyone.core.stages")
fov = fou.lazy_import("fiftyone.core.view")
foua = fou.lazy_import("fiftyone.utils.annotations")
foud = fou.lazy_import("fiftyone.utils.data")
foue = fou.lazy_import("fiftyone.utils.eval")


logger = logging.getLogger(__name__)


def _make_registrar():
    registry = {}

    def registrar(func):
        registry[func.__name__] = func
        # Normally a decorator returns a wrapped function, but here we return
        # `func` unmodified, after registering it
        return func

    registrar.all = registry
    return registrar


# Keeps track of all `ViewStage` methods
view_stage = _make_registrar()

# Keeps track of all `Aggregation` methods
aggregation = _make_registrar()


class SaveContext(object):
    """Context that saves samples from a collection according to a configurable
    batching strategy.

    Args:
        sample_collection: a
            :class:`fiftyone.core.collections.SampleCollection`
        batch_size (None): the batching strategy to use. Can either be an
            integer specifying the number of samples to save in a batch, or a
            float number of seconds between batched saves
    """

    def __init__(self, sample_collection, batch_size=None):
        if batch_size is None:
            batch_size = 0.2

        self.sample_collection = sample_collection
        self.batch_size = batch_size

        self._dataset = sample_collection._dataset
        self._sample_coll = sample_collection._dataset._sample_collection
        self._frame_coll = sample_collection._dataset._frame_collection

        self._sample_ops = []
        self._frame_ops = []
        self._reload_parents = []

        self._curr_batch_size = None
        self._dynamic_batches = not isinstance(batch_size, numbers.Integral)
        self._last_time = None

    def __enter__(self):
        if self._dynamic_batches:
            self._last_time = timeit.default_timer()

        self._curr_batch_size = 0
        return self

    def __exit__(self, *args):
        self._save_batch()

    def save(self, sample):
        """Registers the sample for saving in the next batch.

        Args:
            sample: a :class:`fiftyone.core.sample.Sample` or
                :class:`fiftyone.core.sample.SampleView`
        """
        if sample._in_db and sample._dataset is not self._dataset:
            raise ValueError(
                "Dataset context '%s' cannot save sample from dataset '%s'"
                % (self._dataset.name, sample._dataset.name)
            )

        sample_op, frame_ops = sample._save(deferred=True)
        updated = sample_op is not None or frame_ops

        self._curr_batch_size += 1

        if sample_op is not None:
            self._sample_ops.append(sample_op)

        if frame_ops:
            self._frame_ops.extend(frame_ops)

        if updated and isinstance(sample, fosa.SampleView):
            self._reload_parents.append(sample)

        if self._dynamic_batches:
            if timeit.default_timer() - self._last_time >= self.batch_size:
                self._save_batch()
                self._last_time = timeit.default_timer()
        elif self._curr_batch_size >= self.batch_size:
            self._save_batch()

    def _save_batch(self):
        self._curr_batch_size = 0

        if self._sample_ops:
            foo.bulk_write(self._sample_ops, self._sample_coll, ordered=False)
            self._sample_ops.clear()

        if self._frame_ops:
            foo.bulk_write(self._frame_ops, self._frame_coll, ordered=False)
            self._frame_ops.clear()

        if self._reload_parents:
            for sample in self._reload_parents:
                sample._reload_parents()

            self._reload_parents.clear()


class SampleCollection(object):
    """Abstract class representing an ordered collection of
    :class:`fiftyone.core.sample.Sample` instances in a
    :class:`fiftyone.core.dataset.Dataset`.
    """

    _FRAMES_PREFIX = "frames."
    _GROUPS_PREFIX = "groups."

    def __str__(self):
        return repr(self)

    def __repr__(self):
        return self.summary()

    def __bool__(self):
        return len(self) > 0

    def __len__(self):
        raise NotImplementedError("Subclass must implement __len__()")

    def __contains__(self, sample_id):
        try:
            self[sample_id]
        except KeyError:
            return False

        return True

    def __getitem__(self, id_filepath_slice):
        raise NotImplementedError("Subclass must implement __getitem__()")

    def __iter__(self):
        return self.iter_samples()

    def __add__(self, samples):
        return self.concat(samples)

    @property
    def _dataset(self):
        """The :class:`fiftyone.core.dataset.Dataset` that serves the samples
        in this collection.
        """
        raise NotImplementedError("Subclass must implement _dataset")

    @property
    def _root_dataset(self):
        """The root :class:`fiftyone.core.dataset.Dataset` from which this
        collection is derived.

        This is typically the same as :meth:`_dataset` but may differ in cases
        such as patches views.
        """
        raise NotImplementedError("Subclass must implement _root_dataset")

    @property
    def _is_generated(self):
        """Whether this collection's contents is generated from another
        collection.
        """
        raise NotImplementedError("Subclass must implement _is_generated")

    @property
    def _is_patches(self):
        """Whether this collection contains patches."""
        raise NotImplementedError("Subclass must implement _is_patches")

    @property
    def _is_frames(self):
        """Whether this collection contains frames of a video dataset."""
        raise NotImplementedError("Subclass must implement _is_frames")

    @property
    def _is_clips(self):
        """Whether this collection contains clips."""
        raise NotImplementedError("Subclass must implement _is_clips")

    @property
    def _element_str(self):
        if self.media_type == fom.GROUP:
            return "group"

        if self._is_patches:
            return "patch"

        if self._is_clips:
            return "clip"

        return "sample"

    @property
    def _elements_str(self):
        if self.media_type == fom.GROUP:
            return "groups"

        if self._is_patches:
            return "patches"

        if self._is_clips:
            return "clips"

        return "samples"

    @property
    def name(self):
        """The name of the collection."""
        raise NotImplementedError("Subclass must implement name")

    @property
    def media_type(self):
        """The media type of the collection."""
        raise NotImplementedError("Subclass must implement media_type")

    @property
    def group_field(self):
        """The group field of the collection, or None if the collection is not
        grouped.
        """
        raise NotImplementedError("Subclass must implement group_field")

    @property
    def group_slice(self):
        """The current group slice of the collection, or None if the collection
        is not grouped.
        """
        raise NotImplementedError("Subclass must implement group_slice")

    @property
    def group_slices(self):
        """The list of group slices of the collection, or None if the
        collection is not grouped.
        """
        raise NotImplementedError("Subclass must implement group_slices")

    @property
    def group_media_types(self):
        """A dict mapping group slices to media types, or None if the
        collection is not grouped.
        """
        raise NotImplementedError("Subclass must implement group_media_types")

    @property
    def default_group_slice(self):
        """The default group slice of the collection, or None if the collection
        is not grouped.
        """
        raise NotImplementedError(
            "Subclass must implement default_group_slice"
        )

    @property
    def tags(self):
        """The list of tags of the underlying dataset.

        See :meth:`fiftyone.core.dataset.Dataset.tags` for more information.
        """
        raise NotImplementedError("Subclass must implement tags")

    @tags.setter
    def tags(self, tags):
        raise NotImplementedError("Subclass must implement tags")

    @property
    def description(self):
        """A description of the underlying dataset.

        See :meth:`fiftyone.core.dataset.Dataset.description` for more
        information.
        """
        raise NotImplementedError("Subclass must implement description")

    @description.setter
    def description(self, description):
        raise NotImplementedError("Subclass must implement description")

    @property
    def info(self):
        """The info dict of the underlying dataset.

        See :meth:`fiftyone.core.dataset.Dataset.info` for more information.
        """
        raise NotImplementedError("Subclass must implement info")

    @property
    def app_config(self):
        """Dataset-specific settings that customize how this collection is
        visualized in the :ref:`FiftyOne App <fiftyone-app>`.
        """
        raise NotImplementedError("Subclass must implement app_config")

    @property
    def classes(self):
        """The classes of the underlying dataset.

        See :meth:`fiftyone.core.dataset.Dataset.classes` for more information.
        """
        raise NotImplementedError("Subclass must implement classes")

    @property
    def default_classes(self):
        """The default classes of the underlying dataset.

        See :meth:`fiftyone.core.dataset.Dataset.default_classes` for more
        information.
        """
        raise NotImplementedError("Subclass must implement default_classes")

    def has_classes(self, field):
        """Determines whether this collection has a classes list for the given
        field.

        Classes may be defined either in :meth:`classes` or
        :meth:`default_classes`.

        Args:
            field: a field name

        Returns:
            True/False
        """
        return field in self.classes or bool(self.default_classes)

    def get_classes(self, field):
        """Gets the classes list for the given field, or None if no classes
        are available.

        Classes are first retrieved from :meth:`classes` if they exist,
        otherwise from :meth:`default_classes`.

        Args:
            field: a field name

        Returns:
            a list of classes, or None
        """
        if field in self.classes:
            return self.classes[field]

        if self.default_classes:
            return self.default_classes

        return None

    @property
    def mask_targets(self):
        """The mask targets of the underlying dataset.

        See :meth:`fiftyone.core.dataset.Dataset.mask_targets` for more
        information.
        """
        raise NotImplementedError("Subclass must implement mask_targets")

    @property
    def default_mask_targets(self):
        """The default mask targets of the underlying dataset.

        See :meth:`fiftyone.core.dataset.Dataset.default_mask_targets` for more
        information.
        """
        raise NotImplementedError(
            "Subclass must implement default_mask_targets"
        )

    def has_mask_targets(self, field):
        """Determines whether this collection has mask targets for the given
        field.

        Mask targets may be defined either in :meth:`mask_targets` or
        :meth:`default_mask_targets`.

        Args:
            field: a field name

        Returns:
            True/False
        """
        return field in self.mask_targets or bool(self.default_mask_targets)

    def get_mask_targets(self, field):
        """Gets the mask targets for the given field, or None if no mask
        targets are available.

        Mask targets are first retrieved from :meth:`mask_targets` if they
        exist, otherwise from :meth:`default_mask_targets`.

        Args:
            field: a field name

        Returns:
            a list of classes, or None
        """
        if field in self.mask_targets:
            return self.mask_targets[field]

        if self.default_mask_targets:
            return self.default_mask_targets

        return None

    @property
    def skeletons(self):
        """The keypoint skeletons of the underlying dataset.

        See :meth:`fiftyone.core.dataset.Dataset.skeletons` for more
        information.
        """
        raise NotImplementedError("Subclass must implement skeletons")

    @property
    def default_skeleton(self):
        """The default keypoint skeleton of the underlying dataset.

        See :meth:`fiftyone.core.dataset.Dataset.default_skeleton` for more
        information.
        """
        raise NotImplementedError("Subclass must implement default_skeleton")

    def has_skeleton(self, field):
        """Determines whether this collection has a keypoint skeleton for the
        given field.

        Keypoint skeletons may be defined either in :meth:`skeletons` or
        :meth:`default_skeleton`.

        Args:
            field: a field name

        Returns:
            True/False
        """
        return field in self.skeletons or bool(self.default_skeleton)

    def get_skeleton(self, field):
        """Gets the keypoint skeleton for the given field, or None if no
        skeleton is available.

        Skeletons are first retrieved from :meth:`skeletons` if they exist,
        otherwise from :meth:`default_skeleton`.

        Args:
            field: a field name

        Returns:
            a list of classes, or None
        """
        if field in self.skeletons:
            return self.skeletons[field]

        if self.default_skeleton:
            return self.default_skeleton

        return None

    def summary(self):
        """Returns a string summary of the collection.

        Returns:
            a string summary
        """
        raise NotImplementedError("Subclass must implement summary()")

    def stats(self, include_media=False, compressed=False):
        """Returns stats about the collection on disk.

        The ``samples`` keys refer to the sample documents stored in the
        database.

        The ``media`` keys refer to the raw media associated with each sample
        on disk.

        For video datasets, the ``frames`` keys refer to the frame documents
        stored in the database.

        Note that dataset-level metadata such as annotation runs are not
        included in this computation.

        Args:
            include_media (False): whether to include stats about the size of
                the raw media in the collection
            compressed (False): whether to return the sizes of collections in
                their compressed form on disk (True) or the logical
                uncompressed size of the collections (False). This option is
                only supported for datasets (not views)

        Returns:
            a stats dict
        """
        if compressed:
            raise ValueError(
                "Compressed stats are only available for entire datasets"
            )

        stats = {}

        if self.media_type == fom.GROUP:
            samples = self.select_group_slices(_allow_mixed=True)
        else:
            samples = self

        samples_bytes = samples._get_samples_bytes()
        stats["samples_count"] = samples.count()
        stats["samples_bytes"] = samples_bytes
        stats["samples_size"] = etau.to_human_bytes_str(samples_bytes)
        total_bytes = samples_bytes

        if self._contains_videos(any_slice=True):
            if self.media_type == fom.GROUP:
                videos = self.select_group_slices(media_type=fom.VIDEO)
            else:
                videos = self

            frames_bytes = videos._get_frames_bytes()
            stats["frames_count"] = videos.count("frames")
            stats["frames_bytes"] = frames_bytes
            stats["frames_size"] = etau.to_human_bytes_str(frames_bytes)
            total_bytes += frames_bytes

        if include_media:
            samples.compute_metadata()
            media_bytes = samples.sum("metadata.size_bytes")
            stats["media_bytes"] = media_bytes
            stats["media_size"] = etau.to_human_bytes_str(media_bytes)
            total_bytes += media_bytes

        stats["total_bytes"] = total_bytes
        stats["total_size"] = etau.to_human_bytes_str(total_bytes)

        return stats

    def _get_samples_bytes(self):
        """Computes the total size of the sample documents in the collection."""
        pipeline = [
            {
                "$group": {
                    "_id": None,
                    "size_bytes": {"$sum": {"$bsonSize": "$$ROOT"}},
                }
            }
        ]

        results = self._aggregate(pipeline=pipeline)

        try:
            return next(iter(results))["size_bytes"]
        except:
            return 0

    def _get_frames_bytes(self):
        """Computes the total size of the frame documents in the collection."""
        if not self._contains_videos():
            return None

        pipeline = [
            {"$unwind": "$frames"},
            {"$replaceRoot": {"newRoot": "$frames"}},
            {
                "$group": {
                    "_id": None,
                    "size_bytes": {"$sum": {"$bsonSize": "$$ROOT"}},
                }
            },
        ]

        results = self._aggregate(pipeline=pipeline, attach_frames=True)

        try:
            return next(iter(results))["size_bytes"]
        except:
            return 0

    def _get_per_sample_bytes(self):
        """Returns a dictionary mapping sample IDs to document sizes (in bytes)
        for each sample in the collection.
        """
        pipeline = [{"$project": {"size_bytes": {"$bsonSize": "$$ROOT"}}}]

        results = self._aggregate(pipeline=pipeline)
        return {str(r["_id"]): r["size_bytes"] for r in results}

    def _get_per_frame_bytes(self):
        """Returns a dictionary mapping frame IDs to document sizes (in bytes)
        for each frame in the video collection.
        """
        if not self._contains_videos():
            return None

        pipeline = [
            {"$unwind": "$frames"},
            {"$replaceRoot": {"newRoot": "$frames"}},
            {"$project": {"size_bytes": {"$bsonSize": "$$ROOT"}}},
        ]

        results = self._aggregate(pipeline=pipeline, attach_frames=True)
        return {str(r["_id"]): r["size_bytes"] for r in results}

    def _get_per_sample_frames_bytes(self):
        """Returns a dictionary mapping sample IDs to total frame document
        sizes (in bytes) for each sample in the video collection.
        """
        if not self._contains_videos():
            return None

        pipeline = [
            {"$unwind": "$frames"},
            {"$replaceRoot": {"newRoot": "$frames"}},
            {
                "$group": {
                    "_id": "$_sample_id",
                    "size_bytes": {"$sum": {"$bsonSize": "$$ROOT"}},
                }
            },
        ]

        results = self._aggregate(pipeline=pipeline, attach_frames=True)
        return {str(r["_id"]): r["size_bytes"] for r in results}

    def first(self):
        """Returns the first sample in the collection.

        Returns:
            a :class:`fiftyone.core.sample.Sample` or
            :class:`fiftyone.core.sample.SampleView`
        """
        try:
            return next(iter(self))
        except StopIteration:
            raise ValueError("%s is empty" % self.__class__.__name__)

    def last(self):
        """Returns the last sample in the collection.

        Returns:
            a :class:`fiftyone.core.sample.Sample` or
            :class:`fiftyone.core.sample.SampleView`
        """
        return self[-1:].first()

    def head(self, num_samples=3):
        """Returns a list of the first few samples in the collection.

        If fewer than ``num_samples`` samples are in the collection, only
        the available samples are returned.

        Args:
            num_samples (3): the number of samples

        Returns:
            a list of :class:`fiftyone.core.sample.Sample` objects
        """
        return [s for s in self[:num_samples]]

    def tail(self, num_samples=3):
        """Returns a list of the last few samples in the collection.

        If fewer than ``num_samples`` samples are in the collection, only
        the available samples are returned.

        Args:
            num_samples (3): the number of samples

        Returns:
            a list of :class:`fiftyone.core.sample.Sample` objects
        """
        return [s for s in self[-num_samples:]]

    def one(self, expr, exact=False):
        """Returns a single sample in this collection matching the expression.

        Examples::

            import fiftyone as fo
            import fiftyone.zoo as foz
            from fiftyone import ViewField as F

            dataset = foz.load_zoo_dataset("quickstart")

            #
            # Get a sample by filepath
            #

            # A random filepath in the dataset
            filepath = dataset.take(1).first().filepath

            # Get sample by filepath
            sample = dataset.one(F("filepath") == filepath)

            #
            # Dealing with multiple matches
            #

            # Get a sample whose image is JPEG
            sample = dataset.one(F("filepath").ends_with(".jpg"))

            # Raises an error since there are multiple JPEGs
            dataset.one(F("filepath").ends_with(".jpg"), exact=True)

        Args:
            expr: a :class:`fiftyone.core.expressions.ViewExpression` or
                `MongoDB expression <https://docs.mongodb.com/manual/meta/aggregation-quick-reference/#aggregation-expressions>`_
                that evaluates to ``True`` for the sample to match
            exact (False): whether to raise an error if multiple samples match
                the expression

        Returns:
            a :class:`fiftyone.core.sample.SampleView`
        """
        view = self.match(expr)
        matches = iter(view)

        try:
            sample = next(matches)
        except StopIteration:
            raise ValueError("No samples match the given expression")

        if exact:
            try:
                next(matches)
                raise ValueError(
                    "Expected one matching sample, but found %d matches"
                    % len(view)
                )
            except StopIteration:
                pass

        return sample

    def view(self):
        """Returns a :class:`fiftyone.core.view.DatasetView` containing the
        collection.

        Returns:
            a :class:`fiftyone.core.view.DatasetView`
        """
        raise NotImplementedError("Subclass must implement view()")

    def iter_samples(self, progress=False, autosave=False, batch_size=None):
        """Returns an iterator over the samples in the collection.

        Args:
            progress (False): whether to render a progress bar tracking the
                iterator's progress
            autosave (False): whether to automatically save changes to samples
                emitted by this iterator
            batch_size (None): a batch size to use when autosaving samples. Can
                either be an integer specifying the number of samples to save
                in a batch, or a float number of seconds between batched saves

        Returns:
            an iterator over :class:`fiftyone.core.sample.Sample` or
            :class:`fiftyone.core.sample.SampleView` instances
        """
        raise NotImplementedError("Subclass must implement iter_samples()")

    def iter_groups(self, progress=False, autosave=False, batch_size=None):
        """Returns an iterator over the groups in the collection.

        Args:
            progress (False): whether to render a progress bar tracking the
                iterator's progress
            autosave (False): whether to automatically save changes to samples
                emitted by this iterator
            batch_size (None): a batch size to use when autosaving samples. Can
                either be an integer specifying the number of samples to save
                in a batch, or a float number of seconds between batched saves

        Returns:
            an iterator that emits dicts mapping group slice names to
            :class:`fiftyone.core.sample.Sample` or
            :class:`fiftyone.core.sample.SampleView` instances, one per group
        """
        raise NotImplementedError("Subclass must implement iter_groups()")

    def get_group(self, group_id):
        """Returns a dict containing the samples for the given group ID.

        Args:
            group_id: a group ID

        Returns:
            a dict mapping group names to :class:`fiftyone.core.sample.Sample`
            or :class:`fiftyone.core.sample.SampleView` instances

        Raises:
            KeyError: if the group ID is not found
        """
        raise NotImplementedError("Subclass must implement get_group()")

    def save_context(self, batch_size=None):
        """Returns a context that can be used to save samples from this
        collection according to a configurable batching strategy.

        Examples::

            import random as r
            import string as s

            import fiftyone as fo
            import fiftyone.zoo as foz

            dataset = foz.load_zoo_dataset("cifar10", split="test")

            def make_label():
                return "".join(r.choice(s.ascii_letters) for i in range(10))

            # No save context
            for sample in dataset.iter_samples(progress=True):
                sample.ground_truth.label = make_label()
                sample.save()

            # Save in batches of 10
            with dataset.save_context(batch_size=10) as context:
                for sample in dataset.iter_samples(progress=True):
                    sample.ground_truth.label = make_label()
                    context.save(sample)

            # Save every 0.5 seconds
            with dataset.save_context(batch_size=0.5) as context:
                for sample in dataset.iter_samples(progress=True):
                    sample.ground_truth.label = make_label()
                    context.save(sample)

        Args:
            batch_size (None): the batching strategy to use. Can either be an
                integer specifying the number of samples to save in a batch, or
                a float number of seconds between batched saves

        Returns:
            a :class:`SaveContext`
        """
        return SaveContext(self, batch_size=batch_size)

    def _get_default_sample_fields(
        self,
        path=None,
        include_private=False,
        use_db_fields=False,
    ):
        if path is not None:
            field = self.get_field(
                path, ftype=fof.EmbeddedDocumentField, leaf=True
            )

            field_names = field._get_default_fields(
                include_private=include_private,
                use_db_fields=use_db_fields,
            )

            return tuple(path + "." + f for f in field_names)

        field_names = self._dataset._sample_doc_cls._get_default_fields(
            include_private=include_private, use_db_fields=use_db_fields
        )

        if self._is_patches:
            extras = ["_sample_id" if use_db_fields else "sample_id"]

            if self._is_frames:
                extras.append("_frame_id" if use_db_fields else "frame_id")
                extras.append("frame_number")

            field_names += tuple(extras)
        elif self._is_frames:
            if use_db_fields:
                field_names += ("_sample_id", "frame_number")
            else:
                field_names += ("sample_id", "frame_number")
        elif self._is_clips:
            if use_db_fields:
                field_names += ("_sample_id", "support")
            else:
                field_names += ("sample_id", "support")

        if self.media_type == fom.GROUP:
            field_names += (self.group_field,)

        return field_names

    def _get_default_frame_fields(
        self,
        path=None,
        include_private=False,
        use_db_fields=False,
    ):
        if path is not None:
            field = self.get_field(
                self._FRAMES_PREFIX + path,
                ftype=fof.EmbeddedDocumentField,
                leaf=True,
            )

            field_names = field._get_default_fields(
                include_private=include_private,
                use_db_fields=use_db_fields,
            )

            return tuple(path + "." + f for f in field_names)

        return self._dataset._frame_doc_cls._get_default_fields(
            include_private=include_private,
            use_db_fields=use_db_fields,
        )

    def get_field(
        self,
        path,
        ftype=None,
        embedded_doc_type=None,
        include_private=False,
        leaf=False,
    ):
        """Returns the field instance of the provided path, or ``None`` if one
        does not exist.

        Args:
            path: a field path
            ftype (None): an optional field type to enforce. Must be a subclass
                of :class:`fiftyone.core.fields.Field`
            embedded_doc_type (None): an optional embedded document type to
                enforce. Must be a subclass of
                :class:`fiftyone.core.odm.BaseEmbeddedDocument`
            include_private (False): whether to include fields that start with
                ``_`` in the returned schema
            leaf (False): whether to return the subfield of list fields

        Returns:
            a :class:`fiftyone.core.fields.Field` instance or ``None``

        Raises:
            ValueError: if the field does not match provided type constraints
        """
        fof.validate_type_constraints(
            ftype=ftype, embedded_doc_type=embedded_doc_type
        )

        _, field = self._parse_field(
            path, include_private=include_private, leaf=leaf
        )

        fof.validate_field(
            field, path=path, ftype=ftype, embedded_doc_type=embedded_doc_type
        )

        return field

    def _parse_field(self, path, include_private=False, leaf=False):
        keys = path.split(".")

        if not keys:
            return None, None

        resolved_keys = []

        if self._is_group_field(path):
            if len(keys) < 3:
                return path, None

            resolved_keys.extend(keys[:2])
            keys = keys[2:]

        if self._has_frame_fields() and keys[0] == "frames":
            schema = self.get_frame_field_schema(
                include_private=include_private
            )

            keys = keys[1:]
            resolved_keys.append("frames")
        else:
            schema = self.get_field_schema(include_private=include_private)

        field = None

        for idx, field_name in enumerate(keys):
            field_name = _handle_id_field(
                schema, field_name, include_private=include_private
            )

            field = schema.get(field_name, None)

            if field is None:
                return None, None

            resolved_keys.append(field.db_field or field.name)
            last_key = idx == len(keys) - 1

            if last_key and not leaf:
                continue

            if isinstance(field, fof.ListField):
                field = field.field

            if isinstance(field, fof.EmbeddedDocumentField) and not last_key:
                schema = field.get_field_schema(
                    include_private=include_private
                )

        resolved_path = ".".join(resolved_keys)

        return resolved_path, field

    def get_field_schema(
        self,
        ftype=None,
        embedded_doc_type=None,
        include_private=False,
        flat=False,
    ):
        """Returns a schema dictionary describing the fields of the samples in
        the collection.

        Args:
            ftype (None): an optional field type to which to restrict the
                returned schema. Must be a subclass of
                :class:`fiftyone.core.fields.Field`
            embedded_doc_type (None): an optional embedded document type to
                which to restrict the returned schema. Must be a subclass of
                :class:`fiftyone.core.odm.BaseEmbeddedDocument`
            include_private (False): whether to include fields that start with
                ``_`` in the returned schema
            flat (False): whether to return a flattened schema where all
                embedded document fields are included as top-level keys

        Returns:
             a dictionary mapping field names to field types
        """
        raise NotImplementedError("Subclass must implement get_field_schema()")

    def get_frame_field_schema(
        self,
        ftype=None,
        embedded_doc_type=None,
        include_private=False,
        flat=False,
    ):
        """Returns a schema dictionary describing the fields of the frames of
        the samples in the collection.

        Only applicable for collections that contain videos.

        Args:
            ftype (None): an optional field type to which to restrict the
                returned schema. Must be a subclass of
                :class:`fiftyone.core.fields.Field`
            embedded_doc_type (None): an optional embedded document type to
                which to restrict the returned schema. Must be a subclass of
                :class:`fiftyone.core.odm.BaseEmbeddedDocument`
            include_private (False): whether to include fields that start with
                ``_`` in the returned schema
            flat (False): whether to return a flattened schema where all
                embedded document fields are included as top-level keys

        Returns:
            a dictionary mapping field names to field types, or ``None`` if
            the collection does not contain videos
        """
        raise NotImplementedError(
            "Subclass must implement get_frame_field_schema()"
        )

    def get_dynamic_field_schema(self, fields=None):
        """Returns a schema dictionary describing the dynamic fields of the
        samples in the collection.

        Dynamic fields are embedded document fields with at least one non-None
        value that have not been declared on the dataset's schema.

        Args:
            fields (None): an optional field or iterable of fields for which to
                return dynamic fields. By default, all fields are considered

        Returns:
            a dictionary mapping field paths to field types or lists of field
            types
        """
        schema = self.get_field_schema()
        return self._get_dynamic_field_schema(schema, "", fields=fields)

    def get_dynamic_frame_field_schema(self, fields=None):
        """Returns a schema dictionary describing the dynamic fields of the
        frames of the samples in the collection.

        Dynamic fields are embedded document fields with at least one non-None
        value that have not been declared on the dataset's schema.

        Args:
            fields (None): an optional field or iterable of fields for which to
                return dynamic fields. By default, all fields are considered

        Returns:
            a dictionary mapping field paths to field types or lists of field
            types
        """
        if not self._has_frame_fields():
            return None

        schema = self.get_frame_field_schema()
        prefix = self._FRAMES_PREFIX
        return self._get_dynamic_field_schema(schema, prefix, fields=fields)

    def _get_dynamic_field_schema(self, schema, prefix, fields=None):
        if fields is not None:
            if etau.is_str(fields):
                fields = {fields}
            else:
                fields = set(fields)

            schema = {k: v for k, v in schema.items() if k in fields}

        aggs = []
        paths = []
        for name, field in schema.items():
            if isinstance(field, fof.EmbeddedDocumentField):
                path = name
                aggs.append(foa.Schema(prefix + path, dynamic_only=True))
                paths.append(path)

                if issubclass(field.document_type, fol._LABEL_LIST_FIELDS):
                    path = name + "." + field.document_type._LABEL_LIST_FIELD
                    aggs.append(foa.Schema(prefix + path, dynamic_only=True))
                    paths.append(path)

        fields = {}

        if aggs:
            results = self.aggregate(aggs)
            for path, schema in zip(paths, results):
                for name, field in schema.items():
                    fields[path + "." + name] = field

        return fields

    def make_unique_field_name(self, root=""):
        """Makes a unique field name with the given root name for the
        collection.

        Args:
            root (""): an optional root for the output field name

        Returns:
            the field name
        """
        if not root:
            root = _get_random_characters(6)

        fields = self.get_field_schema()

        field_name = root
        if field_name in fields:
            field_name += "_" + _get_random_characters(6)

        while field_name in fields:
            field_name += _get_random_characters(1)

        return field_name

    def has_field(self, path):
        """Determines whether the collection has a field with the given name.

        Args:
            path: the field name or ``embedded.field.name``

        Returns:
            True/False
        """
        return self.get_field(path) is not None

    def has_sample_field(self, path):
        """Determines whether the collection has a sample field with the given
        name.

        Args:
            path: the field name or ``embedded.field.name``

        Returns:
            True/False
        """
        return self.get_field(path) is not None

    def has_frame_field(self, path):
        """Determines whether the collection has a frame-level field with the
        given name.

        Args:
            path: the field name or ``embedded.field.name``

        Returns:
            True/False
        """
        if not self._has_frame_fields():
            return False

        return self.get_field(self._FRAMES_PREFIX + path) is not None

    def validate_fields_exist(self, fields, include_private=False):
        """Validates that the collection has field(s) with the given name(s).

        If embedded field names are provided, only the root field is checked.

        Args:
            fields: a field name or iterable of field names
            include_private (False): whether to include private fields when
                checking for existence

        Raises:
            ValueError: if one or more of the fields do not exist
        """
        fields, frame_fields = self._split_frame_fields(fields)

        if fields:
            existing_fields = set(
                self.get_field_schema(include_private=include_private).keys()
            )
            if self._has_frame_fields():
                existing_fields.add("frames")

            for field in fields:
                # We only validate that the root field exists
                field_name = field.split(".", 1)[0]
                if field_name not in existing_fields:
                    raise ValueError("Field '%s' does not exist" % field_name)

        if frame_fields:
            existing_frame_fields = set(
                self.get_frame_field_schema(
                    include_private=include_private
                ).keys()
            )

            for field in frame_fields:
                # We only validate that the root field exists
                field_name = field.split(".", 1)[0]
                if field_name not in existing_frame_fields:
                    raise ValueError(
                        "Frame field '%s' does not exist" % field_name
                    )

    def validate_field_type(self, path, ftype=None, embedded_doc_type=None):
        """Validates that the collection has a field of the given type.

        Args:
            path: a field name or ``embedded.field.name``
            ftype (None): an optional field type to enforce. Must be a subclass
                of :class:`fiftyone.core.fields.Field`
            embedded_doc_type (None): an optional embedded document type or
                iterable of types to enforce. Must be a subclass(es) of
                :class:`fiftyone.core.odm.BaseEmbeddedDocument`

        Raises:
            ValueError: if the field does not exist or does not have the
                expected type
        """
        field = self.get_field(
            path, ftype=ftype, embedded_doc_type=embedded_doc_type
        )

<<<<<<< HEAD
        if field_name not in schema:
            ftype = "frame field" if is_frame_field else "field"
            raise ValueError(
                "%s has no %s '%s'"
                % (self.__class__.__name__, ftype, field_name)
=======
        if field is None:
            _path, is_frame_field = self._handle_frame_field(path)
            ftype = "frame field" if is_frame_field else "field"
            raise ValueError(
                "%s has no %s '%s'" % (self.__class__.__name__, ftype, _path)
>>>>>>> 331fb44b
            )

    def tag_samples(self, tags):
        """Adds the tag(s) to all samples in this collection, if necessary.

        Args:
            tags: a tag or iterable of tags
        """
        if etau.is_str(tags):
            update = {"$addToSet": {"tags": tags}}
        else:
            update = {"$addToSet": {"tags": {"$each": list(tags)}}}

        # We only need to process samples that are missing a tag of interest
        view = self.match_tags(tags, bool=False, all=True)
        view._edit_sample_tags(update)

    def untag_samples(self, tags):
        """Removes the tag(s) from all samples in this collection, if
        necessary.

        Args:
            tags: a tag or iterable of tags
        """
        if etau.is_str(tags):
            update = {"$pull": {"tags": tags}}
        else:
            update = {"$pullAll": {"tags": list(tags)}}

        # We only need to process samples that have a tag of interest
        view = self.match_tags(tags)
        view._edit_sample_tags(update)

    def _edit_sample_tags(self, update):
        ops = []
        for ids in fou.iter_batches(self.values("_id"), 100000):
            ops.append(UpdateMany({"_id": {"$in": ids}}, update))

        self._dataset._bulk_write(ops)

    def count_sample_tags(self):
        """Counts the occurrences of sample tags in this collection.

        Returns:
            a dict mapping tags to counts
        """
        return self.count_values("tags")

    def tag_labels(self, tags, label_fields=None):
        """Adds the tag(s) to all labels in the specified label field(s) of
        this collection, if necessary.

        Args:
            tags: a tag or iterable of tags
            label_fields (None): an optional name or iterable of names of
                :class:`fiftyone.core.labels.Label` fields. By default, all
                label fields are used
        """
        if label_fields is None:
            label_fields = self._get_label_fields()
        elif etau.is_str(label_fields):
            label_fields = [label_fields]

        missing_tags = ~F("tags").contains(tags, all=True)
        match_expr = (F("tags") != None).if_else(missing_tags, True)

        for label_field in label_fields:
            # We only need to process labels that are missing a tag of interest
            view = self.filter_labels(label_field, match_expr)
            view._tag_labels(tags, label_field)

    def _tag_labels(self, tags, label_field, ids=None, label_ids=None):
        if etau.is_str(tags):
            update_fcn = lambda path: {"$addToSet": {path: tags}}
        else:
            tags = list(tags)
            update_fcn = lambda path: {"$addToSet": {path: {"$each": tags}}}

        return self._edit_label_tags(
            update_fcn, label_field, ids=ids, label_ids=label_ids
        )

    def untag_labels(self, tags, label_fields=None):
        """Removes the tag from all labels in the specified label field(s) of
        this collection, if necessary.

        Args:
            tags: a tag or iterable of tags
            label_fields (None): an optional name or iterable of names of
                :class:`fiftyone.core.labels.Label` fields. By default, all
                label fields are used
        """
        if label_fields is None:
            label_fields = self._get_label_fields()
        elif etau.is_str(label_fields):
            label_fields = [label_fields]

        for label_field in label_fields:
            # We only need to process labels that have a tag of interest
            view = self.select_labels(tags=tags, fields=label_field)
            view._untag_labels(tags, label_field)

    def _untag_labels(self, tags, label_field, ids=None, label_ids=None):
        if etau.is_str(tags):
            update_fcn = lambda path: {"$pull": {path: tags}}
        else:
            tags = list(tags)
            update_fcn = lambda path: {"$pullAll": {path: tags}}

        return self._edit_label_tags(
            update_fcn, label_field, ids=ids, label_ids=label_ids
        )

    def _edit_label_tags(
        self, update_fcn, label_field, ids=None, label_ids=None
    ):
        label_type, root = self._get_label_field_path(label_field)
        _root, is_frame_field = self._handle_frame_field(root)
        is_list_field = issubclass(label_type, fol._LABEL_LIST_FIELDS)

        ops = []

        if is_list_field:
            id_path = root + "._id"
            tags_path = _root + ".$[label].tags"
            update = update_fcn(tags_path)

            if ids is None or label_ids is None:
                if is_frame_field:
                    ids, label_ids = self.values(["frames._id", id_path])
                    ids = itertools.chain.from_iterable(ids)
                    label_ids = itertools.chain.from_iterable(label_ids)
                else:
                    ids, label_ids = self.values(["_id", id_path])

            for _id, _label_ids in zip(ids, label_ids):
                if not _label_ids:
                    continue

                op = UpdateOne(
                    {"_id": _id},
                    update,
                    array_filters=[{"label._id": {"$in": _label_ids}}],
                )
                ops.append(op)
        else:
            _id_path = _root + "._id"
            id_path = root + "._id"
            tags_path = _root + ".tags"
            update = update_fcn(tags_path)

            if label_ids is None:
                if is_frame_field:
                    label_ids = self.values(id_path, unwind=True)
                else:
                    label_ids = self.values(id_path)

            for _label_ids in fou.iter_batches(label_ids, 100000):
                ops.append(UpdateMany({_id_path: {"$in": _label_ids}}, update))

        if ops:
            self._dataset._bulk_write(ops, frames=is_frame_field)

        return ids, label_ids

    def _get_selected_labels(self, ids=None, tags=None, fields=None):
        if ids is not None or tags is not None:
            view = self.select_labels(ids=ids, tags=tags, fields=fields)
        else:
            view = self

        if fields is None:
            label_fields = view._get_label_fields()
        elif etau.is_str(fields):
            label_fields = [fields]
        else:
            label_fields = fields

        if not label_fields:
            return []

        paths = ["id"]
        is_list_fields = []
        is_frame_fields = []
        for label_field in label_fields:
            label_type, id_path = view._get_label_field_path(label_field, "id")
            is_list_field = issubclass(label_type, fol._LABEL_LIST_FIELDS)
            is_frame_field = view._is_frame_field(label_field)

            paths.append(id_path)
            is_list_fields.append(is_list_field)
            is_frame_fields.append(is_frame_field)

        has_frame_fields = any(is_frame_fields)

        if has_frame_fields:
            paths.insert(0, "frames.frame_number")

        results = list(view.values(paths))

        if has_frame_fields:
            frame_numbers = results.pop(0)

        sample_ids = results[0]
        all_label_ids = results[1:]

        labels = []

        for label_field, label_ids, is_list_field, is_frame_field in zip(
            label_fields, all_label_ids, is_list_fields, is_frame_fields
        ):
            if is_frame_field:
                for sample_id, sample_frame_numbers, sample_label_ids in zip(
                    sample_ids, frame_numbers, label_ids
                ):
                    for frame_number, frame_label_ids in zip(
                        sample_frame_numbers, sample_label_ids
                    ):
                        if not frame_label_ids:
                            continue

                        if not is_list_field:
                            frame_label_ids = [frame_label_ids]

                        for label_id in frame_label_ids:
                            labels.append(
                                {
                                    "sample_id": sample_id,
                                    "frame_number": frame_number,
                                    "field": label_field,
                                    "label_id": label_id,
                                }
                            )
            else:
                for sample_id, sample_label_ids in zip(sample_ids, label_ids):
                    if not sample_label_ids:
                        continue

                    if not is_list_field:
                        sample_label_ids = [sample_label_ids]

                    for label_id in sample_label_ids:
                        labels.append(
                            {
                                "sample_id": sample_id,
                                "field": label_field,
                                "label_id": label_id,
                            }
                        )

        return labels

    def _get_label_ids(self, tags=None, fields=None):
        labels = self._get_selected_labels(tags=tags, fields=fields)
        return [l["label_id"] for l in labels]

    def count_label_tags(self, label_fields=None):
        """Counts the occurrences of all label tags in the specified label
        field(s) of this collection.

        Args:
            label_fields (None): an optional name or iterable of names of
                :class:`fiftyone.core.labels.Label` fields. By default, all
                label fields are used

        Returns:
            a dict mapping tags to counts
        """
        if label_fields is None:
            label_fields = self._get_label_fields()
        elif etau.is_str(label_fields):
            label_fields = [label_fields]

        aggregations = []
        for label_field in label_fields:
            _, tags_path = self._get_label_field_path(label_field, "tags")
            aggregations.append(foa.CountValues(tags_path))

        counts = defaultdict(int)
        for result in self.aggregate(aggregations):
            for tag, count in result.items():
                counts[tag] += count

        return dict(counts)

    def split_labels(self, in_field, out_field, filter=None):
        """Splits the labels from the given input field into the given output
        field of the collection.

        This method is typically invoked on a view that has filtered the
        contents of the specified input field, so that the labels in the view
        are moved to the output field and the remaining labels are left
        in-place.

        Alternatively, you can provide a ``filter`` expression that selects the
        labels of interest to move in this collection.

        Args:
            in_field: the name of the input label field
            out_field: the name of the output label field, which will be
                created if necessary
            filter (None): a boolean
                :class:`fiftyone.core.expressions.ViewExpression` to apply to
                each label in the input field to determine whether to move it
                (True) or leave it (False)
        """
        if filter is not None:
            move_view = self.filter_labels(in_field, filter)
        else:
            move_view = self

        move_view.merge_labels(in_field, out_field)

    def merge_labels(self, in_field, out_field):
        """Merges the labels from the given input field into the given output
        field of the collection.

        If this collection is a dataset, the input field is deleted after the
        merge.

        If this collection is a view, the input field will still exist on the
        underlying dataset but will only contain the labels not present in this
        view.

        Args:
            in_field: the name of the input label field
            out_field: the name of the output label field, which will be
                created if necessary
        """
        if not isinstance(self, fod.Dataset):
            # The label IDs that we'll need to delete from `in_field`
            _, id_path = self._get_label_field_path(in_field, "id")
            del_ids = self.values(id_path, unwind=True)

        dataset = self._dataset
        dataset.merge_samples(
            self,
            key_field="id",
            skip_existing=False,
            insert_new=False,
            fields={in_field: out_field},
            merge_lists=True,
            overwrite=True,
            expand_schema=True,
            include_info=False,
        )

        if isinstance(self, fod.Dataset):
            dataset.delete_sample_field(in_field)
        else:
            dataset.delete_labels(ids=del_ids, fields=in_field)

    def set_values(
        self,
        field_name,
        values,
        key_field=None,
        skip_none=False,
        expand_schema=True,
        dynamic=False,
        _allow_missing=False,
        _sample_ids=None,
        _frame_ids=None,
    ):
        """Sets the field or embedded field on each sample or frame in the
        collection to the given values.

        When setting a sample field ``embedded.field.name``, this function is
        an efficient implementation of the following loop::

            for sample, value in zip(sample_collection, values):
                sample.embedded.field.name = value
                sample.save()

        When setting an embedded field that contains an array, say
        ``embedded.array.field.name``, this function is an efficient
        implementation of the following loop::

            for sample, array_values in zip(sample_collection, values):
                for doc, value in zip(sample.embedded.array, array_values):
                    doc.field.name = value

                sample.save()

        When setting a frame field ``frames.embedded.field.name``, this
        function is an efficient implementation of the following loop::

            for sample, frame_values in zip(sample_collection, values):
                for frame, value in zip(sample.frames.values(), frame_values):
                    frame.embedded.field.name = value

                sample.save()

        When setting an embedded frame field that contains an array, say
        ``frames.embedded.array.field.name``, this function is an efficient
        implementation of the following loop::

            for sample, frame_values in zip(sample_collection, values):
                for frame, array_values in zip(sample.frames.values(), frame_values):
                    for doc, value in zip(frame.embedded.array, array_values):
                        doc.field.name = value

                sample.save()

        When ``values`` is a dict mapping keys in ``key_field`` to values, then
        this function is an efficient implementation of the following loop::

            for key, value in values.items():
                sample = sample_collection.one(F(key_field) == key)
                sample.embedded.field.name = value
                sample.save()

        When setting frame fields using the dict ``values`` syntax, each value
        in ``values`` may either be a list corresponding to the frames of the
        sample matching the given key, or each value may itself be a dict
        mapping frame numbers to values. In the latter case, this function
        is an efficient implementation of the following loop::

            for key, frame_values in values.items():
                sample = sample_collection.one(F(key_field) == key)
                for frame_number, value in frame_values.items():
                    frame = sample[frame_number]
                    frame.embedded.field.name = value

                sample.save()

        You can also update list fields using the dict ``values`` syntax, in
        which case this method is an efficient implementation of the natural
        nested list modifications of the above sample/frame loops.

        The dual function of :meth:`set_values` is :meth:`values`, which can be
        used to efficiently extract the values of a field or embedded field of
        all samples in a collection as lists of values in the same structure
        expected by this method.

        .. note::

            If the values you are setting can be described by a
            :class:`fiftyone.core.expressions.ViewExpression` applied to the
            existing dataset contents, then consider using :meth:`set_field` +
            :meth:`save` for an even more efficient alternative to explicitly
            iterating over the dataset or calling :meth:`values` +
            :meth:`set_values` to perform the update in-memory.

        Examples::

            import random

            import fiftyone as fo
            import fiftyone.zoo as foz
            from fiftyone import ViewField as F

            dataset = foz.load_zoo_dataset("quickstart")

            #
            # Create a new sample field
            #

            values = [random.random() for _ in range(len(dataset))]
            dataset.set_values("random", values)

            print(dataset.bounds("random"))

            #
            # Add a tag to all low confidence labels
            #

            view = dataset.filter_labels("predictions", F("confidence") < 0.06)

            detections = view.values("predictions.detections")
            for sample_detections in detections:
                for detection in sample_detections:
                    detection.tags.append("low_confidence")

            view.set_values("predictions.detections", detections)

            print(dataset.count_label_tags())

        Args:
            field_name: a field or ``embedded.field.name``
            values: an iterable of values, one for each sample in the
                collection. When setting frame fields, each element can either
                be an iterable of values (one for each existing frame of the
                sample) or a dict mapping frame numbers to values. If
                ``field_name`` contains array fields, the corresponding
                elements of ``values`` must be arrays of the same lengths. This
                argument can also be a dict mapping keys to values (each value
                as described previously), in which case the keys are used to
                match samples by their ``key_field``
            key_field (None): a key field to use when choosing which samples to
                update when ``values`` is a dict
            skip_none (False): whether to treat None data in ``values`` as
                missing data that should not be set
            expand_schema (True): whether to dynamically add new sample/frame
                fields encountered to the dataset schema. If False, an error is
                raised if the root ``field_name`` does not exist
            dynamic (False): whether to declare dynamic attributes of embedded
                document fields that are encountered
        """
        if self._is_group_field(field_name):
            raise ValueError(
                "This method does not support setting attached group fields "
                "(found: '%s')" % field_name
            )

        if isinstance(values, dict):
            if key_field is None:
                raise ValueError(
                    "You must provide a `key_field` when `values` is a dict"
                )

            _sample_ids, values = _parse_values_dict(self, key_field, values)

        is_frame_field = self._is_frame_field(field_name)

        if is_frame_field:
            _frame_ids, values = _parse_frame_values_dicts(
                self, _sample_ids, values
            )

        if expand_schema:
            to_mongo, new_group_field = self._expand_schema_from_values(
                field_name,
                values,
                dynamic=dynamic,
                allow_missing=_allow_missing,
            )
        else:
            to_mongo = None
            new_group_field = False

        field = self.get_field(field_name)
        _field_name, _, list_fields, _, id_to_str = self._parse_field_name(
            field_name, omit_terminal_lists=True, allow_missing=_allow_missing
        )

        if id_to_str:
            to_mongo = lambda _id: ObjectId(_id)
        elif to_mongo is None and field is not None:
            to_mongo = field.to_mongo

        # Setting an entire label list document whose label elements have been
        # filtered is not allowed because this would delete the filtered labels
        if (
            isinstance(field, fof.EmbeddedDocumentField)
            and issubclass(field.document_type, fol._LABEL_LIST_FIELDS)
            and isinstance(self, fov.DatasetView)
        ):
            label_type = field.document_type
            list_field = label_type._LABEL_LIST_FIELD
            path = field_name + "." + list_field

            # pylint: disable=no-member
            filtered_fields = self._get_filtered_fields()
            if filtered_fields is not None and path in filtered_fields:
                msg = (
                    "Detected a label list field '%s' with filtered elements; "
                    "only the list elements will be updated"
                ) % path
                warnings.warn(msg)

                fcn = lambda l: l[list_field]
                level = 1 + is_frame_field
                list_values = _transform_values(values, fcn, level=level)

                return self.set_values(
                    path,
                    list_values,
                    key_field=key_field,
                    skip_none=skip_none,
                    expand_schema=expand_schema,
                    _allow_missing=_allow_missing,
                    _sample_ids=_sample_ids,
                    _frame_ids=_frame_ids,
                )

        # If we're directly updating a document list field of a dataset view,
        # then update list elements by ID in case the field has been filtered
        if (
            isinstance(field, fof.ListField)
            and isinstance(field.field, fof.EmbeddedDocumentField)
            and isinstance(self, fov.DatasetView)
        ):
            list_fields = sorted(set(list_fields + [_field_name]))

        try:
            if is_frame_field:
                self._set_frame_values(
                    _field_name,
                    values,
                    list_fields,
                    sample_ids=_sample_ids,
                    frame_ids=_frame_ids,
                    to_mongo=to_mongo,
                    skip_none=skip_none,
                )
            else:
                self._set_sample_values(
                    _field_name,
                    values,
                    list_fields,
                    sample_ids=_sample_ids,
                    to_mongo=to_mongo,
                    skip_none=skip_none,
                )
        except:
            # Add a group field converts the dataset's type, so if it fails we
            # must clean up after ourselves to avoid an inconsistent state
            if new_group_field:
                self._dataset.delete_sample_field(field_name)
                new_group_field = False

            raise
        finally:
            if new_group_field:
                self._dataset._doc.media_type = fom.GROUP
                self._dataset._doc.save()

    def set_label_values(
        self,
        field_name,
        values,
        dynamic=False,
        skip_none=False,
    ):
        """Sets the fields of the specified labels in the collection to the
        given values.

        .. note::

            This method is appropriate when you have the IDs of the labels you
            wish to modify. See :meth`set_values` and :meth:`set_field` if your
            updates are not keyed by label ID.

        Examples::

            import fiftyone as fo
            import fiftyone.zoo as foz
            from fiftyone import ViewField as F

            dataset = foz.load_zoo_dataset("quickstart")

            #
            # Populate a new boolean attribute on all high confidence labels
            #

            view = dataset.filter_labels("predictions", F("confidence") > 0.99)

            label_ids = view.values("predictions.detections.id", unwind=True)
            values = {_id: True for _id in label_ids}

            dataset.set_label_values("predictions.detections.high_conf", values)

            print(dataset.count("predictions.detections"))
            print(len(label_ids))
            print(dataset.count_values("predictions.detections.high_conf"))

        Args:
            field_name: a field or ``embedded.field.name``
            values: a dict mapping label IDs to values
            skip_none (False): whether to treat None data in ``values`` as
                missing data that should not be set
            dynamic (False): whether to declare dynamic attributes of embedded
                document fields that are encountered
        """
        to_mongo, _ = self._expand_schema_from_values(
            field_name, values.values(), dynamic=dynamic, flat=True
        )

        field = self.get_field(field_name)

        _field_name, is_frame_field, _, _, id_to_str = self._parse_field_name(
            field_name, omit_terminal_lists=True
        )

        label_field = _field_name.split(".", 1)[0]
        if is_frame_field:
            label_field = self._FRAMES_PREFIX + label_field

        if id_to_str:
            to_mongo = lambda _id: ObjectId(_id)
        elif to_mongo is None and field is not None:
            to_mongo = field.to_mongo

        label_type, root = self._get_label_field_path(label_field)
        _root, _ = self._handle_frame_field(root)
        is_list_field = issubclass(label_type, fol._LABEL_LIST_FIELDS)
        _, label_id_path = self._get_label_field_path(label_field, "id")

        id_map = {}

        # We only need `view` to contain labels we actually want to process, so
        # if the number of values is small enough that `select_labels()` may
        # optimize, we use it
        if len(values) <= 100000:
            view = self.select_labels(ids=list(values), fields=label_field)
        else:
            view = self

        if is_frame_field:
            frame_ids, label_ids = view.values(["frames._id", label_id_path])

            if is_list_field:
                for _fids, _flids in zip(frame_ids, label_ids):
                    for _frame_id, _label_ids in zip(_fids, _flids):
                        if _label_ids:
                            for _label_id in _label_ids:
                                id_map[_label_id] = _frame_id
            else:
                for _fids, _flids in zip(frame_ids, label_ids):
                    for _frame_id, _label_id in zip(_fids, _flids):
                        id_map[_label_id] = _frame_id
        else:
            sample_ids, label_ids = view.values(["_id", label_id_path])

            if is_list_field:
                for _sample_id, _label_ids in zip(sample_ids, label_ids):
                    if _label_ids:
                        for _label_id in _label_ids:
                            id_map[_label_id] = _sample_id
            else:
                for _sample_id, _label_id in zip(sample_ids, label_ids):
                    id_map[_label_id] = _sample_id

        if is_list_field:
            self._set_label_list_values(
                _field_name,
                values,
                id_map,
                _root,
                to_mongo=to_mongo,
                skip_none=skip_none,
                frames=is_frame_field,
            )
        else:
            _label_ids, _values = zip(*values.items())
            _ids = [id_map[label_id] for label_id in _label_ids]

            self._set_doc_values(
                _field_name,
                _ids,
                _values,
                to_mongo=to_mongo,
                skip_none=skip_none,
                frames=is_frame_field,
            )

    def _expand_schema_from_values(
        self,
        field_name,
        values,
        dynamic=False,
        allow_missing=False,
        flat=False,
    ):
        field_name, _ = self._handle_group_field(field_name)
        new_field = not self.has_field(field_name)

        if not new_field and not dynamic:
            return None, False

        if not flat:
            _, _is_frame_field, _list_fields, _, _ = self._parse_field_name(
                field_name, allow_missing=True
            )
            level = int(_is_frame_field) + len(_list_fields)
        else:
            level = 0

        field_name, is_frame_field = self._handle_frame_field(field_name)
        root = field_name.split(".", 1)[0]

        to_mongo = None
        new_group_field = False

        if is_frame_field:
            new_root_field = not self.has_field(self._FRAMES_PREFIX + root)

            if new_root_field and root != field_name:
                if allow_missing:
                    return None, False

                raise ValueError(
                    "Cannot infer an appropriate type for new frame field "
                    "'%s' when setting embedded field '%s'"
                    % (root, field_name)
                )

            value = _get_non_none_value(values, level=level)

            if value is None:
                if allow_missing or not new_field:
                    return None, False

                raise ValueError(
                    "Cannot infer an appropriate type for new frame field "
                    "'%s' from empty/all-None values" % field_name
                )
            elif dynamic:
                _values = _unwind_values(values, level=level)
                for _value in _values:
                    if _value is not None:
                        self._dataset._add_implied_frame_field(
                            field_name, _value, dynamic=dynamic, validate=False
                        )
            elif new_root_field:
                self._dataset._add_implied_frame_field(
                    field_name, value, dynamic=dynamic
                )
            else:
                # User didn't request new dynamic attributes to be declared,
                # but we still need to serialize the provided values
                field = foo.create_implied_field(
                    field_name, value, dynamic=dynamic
                )
                to_mongo = field.to_mongo
        else:
            new_root_field = not self.has_field(root)

            if new_root_field and root != field_name:
                if allow_missing:
                    return None, False

                raise ValueError(
                    "Cannot infer an appropriate type for new sample field "
                    "'%s' when setting embedded field '%s'"
                    % (root, field_name)
                )

            value = _get_non_none_value(values, level=level)

            if value is None:
                if allow_missing or not new_field:
                    return None, False

                raise ValueError(
                    "Cannot infer an appropriate type for new sample field "
                    "'%s' from empty/all-None values" % field_name
                )
            elif isinstance(value, fog.Group):
                if new_root_field and not isinstance(self, fod.Dataset):
                    raise ValueError(
                        "Group fields can only be added to entire datasets"
                    )

                media_type = self.media_type
                self._dataset._add_group_field(field_name)

                if not new_root_field:
                    return None, False

                slice_names = set()
                for _value in values:
                    if isinstance(_value, fog.Group):
                        slice_names.add(_value.name)
                    else:
                        raise ValueError(
                            "All values must be `Group` instances when "
                            "declaring group fields; found %s" % type(_value)
                        )

                for slice_name in slice_names:
                    self._dataset._expand_group_schema(
                        field_name, slice_name, media_type
                    )

                # Temporarily lie about media type until after values are added
                self._dataset._doc.media_type = media_type
                new_group_field = True
            elif dynamic:
                _values = _unwind_values(values, level=level)
                for _value in _values:
                    if _value is not None:
                        self._dataset._add_implied_sample_field(
                            field_name, _value, dynamic=dynamic, validate=False
                        )
            elif new_root_field:
                self._dataset._add_implied_sample_field(
                    field_name, value, dynamic=dynamic
                )
            else:
                # User didn't request new dynamic attributes to be declared,
                # but we still need to serialize the provided values
                field = foo.create_implied_field(
                    field_name, value, dynamic=dynamic
                )
                to_mongo = field.to_mongo

        return to_mongo, new_group_field

    def _set_sample_values(
        self,
        field_name,
        values,
        list_fields,
        sample_ids=None,
        to_mongo=None,
        skip_none=False,
    ):
        if len(list_fields) > 1:
            raise ValueError(
                "At most one array field can be unwound when setting values"
            )

        if list_fields:
            list_field = list_fields[0]
            elem_id_field = list_field + "._id"

            if sample_ids is not None:
                view = self.select(sample_ids, ordered=True)
                sample_ids = [ObjectId(_id) for _id in sample_ids]
                elem_ids = view.values(elem_id_field)
            else:
                sample_ids, elem_ids = self.values(["_id", elem_id_field])

            self._set_list_values_by_id(
                field_name,
                sample_ids,
                elem_ids,
                values,
                list_field,
                to_mongo=to_mongo,
                skip_none=skip_none,
            )
        else:
            if sample_ids is not None:
                sample_ids = [ObjectId(_id) for _id in sample_ids]
            else:
                sample_ids = self.values("_id")

            self._set_doc_values(
                field_name,
                sample_ids,
                values,
                to_mongo=to_mongo,
                skip_none=skip_none,
            )

    def _set_frame_values(
        self,
        field_name,
        values,
        list_fields,
        sample_ids=None,
        frame_ids=None,
        to_mongo=None,
        skip_none=False,
    ):
        if len(list_fields) > 1:
            raise ValueError(
                "At most one array field can be unwound when setting values"
            )

        if sample_ids is not None:
            view = self.select(sample_ids, ordered=True)
        else:
            view = self

        if list_fields:
            list_field = list_fields[0]
            elem_id_field = "frames." + list_field + "._id"

            if frame_ids is None:
                frame_ids, elem_ids = view.values(
                    ["frames._id", elem_id_field]
                )
            else:
                elem_ids = view.values(elem_id_field)

            frame_ids = itertools.chain.from_iterable(frame_ids)
            elem_ids = itertools.chain.from_iterable(elem_ids)
            values = itertools.chain.from_iterable(values)

            self._set_list_values_by_id(
                field_name,
                frame_ids,
                elem_ids,
                values,
                list_field,
                to_mongo=to_mongo,
                skip_none=skip_none,
                frames=True,
            )
        else:
            if frame_ids is None:
                frame_ids = view.values("frames._id")

            frame_ids = itertools.chain.from_iterable(frame_ids)
            values = itertools.chain.from_iterable(values)

            self._set_doc_values(
                field_name,
                frame_ids,
                values,
                to_mongo=to_mongo,
                skip_none=skip_none,
                frames=True,
            )

    def _set_doc_values(
        self,
        field_name,
        ids,
        values,
        to_mongo=None,
        skip_none=False,
        frames=False,
    ):
        ops = []
        for _id, value in zip(ids, values):
            if value is None and skip_none:
                continue

            if etau.is_str(_id):
                _id = ObjectId(_id)

            if to_mongo is not None:
                value = to_mongo(value)

            ops.append(UpdateOne({"_id": _id}, {"$set": {field_name: value}}))

        self._dataset._bulk_write(ops, frames=frames)

    def _set_list_values_by_id(
        self,
        field_name,
        ids,
        elem_ids,
        values,
        list_field,
        to_mongo=None,
        skip_none=False,
        frames=False,
    ):
        root = list_field
        leaf = field_name[len(root) + 1 :]
        elem_id = root + "._id"
        if leaf:
            elem = root + ".$." + leaf
        else:
            elem = root + ".$"

        ops = []
        for _id, _elem_ids, _values in zip(ids, elem_ids, values):
            if not _elem_ids:
                continue

            if etau.is_str(_id):
                _id = ObjectId(_id)

            for _elem_id, value in zip(_elem_ids, _values):
                if value is None and skip_none:
                    continue

                if to_mongo is not None:
                    value = to_mongo(value)

                if _elem_id is None:
                    raise ValueError(
                        "Can only set values of array documents with IDs"
                    )

                if etau.is_str(_elem_id):
                    _elem_id = ObjectId(_elem_id)

                ops.append(
                    UpdateOne(
                        {"_id": _id, elem_id: _elem_id},
                        {"$set": {elem: value}},
                    )
                )

        self._dataset._bulk_write(ops, frames=frames)

    def _set_label_list_values(
        self,
        field_name,
        values,
        id_map,
        list_field,
        to_mongo=None,
        skip_none=None,
        frames=False,
    ):
        root = list_field
        leaf = field_name[len(root) + 1 :]
        path = root + ".$[label]." + leaf

        ops = []
        for label_id, value in values.items():
            if value is None and skip_none:
                continue

            if to_mongo is not None:
                value = to_mongo(value)

            ops.append(
                UpdateOne(
                    {"_id": id_map[label_id]},
                    {"$set": {path: value}},
                    array_filters=[{"label._id": ObjectId(label_id)}],
                )
            )

        if ops:
            self._dataset._bulk_write(ops, frames=frames)

    def _set_labels(self, field_name, sample_ids, label_docs):
        if self._is_group_field(field_name):
            raise ValueError(
                "This method does not support setting attached group fields "
                "(found: '%s')" % field_name
            )

        label_type = self._get_label_field_type(field_name)
        field_name, is_frame_field = self._handle_frame_field(field_name)

        ops = []
        if issubclass(label_type, fol._LABEL_LIST_FIELDS):
            root = field_name + "." + label_type._LABEL_LIST_FIELD
            elem_id = root + "._id"
            set_path = root + ".$"

            for _id, _docs in zip(sample_ids, label_docs):
                if not _docs:
                    continue

                if etau.is_str(_id):
                    _id = ObjectId(_id)

                if not isinstance(_docs, (list, tuple)):
                    _docs = [_docs]

                for doc in _docs:
                    ops.append(
                        UpdateOne(
                            {"_id": _id, elem_id: doc["_id"]},
                            {"$set": {set_path: doc}},
                        )
                    )
        else:
            elem_id = field_name + "._id"

            for _id, doc in zip(sample_ids, label_docs):
                if etau.is_str(_id):
                    _id = ObjectId(_id)

                ops.append(
                    UpdateOne(
                        {"_id": _id, elem_id: doc["_id"]},
                        {"$set": {field_name: doc}},
                    )
                )

        self._dataset._bulk_write(ops, frames=is_frame_field)

    def _delete_labels(self, ids, fields=None):
        self._dataset.delete_labels(ids=ids, fields=fields)

    def compute_metadata(
        self, overwrite=False, num_workers=None, skip_failures=True
    ):
        """Populates the ``metadata`` field of all samples in the collection.

        Any samples with existing metadata are skipped, unless
        ``overwrite == True``.

        Args:
            overwrite (False): whether to overwrite existing metadata
            num_workers (None): the number of processes to use. By default,
                ``multiprocessing.cpu_count()`` is used
            skip_failures (True): whether to gracefully continue without
                raising an error if metadata cannot be computed for a sample
        """
        fomt.compute_metadata(
            self,
            overwrite=overwrite,
            num_workers=num_workers,
            skip_failures=skip_failures,
        )

    def apply_model(
        self,
        model,
        label_field="predictions",
        confidence_thresh=None,
        store_logits=False,
        batch_size=None,
        num_workers=None,
        skip_failures=True,
        output_dir=None,
        rel_dir=None,
        **kwargs,
    ):
        """Applies the :class:`FiftyOne model <fiftyone.core.models.Model>` or
        :class:`Lightning Flash model <flash:flash.core.model.Task>` to the
        samples in the collection.

        This method supports all of the following cases:

        -   Applying an image :class:`fiftyone.core.models.Model` to an image
            collection
        -   Applying an image :class:`fiftyone.core.models.Model` to the frames
            of a video collection
        -   Applying a video :class:`fiftyone.core.models.Model` to a video
            collection
        -   Applying a :class:`flash:flash.core.model.Task` to an image or
            video collection

        Args:
            model: a :class:`fiftyone.core.models.Model` or
                :class:`flash:flash.core.model.Task`
            label_field ("predictions"): the name of the field in which to
                store the model predictions. When performing inference on video
                frames, the "frames." prefix is optional
            confidence_thresh (None): an optional confidence threshold to apply
                to any applicable labels generated by the model
            store_logits (False): whether to store logits for the model
                predictions. This is only supported when the provided ``model``
                has logits, ``model.has_logits == True``
            batch_size (None): an optional batch size to use, if the model
                supports batching
            num_workers (None): the number of workers for the
                :class:`torch:torch.utils.data.DataLoader` to use. Only
                applicable for Torch-based models
            skip_failures (True): whether to gracefully continue without
                raising an error if predictions cannot be generated for a
                sample. Only applicable to :class:`fiftyone.core.models.Model`
                instances
            output_dir (None): an optional output directory in which to write
                segmentation images. Only applicable if the model generates
                segmentations. If none is provided, the segmentations are
                stored in the database
            rel_dir (None): an optional relative directory to strip from each
                input filepath to generate a unique identifier that is joined
                with ``output_dir`` to generate an output path for each
                segmentation image. This argument allows for populating nested
                subdirectories in ``output_dir`` that match the shape of the
                input paths. The path is converted to an absolute path (if
                necessary) via :func:`fiftyone.core.utils.normalize_path`
            **kwargs: optional model-specific keyword arguments passed through
                to the underlying inference implementation
        """
        fomo.apply_model(
            self,
            model,
            label_field=label_field,
            confidence_thresh=confidence_thresh,
            store_logits=store_logits,
            batch_size=batch_size,
            num_workers=num_workers,
            skip_failures=skip_failures,
            output_dir=output_dir,
            rel_dir=rel_dir,
            **kwargs,
        )

    def compute_embeddings(
        self,
        model,
        embeddings_field=None,
        batch_size=None,
        num_workers=None,
        skip_failures=True,
        **kwargs,
    ):
        """Computes embeddings for the samples in the collection using the
        given :class:`FiftyOne model <fiftyone.core.models.Model>` or
        :class:`Lightning Flash model <flash:flash.core.model.Task>`.

        This method supports all the following cases:

        -   Using an image :class:`fiftyone.core.models.Model` to compute
            embeddings for an image collection
        -   Using an image :class:`fiftyone.core.models.Model` to compute frame
            embeddings for a video collection
        -   Using a video :class:`fiftyone.core.models.Model` to compute
            embeddings for a video collection
        -   Using an :ref:`ImageEmbedder <flash:image_embedder>` to compute
            embeddings for an image collection

        When using a :class:`FiftyOne model <fiftyone.core.models.Model>`, the
        model must expose embeddings, i.e.,
        :meth:`fiftyone.core.models.Model.has_embeddings` must return ``True``.

        If an ``embeddings_field`` is provided, the embeddings are saved to the
        samples; otherwise, the embeddings are returned in-memory.

        Args:
            model: a :class:`fiftyone.core.models.Model` or
                :class:`flash:flash.core.model.Task`
            embeddings_field (None): the name of a field in which to store the
                embeddings. When computing video frame embeddings, the
                "frames." prefix is optional
            batch_size (None): an optional batch size to use, if the model
                supports batching
            num_workers (None): the number of workers for the
                :class:`torch:torch.utils.data.DataLoader` to use. Only
                applicable for Torch-based models
            skip_failures (True): whether to gracefully continue without
                raising an error if embeddings cannot be generated for a
                sample. Only applicable to :class:`fiftyone.core.models.Model`
                instances
            **kwargs: optional model-specific keyword arguments passed through
                to the underlying inference implementation

        Returns:
            one of the following:

            -   ``None``, if an ``embeddings_field`` is provided
            -   a ``num_samples x num_dim`` array of embeddings, when computing
                embeddings for image/video collections with image/video models,
                respectively, and no ``embeddings_field`` is provided. If
                ``skip_failures`` is ``True`` and any errors are detected, a
                list of length ``num_samples`` is returned instead containing
                all successfully computed embedding vectors along with ``None``
                entries for samples for which embeddings could not be computed
            -   a dictionary mapping sample IDs to ``num_frames x num_dim``
                arrays of embeddings, when computing frame embeddings for video
                collections using an image model. If ``skip_failures`` is
                ``True`` and any errors are detected, the values of this
                dictionary will contain arrays of embeddings for all frames
                1, 2, ... until the error occurred, or ``None`` if no
                embeddings were computed at all
        """
        return fomo.compute_embeddings(
            self,
            model,
            embeddings_field=embeddings_field,
            batch_size=batch_size,
            num_workers=num_workers,
            skip_failures=skip_failures,
            **kwargs,
        )

    def compute_patch_embeddings(
        self,
        model,
        patches_field,
        embeddings_field=None,
        force_square=False,
        alpha=None,
        handle_missing="skip",
        batch_size=None,
        num_workers=None,
        skip_failures=True,
    ):
        """Computes embeddings for the image patches defined by
        ``patches_field`` of the samples in the collection using the given
        :class:`fiftyone.core.models.Model`.

        This method supports all the following cases:

        -   Using an image model to compute patch embeddings for an image
            collection
        -   Using an image model to compute frame patch embeddings for a video
            collection

        The ``model`` must expose embeddings, i.e.,
        :meth:`fiftyone.core.models.Model.has_embeddings` must return ``True``.

        If an ``embeddings_field`` is provided, the embeddings are saved to the
        samples; otherwise, the embeddings are returned in-memory.

        Args:
            model: a :class:`fiftyone.core.models.Model`
            patches_field: the name of the field defining the image patches in
                each sample to embed. Must be of type
                :class:`fiftyone.core.labels.Detection`,
                :class:`fiftyone.core.labels.Detections`,
                :class:`fiftyone.core.labels.Polyline`, or
                :class:`fiftyone.core.labels.Polylines`. When computing video
                frame embeddings, the "frames." prefix is optional
            embeddings_field (None): the name of a field in which to store the
                embeddings. When computing video frame embeddings, the
                "frames." prefix is optional
            force_square (False): whether to minimally manipulate the patch
                bounding boxes into squares prior to extraction
            alpha (None): an optional expansion/contraction to apply to the
                patches before extracting them, in ``[-1, inf)``. If provided,
                the length and width of the box are expanded (or contracted,
                when ``alpha < 0``) by ``(100 * alpha)%``. For example, set
                ``alpha = 1.1`` to expand the boxes by 10%, and set
                ``alpha = 0.9`` to contract the boxes by 10%
            handle_missing ("skip"): how to handle images with no patches.
                Supported values are:

                -   "skip": skip the image and assign its embedding as ``None``
                -   "image": use the whole image as a single patch
                -   "error": raise an error

            batch_size (None): an optional batch size to use, if the model
                supports batching
            num_workers (None): the number of workers for the
                :class:`torch:torch.utils.data.DataLoader` to use. Only
                applicable for Torch-based models
            skip_failures (True): whether to gracefully continue without
                raising an error if embeddings cannot be generated for a sample

        Returns:
            one of the following:

            -   ``None``, if an ``embeddings_field`` is provided
            -   a dict mapping sample IDs to ``num_patches x num_dim`` arrays
                of patch embeddings, when computing patch embeddings for image
                collections and no ``embeddings_field`` is provided. If
                ``skip_failures`` is ``True`` and any errors are detected, this
                dictionary will contain ``None`` values for any samples for
                which embeddings could not be computed
            -   a dict of dicts mapping sample IDs to frame numbers to
                ``num_patches x num_dim`` arrays of patch embeddings, when
                computing patch embeddings for the frames of video collections
                and no ``embeddings_field`` is provided. If ``skip_failures``
                is ``True`` and any errors are detected, this nested dict will
                contain missing or ``None`` values to indicate uncomputable
                embeddings
        """
        return fomo.compute_patch_embeddings(
            self,
            model,
            patches_field,
            embeddings_field=embeddings_field,
            batch_size=batch_size,
            num_workers=num_workers,
            force_square=force_square,
            alpha=alpha,
            handle_missing=handle_missing,
            skip_failures=skip_failures,
        )

    def evaluate_regressions(
        self,
        pred_field,
        gt_field="ground_truth",
        eval_key=None,
        missing=None,
        method="simple",
        **kwargs,
    ):
        """Evaluates the regression predictions in this collection with respect
        to the specified ground truth values.

        You can customize the evaluation method by passing additional
        parameters for the method's config class as ``kwargs``.

        The supported ``method`` values and their associated configs are:

        -   ``"simple"``: :class:`fiftyone.utils.eval.regression.SimpleEvaluationConfig`

        If an ``eval_key`` is specified, then this method will record some
        statistics on each sample:

        -   When evaluating sample-level fields, an ``eval_key`` field will be
            populated on each sample recording the error of that sample's
            prediction.

        -   When evaluating frame-level fields, an ``eval_key`` field will be
            populated on each frame recording the error of that frame's
            prediction. In addition, an ``eval_key`` field will be populated on
            each sample that records the average error of the frame predictions
            of the sample.

        Args:
            pred_field: the name of the field containing the predicted
                :class:`fiftyone.core.labels.Regression` instances
            gt_field ("ground_truth"): the name of the field containing the
                ground truth :class:`fiftyone.core.labels.Regression` instances
            eval_key (None): a string key to use to refer to this evaluation
            missing (None): a missing value. Any None-valued regressions are
                given this value for results purposes
            method ("simple"): a string specifying the evaluation method to use.
                Supported values are ``("simple")``
            **kwargs: optional keyword arguments for the constructor of the
                :class:`fiftyone.utils.eval.regression.RegressionEvaluationConfig`
                being used

        Returns:
            a :class:`fiftyone.utils.eval.regression.RegressionResults`
        """
        return foue.evaluate_regressions(
            self,
            pred_field,
            gt_field=gt_field,
            eval_key=eval_key,
            missing=missing,
            method=method,
            **kwargs,
        )

    def evaluate_classifications(
        self,
        pred_field,
        gt_field="ground_truth",
        eval_key=None,
        classes=None,
        missing=None,
        method="simple",
        **kwargs,
    ):
        """Evaluates the classification predictions in this collection with
        respect to the specified ground truth labels.

        By default, this method simply compares the ground truth and prediction
        for each sample, but other strategies such as binary evaluation and
        top-k matching can be configured via the ``method`` parameter.

        You can customize the evaluation method by passing additional
        parameters for the method's config class as ``kwargs``.

        The supported ``method`` values and their associated configs are:

        -   ``"simple"``: :class:`fiftyone.utils.eval.classification.SimpleEvaluationConfig`
        -   ``"top-k"``: :class:`fiftyone.utils.eval.classification.TopKEvaluationConfig`
        -   ``"binary"``: :class:`fiftyone.utils.eval.classification.BinaryEvaluationConfig`

        If an ``eval_key`` is specified, then this method will record some
        statistics on each sample:

        -   When evaluating sample-level fields, an ``eval_key`` field will be
            populated on each sample recording whether that sample's prediction
            is correct.

        -   When evaluating frame-level fields, an ``eval_key`` field will be
            populated on each frame recording whether that frame's prediction
            is correct. In addition, an ``eval_key`` field will be populated on
            each sample that records the average accuracy of the frame
            predictions of the sample.

        Args:
            pred_field: the name of the field containing the predicted
                :class:`fiftyone.core.labels.Classification` instances
            gt_field ("ground_truth"): the name of the field containing the
                ground truth :class:`fiftyone.core.labels.Classification`
                instances
            eval_key (None): a string key to use to refer to this evaluation
            classes (None): the list of possible classes. If not provided,
                the observed ground truth/predicted labels are used
            missing (None): a missing label string. Any None-valued labels
                are given this label for results purposes
            method ("simple"): a string specifying the evaluation method to use.
                Supported values are ``("simple", "binary", "top-k")``
            **kwargs: optional keyword arguments for the constructor of the
                :class:`fiftyone.utils.eval.classification.ClassificationEvaluationConfig`
                being used

        Returns:
            a :class:`fiftyone.utils.eval.classification.ClassificationResults`
        """
        return foue.evaluate_classifications(
            self,
            pred_field,
            gt_field=gt_field,
            eval_key=eval_key,
            classes=classes,
            missing=missing,
            method=method,
            **kwargs,
        )

    def evaluate_detections(
        self,
        pred_field,
        gt_field="ground_truth",
        eval_key=None,
        classes=None,
        missing=None,
        method=None,
        iou=0.50,
        use_masks=False,
        use_boxes=False,
        classwise=True,
        dynamic=True,
        **kwargs,
    ):
        """Evaluates the specified predicted detections in this collection with
        respect to the specified ground truth detections.

        This method supports evaluating the following spatial data types:

        -   Object detections in :class:`fiftyone.core.labels.Detections` format
        -   Instance segmentations in :class:`fiftyone.core.labels.Detections`
            format with their ``mask`` attributes populated
        -   Polygons in :class:`fiftyone.core.labels.Polylines` format
        -   Temporal detections in
            :class:`fiftyone.core.labels.TemporalDetections` format

        For spatial object detection evaluation, this method uses COCO-style
        evaluation by default.

        For temporal segment detection, this method uses ActivityNet-style
        evaluation by default.

        You can use the ``method`` parameter to select a different method, and
        you can optionally customize the method by passing additional
        parameters for the method's config class as ``kwargs``.

        The supported ``method`` values and their associated configs are:

        -   ``"coco"``: :class:`fiftyone.utils.eval.coco.COCOEvaluationConfig`
        -   ``"open-images"``: :class:`fiftyone.utils.eval.openimages.OpenImagesEvaluationConfig`
        -   ``"activitynet"``: :class:`fiftyone.utils.eval.activitynet.ActivityNetEvaluationConfig`

        If an ``eval_key`` is provided, a number of fields are populated at the
        object- and sample-level recording the results of the evaluation:

        -   True positive (TP), false positive (FP), and false negative (FN)
            counts for the each sample are saved in top-level fields of each
            sample::

                TP: sample.<eval_key>_tp
                FP: sample.<eval_key>_fp
                FN: sample.<eval_key>_fn

            In addition, when evaluating frame-level objects, TP/FP/FN counts
            are recorded for each frame::

                TP: frame.<eval_key>_tp
                FP: frame.<eval_key>_fp
                FN: frame.<eval_key>_fn

        -   The fields listed below are populated on each individual object;
            these fields tabulate the TP/FP/FN status of the object, the ID of
            the matching object (if any), and the matching IoU::

                TP/FP/FN: object.<eval_key>
                      ID: object.<eval_key>_id
                     IoU: object.<eval_key>_iou

        Args:
            pred_field: the name of the field containing the predicted
                :class:`fiftyone.core.labels.Detections`,
                :class:`fiftyone.core.labels.Polylines`,
                or :class:`fiftyone.core.labels.TemporalDetections`
            gt_field ("ground_truth"): the name of the field containing the
                ground truth :class:`fiftyone.core.labels.Detections`,
                :class:`fiftyone.core.labels.Polylines`,
                or :class:`fiftyone.core.labels.TemporalDetections`
            eval_key (None): a string key to use to refer to this evaluation
            classes (None): the list of possible classes. If not provided,
                the observed ground truth/predicted labels are used
            missing (None): a missing label string. Any unmatched objects are
                given this label for results purposes
            method (None): a string specifying the evaluation method to use.
                For spatial object detection, the supported values are
                ``("coco", "open-images")`` and the default is ``"coco"``. For
                temporal detection, the supported values are
                ``("activitynet")`` and the default is ``"activitynet"``
            iou (0.50): the IoU threshold to use to determine matches
            use_masks (False): whether to compute IoUs using the instances
                masks in the ``mask`` attribute of the provided objects, which
                must be :class:`fiftyone.core.labels.Detection` instances
            use_boxes (False): whether to compute IoUs using the bounding boxes
                of the provided :class:`fiftyone.core.labels.Polyline`
                instances rather than using their actual geometries
            classwise (True): whether to only match objects with the same class
                label (True) or allow matches between classes (False)
            dynamic (True): whether to declare the dynamic object-level
                attributes that are populated on the dataset's schema
            **kwargs: optional keyword arguments for the constructor of the
                :class:`fiftyone.utils.eval.detection.DetectionEvaluationConfig`
                being used

        Returns:
            a :class:`fiftyone.utils.eval.detection.DetectionResults`
        """
        return foue.evaluate_detections(
            self,
            pred_field,
            gt_field=gt_field,
            eval_key=eval_key,
            classes=classes,
            missing=missing,
            method=method,
            iou=iou,
            use_masks=use_masks,
            use_boxes=use_boxes,
            classwise=classwise,
            dynamic=dynamic,
            **kwargs,
        )

    def evaluate_segmentations(
        self,
        pred_field,
        gt_field="ground_truth",
        eval_key=None,
        mask_targets=None,
        method="simple",
        **kwargs,
    ):
        """Evaluates the specified semantic segmentation masks in this
        collection with respect to the specified ground truth masks.

        If the size of a predicted mask does not match the ground truth mask,
        it is resized to match the ground truth.

        By default, this method simply performs pixelwise evaluation of the
        full masks, but other strategies such as boundary-only evaluation can
        be configured by passing additional parameters for the method's
        config class as ``kwargs``.

        The supported ``method`` values and their associated configs are:

        -   ``"simple"``: :class:`fiftyone.utils.eval.segmentation.SimpleEvaluationConfig`

        If an ``eval_key`` is provided, the accuracy, precision, and recall of
        each sample is recorded in top-level fields of each sample::

             Accuracy: sample.<eval_key>_accuracy
            Precision: sample.<eval_key>_precision
               Recall: sample.<eval_key>_recall

        In addition, when evaluating frame-level masks, the accuracy,
        precision, and recall of each frame if recorded in the following
        frame-level fields::

             Accuracy: frame.<eval_key>_accuracy
            Precision: frame.<eval_key>_precision
               Recall: frame.<eval_key>_recall

        .. note::

            The mask value ``0`` is treated as a background class for the
            purposes of computing evaluation metrics like precision and recall.

        Args:
            pred_field: the name of the field containing the predicted
                :class:`fiftyone.core.labels.Segmentation` instances
            gt_field ("ground_truth"): the name of the field containing the
                ground truth :class:`fiftyone.core.labels.Segmentation`
                instances
            eval_key (None): a string key to use to refer to this evaluation
            mask_targets (None): a dict mapping mask values to labels. If not
                provided, the observed pixel values are used
            method ("simple"): a string specifying the evaluation method to
                use. Supported values are ``("simple")``
            **kwargs: optional keyword arguments for the constructor of the
                :class:`fiftyone.utils.eval.segmentation.SegmentationEvaluationConfig`
                being used

        Returns:
            a :class:`fiftyone.utils.eval.segmentation.SegmentationResults`
        """
        return foue.evaluate_segmentations(
            self,
            pred_field,
            gt_field=gt_field,
            eval_key=eval_key,
            mask_targets=mask_targets,
            method=method,
            **kwargs,
        )

    @property
    def has_evaluations(self):
        """Whether this colection has any evaluation results."""
        return bool(self.list_evaluations())

    def has_evaluation(self, eval_key):
        """Whether this collection has an evaluation with the given key.

        Args:
            eval_key: an evaluation key

        Returns:
            True/False
        """
        return eval_key in self.list_evaluations()

    def list_evaluations(self):
        """Returns a list of all evaluation keys on this collection.

        Returns:
            a list of evaluation keys
        """
        return foev.EvaluationMethod.list_runs(self)

    def get_evaluation_info(self, eval_key):
        """Returns information about the evaluation with the given key on this
        collection.

        Args:
            eval_key: an evaluation key

        Returns:
            an :class:`fiftyone.core.evaluation.EvaluationInfo`
        """
        return foev.EvaluationMethod.get_run_info(self, eval_key)

    def load_evaluation_results(self, eval_key):
        """Loads the results for the evaluation with the given key on this
        collection.

        Args:
            eval_key: an evaluation key

        Returns:
            a :class:`fiftyone.core.evaluation.EvaluationResults`
        """
        return foev.EvaluationMethod.load_run_results(self, eval_key)

    def load_evaluation_view(self, eval_key, select_fields=False):
        """Loads the :class:`fiftyone.core.view.DatasetView` on which the
        specified evaluation was performed on this collection.

        Args:
            eval_key: an evaluation key
            select_fields (False): whether to select only the fields involved
                in the evaluation

        Returns:
            a :class:`fiftyone.core.view.DatasetView`
        """
        return foev.EvaluationMethod.load_run_view(
            self, eval_key, select_fields=select_fields
        )

    def delete_evaluation(self, eval_key):
        """Deletes the evaluation results associated with the given evaluation
        key from this collection.

        Args:
            eval_key: an evaluation key
        """
        foev.EvaluationMethod.delete_run(self, eval_key)

    def delete_evaluations(self):
        """Deletes all evaluation results from this collection."""
        foev.EvaluationMethod.delete_runs(self)

    @property
    def has_brain_runs(self):
        """Whether this colection has any brain runs."""
        return bool(self.list_brain_runs())

    def has_brain_run(self, brain_key):
        """Whether this collection has a brain method run with the given key.

        Args:
            brain_key: a brain key

        Returns:
            True/False
        """
        return brain_key in self.list_brain_runs()

    def list_brain_runs(self):
        """Returns a list of all brain keys on this collection.

        Returns:
            a list of brain keys
        """
        return fob.BrainMethod.list_runs(self)

    def get_brain_info(self, brain_key):
        """Returns information about the brain method run with the given key on
        this collection.

        Args:
            brain_key: a brain key

        Returns:
            a :class:`fiftyone.core.brain.BrainInfo`
        """
        return fob.BrainMethod.get_run_info(self, brain_key)

    def load_brain_results(self, brain_key):
        """Loads the results for the brain method run with the given key on
        this collection.

        Args:
            brain_key: a brain key

        Returns:
            a :class:`fiftyone.core.brain.BrainResults`
        """
        return fob.BrainMethod.load_run_results(self, brain_key)

    def load_brain_view(self, brain_key, select_fields=False):
        """Loads the :class:`fiftyone.core.view.DatasetView` on which the
        specified brain method run was performed on this collection.

        Args:
            brain_key: a brain key
            select_fields (False): whether to select only the fields involved
                in the brain method run

        Returns:
            a :class:`fiftyone.core.view.DatasetView`
        """
        return fob.BrainMethod.load_run_view(
            self, brain_key, select_fields=select_fields
        )

    def delete_brain_run(self, brain_key):
        """Deletes the brain method run with the given key from this
        collection.

        Args:
            brain_key: a brain key
        """
        fob.BrainMethod.delete_run(self, brain_key)

    def delete_brain_runs(self):
        """Deletes all brain method runs from this collection."""
        fob.BrainMethod.delete_runs(self)

    def _get_similarity_keys(self, **kwargs):
        from fiftyone.brain import SimilarityConfig

        return self._get_brain_runs_with_type(SimilarityConfig, **kwargs)

    def _get_visualization_keys(self, **kwargs):
        from fiftyone.brain import VisualizationConfig

        return self._get_brain_runs_with_type(VisualizationConfig, **kwargs)

    def _get_brain_runs_with_type(self, run_type, **kwargs):
        brain_keys = []
        for brain_key in self.list_brain_runs():
            try:
                brain_info = self.get_brain_info(brain_key)
            except:
                logger.warning(
                    "Failed to load info for brain method run '%s'", brain_key
                )
                continue

            run_cls = etau.get_class(brain_info.config.cls)
            if not issubclass(run_cls, run_type):
                continue

            if any(
                getattr(brain_info.config, key, None) != value
                for key, value in kwargs.items()
            ):
                continue

            brain_keys.append(brain_key)

        return brain_keys

    @classmethod
    def list_view_stages(cls):
        """Returns a list of all available methods on this collection that
        apply :class:`fiftyone.core.stages.ViewStage` operations to this
        collection.

        Returns:
            a list of :class:`SampleCollection` method names
        """
        return list(view_stage.all)

    def add_stage(self, stage):
        """Applies the given :class:`fiftyone.core.stages.ViewStage` to the
        collection.

        Args:
            stage: a :class:`fiftyone.core.stages.ViewStage`

        Returns:
            a :class:`fiftyone.core.view.DatasetView`
        """
        return self._add_view_stage(stage)

    @view_stage
    def concat(self, samples):
        """Concatenates the contents of the given :class:`SampleCollection` to
        this collection.

        Examples::

            import fiftyone as fo
            import fiftyone.zoo as foz
            from fiftyone import ViewField as F

            dataset = foz.load_zoo_dataset("quickstart")

            #
            # Concatenate two views
            #

            view1 = dataset.match(F("uniqueness") < 0.2)
            view2 = dataset.match(F("uniqueness") > 0.7)

            view = view1.concat(view2)

            print(view1)
            print(view2)
            print(view)

            #
            # Concatenate two patches views
            #

            gt_objects = dataset.to_patches("ground_truth")

            patches1 = gt_objects[:50]
            patches2 = gt_objects[-50:]
            patches = patches1.concat(patches2)

            print(patches1)
            print(patches2)
            print(patches)

        Args:
            samples: a :class:`SampleCollection` whose contents to append to
                this collection

        Returns:
            a :class:`fiftyone.core.view.DatasetView`
        """
        return self._add_view_stage(fos.Concat(samples))

    @view_stage
    def exclude(self, sample_ids):
        """Excludes the samples with the given IDs from the collection.

        Examples::

            import fiftyone as fo

            dataset = fo.Dataset()
            dataset.add_samples(
                [
                    fo.Sample(filepath="/path/to/image1.png"),
                    fo.Sample(filepath="/path/to/image2.png"),
                    fo.Sample(filepath="/path/to/image3.png"),
                ]
            )

            #
            # Exclude the first sample from the dataset
            #

            sample_id = dataset.first().id
            view = dataset.exclude(sample_id)

            #
            # Exclude the first and last samples from the dataset
            #

            sample_ids = [dataset.first().id, dataset.last().id]
            view = dataset.exclude(sample_ids)

        Args:
            sample_ids: the samples to exclude. Can be any of the following:

                -   a sample ID
                -   an iterable of sample IDs
                -   a :class:`fiftyone.core.sample.Sample` or
                    :class:`fiftyone.core.sample.SampleView`
                -   an iterable of :class:`fiftyone.core.sample.Sample` or
                    :class:`fiftyone.core.sample.SampleView` instances
                -   a :class:`fiftyone.core.collections.SampleCollection`

        Returns:
            a :class:`fiftyone.core.view.DatasetView`
        """
        return self._add_view_stage(fos.Exclude(sample_ids))

    @view_stage
    def exclude_by(self, field, values):
        """Excludes the samples with the given field values from the
        collection.

        This stage is typically used to work with categorical fields (strings,
        ints, and bools). If you want to exclude samples based on floating
        point fields, use :meth:`match`.

        Examples::

            import fiftyone as fo

            dataset = fo.Dataset()
            dataset.add_samples(
                [
                    fo.Sample(filepath="image%d.jpg" % i, int=i, str=str(i))
                    for i in range(10)
                ]
            )

            #
            # Create a view excluding samples whose `int` field have the given
            # values
            #

            view = dataset.exclude_by("int", [1, 9, 3, 7, 5])
            print(view.head(5))

            #
            # Create a view excluding samples whose `str` field have the given
            # values
            #

            view = dataset.exclude_by("str", ["1", "9", "3", "7", "5"])
            print(view.head(5))

        Args:
            field: a field or ``embedded.field.name``
            values: a value or iterable of values to exclude by

        Returns:
            a :class:`fiftyone.core.view.DatasetView`
        """
        return self._add_view_stage(fos.ExcludeBy(field, values))

    @view_stage
    def exclude_fields(self, field_names, _allow_missing=False):
        """Excludes the fields with the given names from the samples in the
        collection.

        Note that default fields cannot be excluded.

        Examples::

            import fiftyone as fo

            dataset = fo.Dataset()
            dataset.add_samples(
                [
                    fo.Sample(
                        filepath="/path/to/image1.png",
                        ground_truth=fo.Classification(label="cat"),
                        predictions=fo.Classification(
                            label="cat",
                            confidence=0.9,
                            mood="surly",
                        ),
                    ),
                    fo.Sample(
                        filepath="/path/to/image2.png",
                        ground_truth=fo.Classification(label="dog"),
                        predictions=fo.Classification(
                            label="dog",
                            confidence=0.8,
                            mood="happy",
                        ),
                    ),
                    fo.Sample(
                        filepath="/path/to/image3.png",
                    ),
                ]
            )

            #
            # Exclude the `predictions` field from all samples
            #

            view = dataset.exclude_fields("predictions")

            #
            # Exclude the `mood` attribute from all classifications in the
            # `predictions` field
            #

            view = dataset.exclude_fields("predictions.mood")

        Args:
            field_names: a field name or iterable of field names to exclude.
                May contain ``embedded.field.name`` as well

        Returns:
            a :class:`fiftyone.core.view.DatasetView`
        """
        return self._add_view_stage(
            fos.ExcludeFields(field_names, _allow_missing=_allow_missing)
        )

    @view_stage
    def exclude_frames(self, frame_ids, omit_empty=True):
        """Excludes the frames with the given IDs from the video collection.

        Examples::

            import fiftyone as fo
            import fiftyone.zoo as foz

            dataset = foz.load_zoo_dataset("quickstart-video")

            #
            # Exclude some specific frames
            #

            frame_ids = [
                dataset.first().frames.first().id,
                dataset.last().frames.last().id,
            ]

            view = dataset.exclude_frames(frame_ids)

            print(dataset.count("frames"))
            print(view.count("frames"))

        Args:
            frame_ids: the frames to exclude. Can be any of the following:

                -   a frame ID
                -   an iterable of frame IDs
                -   a :class:`fiftyone.core.frame.Frame` or
                    :class:`fiftyone.core.frame.FrameView`
                -   an iterable of :class:`fiftyone.core.frame.Frame` or
                    :class:`fiftyone.core.frame.FrameView` instances
                -   a :class:`fiftyone.core.collections.SampleCollection` whose
                    frames to exclude

            omit_empty (True): whether to omit samples that have no frames
                after excluding the specified frames

        Returns:
            a :class:`fiftyone.core.view.DatasetView`
        """
        return self._add_view_stage(
            fos.ExcludeFrames(frame_ids, omit_empty=omit_empty)
        )

    @view_stage
    def exclude_groups(self, group_ids):
        """Excludes the groups with the given IDs from the grouped collection.

        Examples::

            import fiftyone as fo
            import fiftyone.zoo as foz

            dataset = foz.load_zoo_dataset("quickstart-groups")

            #
            # Exclude some specific groups by ID
            #

            view = dataset.take(2)
            group_ids = view.values("group.id")
            all_other_groups = dataset.exclude_groups(group_ids)

            #
            # Verify set complements
            #

            excluded_group_ids = set(group_ids)
            all_other_group_ids = set(all_other_groups.values("group.id"))
            dataset_group_ids = set(dataset.values("group.id"))

            assert set() == all_other_group_ids.intersection(excluded_group_ids)
            assert dataset_group_ids == all_other_group_ids.union(excluded_group_ids)

        Args:
            groups_ids: the groups to exclude. Can be any of the following:

                -   a group ID
                -   an iterable of group IDs
                -   a :class:`fiftyone.core.sample.Sample` or
                    :class:`fiftyone.core.sample.SampleView`
                -   a group dict returned by
                    :meth:`get_group() <fiftyone.core.collections.SampleCollection.get_group>`
                -   an iterable of :class:`fiftyone.core.sample.Sample` or
                    :class:`fiftyone.core.sample.SampleView` instances
                -   an iterable of group dicts returned by
                    :meth:`get_group() <fiftyone.core.collections.SampleCollection.get_group>`
                -   a :class:`fiftyone.core.collections.SampleCollection`

        Returns:
            a :class:`fiftyone.core.view.DatasetView`
        """
        return self._add_view_stage(fos.ExcludeGroups(group_ids))

    @view_stage
    def exclude_labels(
        self, labels=None, ids=None, tags=None, fields=None, omit_empty=True
    ):
        """Excludes the specified labels from the collection.

        The returned view will omit samples, sample fields, and individual
        labels that do not match the specified selection criteria.

        You can perform an exclusion via one or more of the following methods:

        -   Provide the ``labels`` argument, which should contain a list of
            dicts in the format returned by
            :meth:`fiftyone.core.session.Session.selected_labels`, to exclude
            specific labels

        -   Provide the ``ids`` argument to exclude labels with specific IDs

        -   Provide the ``tags`` argument to exclude labels with specific tags

        If multiple criteria are specified, labels must match all of them in
        order to be excluded.

        By default, the exclusion is applied to all
        :class:`fiftyone.core.labels.Label` fields, but you can provide the
        ``fields`` argument to explicitly define the field(s) in which to
        exclude.

        Examples::

            import fiftyone as fo
            import fiftyone.zoo as foz

            dataset = foz.load_zoo_dataset("quickstart")

            #
            # Exclude the labels currently selected in the App
            #

            session = fo.launch_app(dataset)

            # Select some labels in the App...

            view = dataset.exclude_labels(labels=session.selected_labels)

            #
            # Exclude labels with the specified IDs
            #

            # Grab some label IDs
            ids = [
                dataset.first().ground_truth.detections[0].id,
                dataset.last().predictions.detections[0].id,
            ]

            view = dataset.exclude_labels(ids=ids)

            print(dataset.count("ground_truth.detections"))
            print(view.count("ground_truth.detections"))

            print(dataset.count("predictions.detections"))
            print(view.count("predictions.detections"))

            #
            # Exclude labels with the specified tags
            #

            # Grab some label IDs
            ids = [
                dataset.first().ground_truth.detections[0].id,
                dataset.last().predictions.detections[0].id,
            ]

            # Give the labels a "test" tag
            dataset = dataset.clone()  # create copy since we're modifying data
            dataset.select_labels(ids=ids).tag_labels("test")

            print(dataset.count_values("ground_truth.detections.tags"))
            print(dataset.count_values("predictions.detections.tags"))

            # Exclude the labels via their tag
            view = dataset.exclude_labels(tags="test")

            print(dataset.count("ground_truth.detections"))
            print(view.count("ground_truth.detections"))

            print(dataset.count("predictions.detections"))
            print(view.count("predictions.detections"))

        Args:
            labels (None): a list of dicts specifying the labels to exclude in
                the format returned by
                :meth:`fiftyone.core.session.Session.selected_labels`
            ids (None): an ID or iterable of IDs of the labels to exclude
            tags (None): a tag or iterable of tags of labels to exclude
            fields (None): a field or iterable of fields from which to exclude
            omit_empty (True): whether to omit samples that have no labels
                after filtering

        Returns:
            a :class:`fiftyone.core.view.DatasetView`
        """
        return self._add_view_stage(
            fos.ExcludeLabels(
                labels=labels,
                ids=ids,
                tags=tags,
                fields=fields,
                omit_empty=omit_empty,
            )
        )

    @view_stage
    def exists(self, field, bool=None):
        """Returns a view containing the samples in the collection that have
        (or do not have) a non-``None`` value for the given field or embedded
        field.

        Examples::

            import fiftyone as fo

            dataset = fo.Dataset()
            dataset.add_samples(
                [
                    fo.Sample(
                        filepath="/path/to/image1.png",
                        ground_truth=fo.Classification(label="cat"),
                        predictions=fo.Classification(label="cat", confidence=0.9),
                    ),
                    fo.Sample(
                        filepath="/path/to/image2.png",
                        ground_truth=fo.Classification(label="dog"),
                        predictions=fo.Classification(label="dog", confidence=0.8),
                    ),
                    fo.Sample(
                        filepath="/path/to/image3.png",
                        ground_truth=fo.Classification(label="dog"),
                        predictions=fo.Classification(label="dog"),
                    ),
                    fo.Sample(
                        filepath="/path/to/image4.png",
                        ground_truth=None,
                        predictions=None,
                    ),
                    fo.Sample(filepath="/path/to/image5.png"),
                ]
            )

            #
            # Only include samples that have a value in their `predictions`
            # field
            #

            view = dataset.exists("predictions")

            #
            # Only include samples that do NOT have a value in their
            # `predictions` field
            #

            view = dataset.exists("predictions", False)

            #
            # Only include samples that have prediction confidences
            #

            view = dataset.exists("predictions.confidence")

        Args:
            field: the field name or ``embedded.field.name``
            bool (None): whether to check if the field exists (None or True) or
                does not exist (False)

        Returns:
            a :class:`fiftyone.core.view.DatasetView`
        """
        return self._add_view_stage(fos.Exists(field, bool=bool))

    @view_stage
    def filter_field(self, field, filter, only_matches=True):
        """Filters the values of a field or embedded field of each sample in
        the collection.

        Values of ``field`` for which ``filter`` returns ``False`` are
        replaced with ``None``.

        Examples::

            import fiftyone as fo
            from fiftyone import ViewField as F

            dataset = fo.Dataset()
            dataset.add_samples(
                [
                    fo.Sample(
                        filepath="/path/to/image1.png",
                        ground_truth=fo.Classification(label="cat"),
                        predictions=fo.Classification(label="cat", confidence=0.9),
                        numeric_field=1.0,
                    ),
                    fo.Sample(
                        filepath="/path/to/image2.png",
                        ground_truth=fo.Classification(label="dog"),
                        predictions=fo.Classification(label="dog", confidence=0.8),
                        numeric_field=-1.0,
                    ),
                    fo.Sample(
                        filepath="/path/to/image3.png",
                        ground_truth=None,
                        predictions=None,
                        numeric_field=None,
                    ),
                ]
            )

            #
            # Only include classifications in the `predictions` field
            # whose `label` is "cat"
            #

            view = dataset.filter_field("predictions", F("label") == "cat")

            #
            # Only include samples whose `numeric_field` value is positive
            #

            view = dataset.filter_field("numeric_field", F() > 0)

        Args:
            field: the field name or ``embedded.field.name``
            filter: a :class:`fiftyone.core.expressions.ViewExpression` or
                `MongoDB expression <https://docs.mongodb.com/manual/meta/aggregation-quick-reference/#aggregation-expressions>`_
                that returns a boolean describing the filter to apply
            only_matches (True): whether to only include samples that match
                the filter (True) or include all samples (False)

        Returns:
            a :class:`fiftyone.core.view.DatasetView`
        """
        return self._add_view_stage(
            fos.FilterField(field, filter, only_matches=only_matches)
        )

    @view_stage
    def filter_labels(
        self, field, filter, only_matches=True, trajectories=False
    ):
        """Filters the :class:`fiftyone.core.labels.Label` field of each
        sample in the collection.

        If the specified ``field`` is a single
        :class:`fiftyone.core.labels.Label` type, fields for which ``filter``
        returns ``False`` are replaced with ``None``:

        -   :class:`fiftyone.core.labels.Classification`
        -   :class:`fiftyone.core.labels.Detection`
        -   :class:`fiftyone.core.labels.Polyline`
        -   :class:`fiftyone.core.labels.Keypoint`

        If the specified ``field`` is a :class:`fiftyone.core.labels.Label`
        list type, the label elements for which ``filter`` returns ``False``
        are omitted from the view:

        -   :class:`fiftyone.core.labels.Classifications`
        -   :class:`fiftyone.core.labels.Detections`
        -   :class:`fiftyone.core.labels.Polylines`
        -   :class:`fiftyone.core.labels.Keypoints`

        Classifications Examples::

            import fiftyone as fo
            from fiftyone import ViewField as F

            dataset = fo.Dataset()
            dataset.add_samples(
                [
                    fo.Sample(
                        filepath="/path/to/image1.png",
                        predictions=fo.Classification(label="cat", confidence=0.9),
                    ),
                    fo.Sample(
                        filepath="/path/to/image2.png",
                        predictions=fo.Classification(label="dog", confidence=0.8),
                    ),
                    fo.Sample(
                        filepath="/path/to/image3.png",
                        predictions=fo.Classification(label="rabbit"),
                    ),
                    fo.Sample(
                        filepath="/path/to/image4.png",
                        predictions=None,
                    ),
                ]
            )

            #
            # Only include classifications in the `predictions` field whose
            # `confidence` is greater than 0.8
            #

            view = dataset.filter_labels("predictions", F("confidence") > 0.8)

            #
            # Only include classifications in the `predictions` field whose
            # `label` is "cat" or "dog"
            #

            view = dataset.filter_labels(
                "predictions", F("label").is_in(["cat", "dog"])
            )

        Detections Examples::

            import fiftyone as fo
            from fiftyone import ViewField as F

            dataset = fo.Dataset()
            dataset.add_samples(
                [
                    fo.Sample(
                        filepath="/path/to/image1.png",
                        predictions=fo.Detections(
                            detections=[
                                fo.Detection(
                                    label="cat",
                                    bounding_box=[0.1, 0.1, 0.5, 0.5],
                                    confidence=0.9,
                                ),
                                fo.Detection(
                                    label="dog",
                                    bounding_box=[0.2, 0.2, 0.3, 0.3],
                                    confidence=0.8,
                                ),
                            ]
                        ),
                    ),
                    fo.Sample(
                        filepath="/path/to/image2.png",
                        predictions=fo.Detections(
                            detections=[
                                fo.Detection(
                                    label="cat",
                                    bounding_box=[0.5, 0.5, 0.4, 0.4],
                                    confidence=0.95,
                                ),
                                fo.Detection(label="rabbit"),
                            ]
                        ),
                    ),
                    fo.Sample(
                        filepath="/path/to/image3.png",
                        predictions=fo.Detections(
                            detections=[
                                fo.Detection(
                                    label="squirrel",
                                    bounding_box=[0.25, 0.25, 0.5, 0.5],
                                    confidence=0.5,
                                ),
                            ]
                        ),
                    ),
                    fo.Sample(
                        filepath="/path/to/image4.png",
                        predictions=None,
                    ),
                ]
            )

            #
            # Only include detections in the `predictions` field whose
            # `confidence` is greater than 0.8
            #

            view = dataset.filter_labels("predictions", F("confidence") > 0.8)

            #
            # Only include detections in the `predictions` field whose `label`
            # is "cat" or "dog"
            #

            view = dataset.filter_labels(
                "predictions", F("label").is_in(["cat", "dog"])
            )

            #
            # Only include detections in the `predictions` field whose bounding
            # box area is smaller than 0.2
            #

            # Bboxes are in [top-left-x, top-left-y, width, height] format
            bbox_area = F("bounding_box")[2] * F("bounding_box")[3]

            view = dataset.filter_labels("predictions", bbox_area < 0.2)

        Polylines Examples::

            import fiftyone as fo
            from fiftyone import ViewField as F

            dataset = fo.Dataset()
            dataset.add_samples(
                [
                    fo.Sample(
                        filepath="/path/to/image1.png",
                        predictions=fo.Polylines(
                            polylines=[
                                fo.Polyline(
                                    label="lane",
                                    points=[[(0.1, 0.1), (0.1, 0.6)]],
                                    filled=False,
                                ),
                                fo.Polyline(
                                    label="road",
                                    points=[[(0.2, 0.2), (0.5, 0.5), (0.2, 0.5)]],
                                    filled=True,
                                ),
                            ]
                        ),
                    ),
                    fo.Sample(
                        filepath="/path/to/image2.png",
                        predictions=fo.Polylines(
                            polylines=[
                                fo.Polyline(
                                    label="lane",
                                    points=[[(0.4, 0.4), (0.9, 0.4)]],
                                    filled=False,
                                ),
                                fo.Polyline(
                                    label="road",
                                    points=[[(0.6, 0.6), (0.9, 0.9), (0.6, 0.9)]],
                                    filled=True,
                                ),
                            ]
                        ),
                    ),
                    fo.Sample(
                        filepath="/path/to/image3.png",
                        predictions=None,
                    ),
                ]
            )

            #
            # Only include polylines in the `predictions` field that are filled
            #

            view = dataset.filter_labels("predictions", F("filled") == True)

            #
            # Only include polylines in the `predictions` field whose `label`
            # is "lane"
            #

            view = dataset.filter_labels("predictions", F("label") == "lane")

            #
            # Only include polylines in the `predictions` field with at least
            # 3 vertices
            #

            num_vertices = F("points").map(F().length()).sum()
            view = dataset.filter_labels("predictions", num_vertices >= 3)

        Keypoints Examples::

            import fiftyone as fo
            from fiftyone import ViewField as F

            dataset = fo.Dataset()
            dataset.add_samples(
                [
                    fo.Sample(
                        filepath="/path/to/image1.png",
                        predictions=fo.Keypoint(
                            label="house",
                            points=[(0.1, 0.1), (0.1, 0.9), (0.9, 0.9), (0.9, 0.1)],
                        ),
                    ),
                    fo.Sample(
                        filepath="/path/to/image2.png",
                        predictions=fo.Keypoint(
                            label="window",
                            points=[(0.4, 0.4), (0.5, 0.5), (0.6, 0.6)],
                        ),
                    ),
                    fo.Sample(
                        filepath="/path/to/image3.png",
                        predictions=None,
                    ),
                ]
            )

            #
            # Only include keypoints in the `predictions` field whose `label`
            # is "house"
            #

            view = dataset.filter_labels("predictions", F("label") == "house")

            #
            # Only include keypoints in the `predictions` field with less than
            # four points
            #

            view = dataset.filter_labels("predictions", F("points").length() < 4)

        Args:
            field: the label field to filter
            filter: a :class:`fiftyone.core.expressions.ViewExpression` or
                `MongoDB expression <https://docs.mongodb.com/manual/meta/aggregation-quick-reference/#aggregation-expressions>`_
                that returns a boolean describing the filter to apply
            only_matches (True): whether to only include samples with at least
                one label after filtering (True) or include all samples (False)
            trajectories (False): whether to match entire object trajectories
                for which the object matches the given filter on at least one
                frame. Only applicable to datasets that contain videos and
                frame-level label fields whose objects have their ``index``
                attributes populated

        Returns:
            a :class:`fiftyone.core.view.DatasetView`
        """
        return self._add_view_stage(
            fos.FilterLabels(
                field,
                filter,
                only_matches=only_matches,
                trajectories=trajectories,
            )
        )

    @view_stage
    def filter_keypoints(
        self, field, filter=None, labels=None, only_matches=True
    ):
        """Filters the individual :attr:`fiftyone.core.labels.Keypoint.points`
        elements in the specified keypoints field of each sample in the
        collection.

        .. note::

            Use :meth:`filter_labels` if you simply want to filter entire
            :class:`fiftyone.core.labels.Keypoint` objects in a field.

        Examples::

            import fiftyone as fo
            from fiftyone import ViewField as F

            dataset = fo.Dataset()
            dataset.add_samples(
                [
                    fo.Sample(
                        filepath="/path/to/image1.png",
                        predictions=fo.Keypoints(
                            keypoints=[
                                fo.Keypoint(
                                    label="person",
                                    points=[(0.1, 0.1), (0.1, 0.9), (0.9, 0.9), (0.9, 0.1)],
                                    confidence=[0.7, 0.8, 0.95, 0.99],
                                )
                            ]
                        )
                    ),
                    fo.Sample(filepath="/path/to/image2.png"),
                ]
            )

            dataset.default_skeleton = fo.KeypointSkeleton(
                labels=["nose", "left eye", "right eye", "left ear", "right ear"],
                edges=[[0, 1, 2, 0], [0, 3], [0, 4]],
            )

            #
            # Only include keypoints in the `predictions` field whose
            # `confidence` is greater than 0.9
            #

            view = dataset.filter_keypoints(
                "predictions", filter=F("confidence") > 0.9
            )

            #
            # Only include keypoints in the `predictions` field with less than
            # four points
            #

            view = dataset.filter_keypoints(
                "predictions", labels=["left eye", "right eye"]
            )

        Args:
            field: the :class:`fiftyone.core.labels.Keypoint` or
                :class:`fiftyone.core.labels.Keypoints` field to filter
            filter (None): a :class:`fiftyone.core.expressions.ViewExpression`
                or `MongoDB expression <https://docs.mongodb.com/manual/meta/aggregation-quick-reference/#aggregation-expressions>`_
                that returns a boolean, like ``F("confidence") > 0.5`` or
                ``F("occluded") == False``, to apply elementwise to the
                specified field, which must be a list of same length as
                :attr:`fiftyone.core.labels.Keypoint.points`
            labels (None): a label or iterable of keypoint skeleton labels to
                keep
            only_matches (True): whether to only include keypoints/samples with
                at least one point after filtering (True) or include all
                keypoints/samples (False)

        Returns:
            a :class:`fiftyone.core.view.DatasetView`
        """
        return self._add_view_stage(
            fos.FilterKeypoints(
                field,
                filter=filter,
                labels=labels,
                only_matches=only_matches,
            )
        )

    @view_stage
    def geo_near(
        self,
        point,
        location_field=None,
        min_distance=None,
        max_distance=None,
        query=None,
    ):
        """Sorts the samples in the collection by their proximity to a
        specified geolocation.

        .. note::

            This stage must be the **first stage** in any
            :class:`fiftyone.core.view.DatasetView` in which it appears.

        Examples::

            import fiftyone as fo
            import fiftyone.zoo as foz

            TIMES_SQUARE = [-73.9855, 40.7580]

            dataset = foz.load_zoo_dataset("quickstart-geo")

            #
            # Sort the samples by their proximity to Times Square
            #

            view = dataset.geo_near(TIMES_SQUARE)

            #
            # Sort the samples by their proximity to Times Square, and only
            # include samples within 5km
            #

            view = dataset.geo_near(TIMES_SQUARE, max_distance=5000)

            #
            # Sort the samples by their proximity to Times Square, and only
            # include samples that are in Manhattan
            #

            import fiftyone.utils.geojson as foug

            in_manhattan = foug.geo_within(
                "location.point",
                [
                    [
                        [-73.949701, 40.834487],
                        [-73.896611, 40.815076],
                        [-73.998083, 40.696534],
                        [-74.031751, 40.715273],
                        [-73.949701, 40.834487],
                    ]
                ]
            )

            view = dataset.geo_near(
                TIMES_SQUARE, location_field="location", query=in_manhattan
            )

        Args:
            point: the reference point to compute distances to. Can be any of
                the following:

                -   A ``[longitude, latitude]`` list
                -   A GeoJSON dict with ``Point`` type
                -   A :class:`fiftyone.core.labels.GeoLocation` instance whose
                    ``point`` attribute contains the point

            location_field (None): the location data of each sample to use. Can
                be any of the following:

                -   The name of a :class:`fiftyone.core.fields.GeoLocation`
                    field whose ``point`` attribute to use as location data
                -   An ``embedded.field.name`` containing GeoJSON data to use
                    as location data
                -   ``None``, in which case there must be a single
                    :class:`fiftyone.core.fields.GeoLocation` field on the
                    samples, which is used by default

            min_distance (None): filter samples that are less than this
                distance (in meters) from ``point``
            max_distance (None): filter samples that are greater than this
                distance (in meters) from ``point``
            query (None): an optional dict defining a
                `MongoDB read query <https://docs.mongodb.com/manual/tutorial/query-documents/#read-operations-query-argument>`_
                that samples must match in order to be included in this view

        Returns:
            a :class:`fiftyone.core.view.DatasetView`
        """
        return self._add_view_stage(
            fos.GeoNear(
                point,
                location_field=location_field,
                min_distance=min_distance,
                max_distance=max_distance,
                query=query,
            )
        )

    @view_stage
    def geo_within(self, boundary, location_field=None, strict=True):
        """Filters the samples in this collection to only include samples whose
        geolocation is within a specified boundary.

        Examples::

            import fiftyone as fo
            import fiftyone.zoo as foz

            MANHATTAN = [
                [
                    [-73.949701, 40.834487],
                    [-73.896611, 40.815076],
                    [-73.998083, 40.696534],
                    [-74.031751, 40.715273],
                    [-73.949701, 40.834487],
                ]
            ]

            dataset = foz.load_zoo_dataset("quickstart-geo")

            #
            # Create a view that only contains samples in Manhattan
            #

            view = dataset.geo_within(MANHATTAN)

        Args:
            boundary: a :class:`fiftyone.core.labels.GeoLocation`,
                :class:`fiftyone.core.labels.GeoLocations`, GeoJSON dict, or
                list of coordinates that define a ``Polygon`` or
                ``MultiPolygon`` to search within
            location_field (None): the location data of each sample to use. Can
                be any of the following:

                -   The name of a :class:`fiftyone.core.fields.GeoLocation`
                    field whose ``point`` attribute to use as location data
                -   An ``embedded.field.name`` that directly contains the
                    GeoJSON location data to use
                -   ``None``, in which case there must be a single
                    :class:`fiftyone.core.fields.GeoLocation` field on the
                    samples, which is used by default

            strict (True): whether a sample's location data must strictly fall
                within boundary (True) in order to match, or whether any
                intersection suffices (False)

        Returns:
            a :class:`fiftyone.core.view.DatasetView`
        """
        return self._add_view_stage(
            fos.GeoWithin(
                boundary, location_field=location_field, strict=strict
            )
        )

    @view_stage
    def group_by(
        self,
        field_or_expr,
        match_expr=None,
        sort_expr=None,
        reverse=False,
    ):
        """Creates a view that reorganizes the samples in the collection so
        that they are grouped by a specified field or expression.

        Examples::

            import fiftyone as fo
            import fiftyone.zoo as foz
            from fiftyone import ViewField as F

            dataset = foz.load_zoo_dataset("cifar10", split="test")

            # Take a random sample of 1000 samples and organize them by ground
            # truth label with groups arranged in decreasing order of size
            view = dataset.take(1000).group_by(
                "ground_truth.label",
                sort_expr=F().length(),
                reverse=True,
            )

            print(view.values("ground_truth.label"))
            print(
                sorted(
                    view.count_values("ground_truth.label").items(),
                    key=lambda kv: kv[1],
                    reverse=True,
                )
            )

        Args:
            field_or_expr: the field or ``embedded.field.name`` to group by, or
                a :class:`fiftyone.core.expressions.ViewExpression` or
                `MongoDB aggregation expression <https://docs.mongodb.com/manual/meta/aggregation-quick-reference/#aggregation-expressions>`_
                that defines the value to group by
            match_expr (None): an optional
                :class:`fiftyone.core.expressions.ViewExpression` or
                `MongoDB aggregation expression <https://docs.mongodb.com/manual/meta/aggregation-quick-reference/#aggregation-expressions>`_
                that defines which groups to include in the output view. If
                provided, this expression will be evaluated on the list of
                samples in each group
            sort_expr (None): an optional
                :class:`fiftyone.core.expressions.ViewExpression` or
                `MongoDB aggregation expression <https://docs.mongodb.com/manual/meta/aggregation-quick-reference/#aggregation-expressions>`_
                that defines how to sort the groups in the output view. If
                provided, this expression will be evaluated on the list of
                samples in each group
            reverse (False): whether to return the results in descending order

        Returns:
            a :class:`fiftyone.core.view.DatasetView`
        """
        return self._add_view_stage(
            fos.GroupBy(
                field_or_expr,
                match_expr=match_expr,
                sort_expr=sort_expr,
                reverse=reverse,
            )
        )

    @view_stage
    def limit(self, limit):
        """Returns a view with at most the given number of samples.

        Examples::

            import fiftyone as fo

            dataset = fo.Dataset()
            dataset.add_samples(
                [
                    fo.Sample(
                        filepath="/path/to/image1.png",
                        ground_truth=fo.Classification(label="cat"),
                    ),
                    fo.Sample(
                        filepath="/path/to/image2.png",
                        ground_truth=fo.Classification(label="dog"),
                    ),
                    fo.Sample(
                        filepath="/path/to/image3.png",
                        ground_truth=None,
                    ),
                ]
            )

            #
            # Only include the first 2 samples in the view
            #

            view = dataset.limit(2)

        Args:
            limit: the maximum number of samples to return. If a non-positive
                number is provided, an empty view is returned

        Returns:
            a :class:`fiftyone.core.view.DatasetView`
        """
        return self._add_view_stage(fos.Limit(limit))

    @view_stage
    def limit_labels(self, field, limit):
        """Limits the number of :class:`fiftyone.core.labels.Label` instances
        in the specified labels list field of each sample in the collection.

        The specified ``field`` must be one of the following types:

        -   :class:`fiftyone.core.labels.Classifications`
        -   :class:`fiftyone.core.labels.Detections`
        -   :class:`fiftyone.core.labels.Keypoints`
        -   :class:`fiftyone.core.labels.Polylines`

        Examples::

            import fiftyone as fo
            from fiftyone import ViewField as F

            dataset = fo.Dataset()
            dataset.add_samples(
                [
                    fo.Sample(
                        filepath="/path/to/image1.png",
                        predictions=fo.Detections(
                            detections=[
                                fo.Detection(
                                    label="cat",
                                    bounding_box=[0.1, 0.1, 0.5, 0.5],
                                    confidence=0.9,
                                ),
                                fo.Detection(
                                    label="dog",
                                    bounding_box=[0.2, 0.2, 0.3, 0.3],
                                    confidence=0.8,
                                ),
                            ]
                        ),
                    ),
                    fo.Sample(
                        filepath="/path/to/image2.png",
                        predictions=fo.Detections(
                            detections=[
                                fo.Detection(
                                    label="cat",
                                    bounding_box=[0.5, 0.5, 0.4, 0.4],
                                    confidence=0.95,
                                ),
                                fo.Detection(label="rabbit"),
                            ]
                        ),
                    ),
                    fo.Sample(
                        filepath="/path/to/image4.png",
                        predictions=None,
                    ),
                ]
            )

            #
            # Only include the first detection in the `predictions` field of
            # each sample
            #

            view = dataset.limit_labels("predictions", 1)

        Args:
            field: the labels list field to filter
            limit: the maximum number of labels to include in each labels list.
                If a non-positive number is provided, all lists will be empty

        Returns:
            a :class:`fiftyone.core.view.DatasetView`
        """
        return self._add_view_stage(fos.LimitLabels(field, limit))

    @view_stage
    def map_labels(self, field, map):
        """Maps the ``label`` values of a :class:`fiftyone.core.labels.Label`
        field to new values for each sample in the collection.

        Examples::

            import fiftyone as fo
            from fiftyone import ViewField as F

            dataset = fo.Dataset()
            dataset.add_samples(
                [
                    fo.Sample(
                        filepath="/path/to/image1.png",
                        weather=fo.Classification(label="sunny"),
                        predictions=fo.Detections(
                            detections=[
                                fo.Detection(
                                    label="cat",
                                    bounding_box=[0.1, 0.1, 0.5, 0.5],
                                    confidence=0.9,
                                ),
                                fo.Detection(
                                    label="dog",
                                    bounding_box=[0.2, 0.2, 0.3, 0.3],
                                    confidence=0.8,
                                ),
                            ]
                        ),
                    ),
                    fo.Sample(
                        filepath="/path/to/image2.png",
                        weather=fo.Classification(label="cloudy"),
                        predictions=fo.Detections(
                            detections=[
                                fo.Detection(
                                    label="cat",
                                    bounding_box=[0.5, 0.5, 0.4, 0.4],
                                    confidence=0.95,
                                ),
                                fo.Detection(label="rabbit"),
                            ]
                        ),
                    ),
                    fo.Sample(
                        filepath="/path/to/image3.png",
                        weather=fo.Classification(label="partly cloudy"),
                        predictions=fo.Detections(
                            detections=[
                                fo.Detection(
                                    label="squirrel",
                                    bounding_box=[0.25, 0.25, 0.5, 0.5],
                                    confidence=0.5,
                                ),
                            ]
                        ),
                    ),
                    fo.Sample(
                        filepath="/path/to/image4.png",
                        predictions=None,
                    ),
                ]
            )

            #
            # Map the "partly cloudy" weather label to "cloudy"
            #

            view = dataset.map_labels("weather", {"partly cloudy": "cloudy"})

            #
            # Map "rabbit" and "squirrel" predictions to "other"
            #

            view = dataset.map_labels(
                "predictions", {"rabbit": "other", "squirrel": "other"}
            )

        Args:
            field: the labels field to map
            map: a dict mapping label values to new label values

        Returns:
            a :class:`fiftyone.core.view.DatasetView`
        """
        return self._add_view_stage(fos.MapLabels(field, map))

    @view_stage
    def set_field(self, field, expr, _allow_missing=False):
        """Sets a field or embedded field on each sample in a collection by
        evaluating the given expression.

        This method can process embedded list fields. To do so, simply append
        ``[]`` to any list component(s) of the field path.

        .. note::

            There are two cases where FiftyOne will automatically unwind array
            fields without requiring you to explicitly specify this via the
            ``[]`` syntax:

            **Top-level lists:** when you specify a ``field`` path that refers
            to a top-level list field of a dataset; i.e., ``list_field`` is
            automatically coerced to ``list_field[]``, if necessary.

            **List fields:** When you specify a ``field`` path that refers to
            the list field of a |Label| class, such as the
            :attr:`Detections.detections <fiftyone.core.labels.Detections.detections>`
            attribute; i.e., ``ground_truth.detections.label`` is automatically
            coerced to ``ground_truth.detections[].label``, if necessary.

            See the examples below for demonstrations of this behavior.

        The provided ``expr`` is interpreted relative to the document on which
        the embedded field is being set. For example, if you are setting a
        nested field ``field="embedded.document.field"``, then the expression
        ``expr`` you provide will be applied to the ``embedded.document``
        document. Note that you can override this behavior by defining an
        expression that is bound to the root document by prepending ``"$"`` to
        any field name(s) in the expression.

        See the examples below for more information.

        .. note::

            Note that you cannot set a non-existing top-level field using this
            stage, since doing so would violate the dataset's schema. You can,
            however, first declare a new field via
            :meth:`fiftyone.core.dataset.Dataset.add_sample_field` and then
            populate it in a view via this stage.

        Examples::

            import fiftyone as fo
            import fiftyone.zoo as foz
            from fiftyone import ViewField as F

            dataset = foz.load_zoo_dataset("quickstart")

            #
            # Replace all values of the `uniqueness` field that are less than
            # 0.5 with `None`
            #

            view = dataset.set_field(
                "uniqueness",
                (F("uniqueness") >= 0.5).if_else(F("uniqueness"), None)
            )
            print(view.bounds("uniqueness"))

            #
            # Lower bound all object confidences in the `predictions` field at
            # 0.5
            #

            view = dataset.set_field(
                "predictions.detections.confidence", F("confidence").max(0.5)
            )
            print(view.bounds("predictions.detections.confidence"))

            #
            # Add a `num_predictions` property to the `predictions` field that
            # contains the number of objects in the field
            #

            view = dataset.set_field(
                "predictions.num_predictions",
                F("$predictions.detections").length(),
            )
            print(view.bounds("predictions.num_predictions"))

            #
            # Set an `is_animal` field on each object in the `predictions` field
            # that indicates whether the object is an animal
            #

            ANIMALS = [
                "bear", "bird", "cat", "cow", "dog", "elephant", "giraffe",
                "horse", "sheep", "zebra"
            ]

            view = dataset.set_field(
                "predictions.detections.is_animal", F("label").is_in(ANIMALS)
            )
            print(view.count_values("predictions.detections.is_animal"))

        Args:
            field: the field or ``embedded.field.name`` to set
            expr: a :class:`fiftyone.core.expressions.ViewExpression` or
                `MongoDB expression <https://docs.mongodb.com/manual/meta/aggregation-quick-reference/#aggregation-expressions>`_
                that defines the field value to set

        Returns:
            a :class:`fiftyone.core.view.DatasetView`
        """
        return self._add_view_stage(
            fos.SetField(field, expr, _allow_missing=_allow_missing)
        )

    @view_stage
    def match(self, filter):
        """Filters the samples in the collection by the given filter.

        Examples::

            import fiftyone as fo
            from fiftyone import ViewField as F

            dataset = fo.Dataset()
            dataset.add_samples(
                [
                    fo.Sample(
                        filepath="/path/to/image1.png",
                        weather=fo.Classification(label="sunny"),
                        predictions=fo.Detections(
                            detections=[
                                fo.Detection(
                                    label="cat",
                                    bounding_box=[0.1, 0.1, 0.5, 0.5],
                                    confidence=0.9,
                                ),
                                fo.Detection(
                                    label="dog",
                                    bounding_box=[0.2, 0.2, 0.3, 0.3],
                                    confidence=0.8,
                                ),
                            ]
                        ),
                    ),
                    fo.Sample(
                        filepath="/path/to/image2.jpg",
                        weather=fo.Classification(label="cloudy"),
                        predictions=fo.Detections(
                            detections=[
                                fo.Detection(
                                    label="cat",
                                    bounding_box=[0.5, 0.5, 0.4, 0.4],
                                    confidence=0.95,
                                ),
                                fo.Detection(label="rabbit"),
                            ]
                        ),
                    ),
                    fo.Sample(
                        filepath="/path/to/image3.png",
                        weather=fo.Classification(label="partly cloudy"),
                        predictions=fo.Detections(
                            detections=[
                                fo.Detection(
                                    label="squirrel",
                                    bounding_box=[0.25, 0.25, 0.5, 0.5],
                                    confidence=0.5,
                                ),
                            ]
                        ),
                    ),
                    fo.Sample(
                        filepath="/path/to/image4.jpg",
                        predictions=None,
                    ),
                ]
            )

            #
            # Only include samples whose `filepath` ends with ".jpg"
            #

            view = dataset.match(F("filepath").ends_with(".jpg"))

            #
            # Only include samples whose `weather` field is "sunny"
            #

            view = dataset.match(F("weather").label == "sunny")

            #
            # Only include samples with at least 2 objects in their
            # `predictions` field
            #

            view = dataset.match(F("predictions").detections.length() >= 2)

            #
            # Only include samples whose `predictions` field contains at least
            # one object with area smaller than 0.2
            #

            # Bboxes are in [top-left-x, top-left-y, width, height] format
            bbox = F("bounding_box")
            bbox_area = bbox[2] * bbox[3]

            small_boxes = F("predictions.detections").filter(bbox_area < 0.2)
            view = dataset.match(small_boxes.length() > 0)

        Args:
            filter: a :class:`fiftyone.core.expressions.ViewExpression` or
                `MongoDB expression <https://docs.mongodb.com/manual/meta/aggregation-quick-reference/#aggregation-expressions>`_
                that returns a boolean describing the filter to apply

        Returns:
            a :class:`fiftyone.core.view.DatasetView`
        """
        return self._add_view_stage(fos.Match(filter))

    @view_stage
    def match_frames(self, filter, omit_empty=True):
        """Filters the frames in the video collection by the given filter.

        Examples::

            import fiftyone as fo
            import fiftyone.zoo as foz
            from fiftyone import ViewField as F

            dataset = foz.load_zoo_dataset("quickstart-video")

            #
            # Match frames with at least 10 detections
            #

            num_objects = F("detections.detections").length()
            view = dataset.match_frames(num_objects > 10)

            print(dataset.count())
            print(view.count())

            print(dataset.count("frames"))
            print(view.count("frames"))

        Args:
            filter: a :class:`fiftyone.core.expressions.ViewExpression` or
                `MongoDB aggregation expression <https://docs.mongodb.com/manual/meta/aggregation-quick-reference/#aggregation-expressions>`_
                that returns a boolean describing the filter to apply
            omit_empty (True): whether to omit samples with no frame labels
                after filtering

        Returns:
            a :class:`fiftyone.core.view.DatasetView`
        """
        return self._add_view_stage(
            fos.MatchFrames(filter, omit_empty=omit_empty)
        )

    @view_stage
    def match_labels(
        self,
        labels=None,
        ids=None,
        tags=None,
        filter=None,
        fields=None,
        bool=None,
    ):
        """Selects the samples from the collection that contain (or do not
        contain) at least one label that matches the specified criteria.

        Note that, unlike :meth:`select_labels` and :meth:`filter_labels`, this
        stage will not filter the labels themselves; it only selects the
        corresponding samples.

        You can perform a selection via one or more of the following methods:

        -   Provide the ``labels`` argument, which should contain a list of
            dicts in the format returned by
            :meth:`fiftyone.core.session.Session.selected_labels`, to match
            specific labels

        -   Provide the ``ids`` argument to match labels with specific IDs

        -   Provide the ``tags`` argument to match labels with specific tags

        -   Provide the ``filter`` argument to match labels based on a boolean
            :class:`fiftyone.core.expressions.ViewExpression` that is applied
            to each individual :class:`fiftyone.core.labels.Label` element

        -   Pass ``bool=False`` to negate the operation and instead match
            samples that *do not* contain at least one label matching the
            specified criteria

        If multiple criteria are specified, labels must match all of them in
        order to trigger a sample match.

        By default, the selection is applied to all
        :class:`fiftyone.core.labels.Label` fields, but you can provide the
        ``fields`` argument to explicitly define the field(s) in which to
        search.

        Examples::

            import fiftyone as fo
            import fiftyone.zoo as foz
            from fiftyone import ViewField as F

            dataset = foz.load_zoo_dataset("quickstart")

            #
            # Only show samples whose labels are currently selected in the App
            #

            session = fo.launch_app(dataset)

            # Select some labels in the App...

            view = dataset.match_labels(labels=session.selected_labels)

            #
            # Only include samples that contain labels with the specified IDs
            #

            # Grab some label IDs
            ids = [
                dataset.first().ground_truth.detections[0].id,
                dataset.last().predictions.detections[0].id,
            ]

            view = dataset.match_labels(ids=ids)

            print(len(view))
            print(view.count("ground_truth.detections"))
            print(view.count("predictions.detections"))

            #
            # Only include samples that contain labels with the specified tags
            #

            # Grab some label IDs
            ids = [
                dataset.first().ground_truth.detections[0].id,
                dataset.last().predictions.detections[0].id,
            ]

            # Give the labels a "test" tag
            dataset = dataset.clone()  # create copy since we're modifying data
            dataset.select_labels(ids=ids).tag_labels("test")

            print(dataset.count_values("ground_truth.detections.tags"))
            print(dataset.count_values("predictions.detections.tags"))

            # Retrieve the labels via their tag
            view = dataset.match_labels(tags="test")

            print(len(view))
            print(view.count("ground_truth.detections"))
            print(view.count("predictions.detections"))

            #
            # Only include samples that contain labels matching a filter
            #

            filter = F("confidence") > 0.99
            view = dataset.match_labels(filter=filter, fields="predictions")

            print(len(view))
            print(view.count("ground_truth.detections"))
            print(view.count("predictions.detections"))

        Args:
            labels (None): a list of dicts specifying the labels to select in
                the format returned by
                :meth:`fiftyone.core.session.Session.selected_labels`
            ids (None): an ID or iterable of IDs of the labels to select
            tags (None): a tag or iterable of tags of labels to select
            filter (None): a :class:`fiftyone.core.expressions.ViewExpression`
                or `MongoDB aggregation expression <https://docs.mongodb.com/manual/meta/aggregation-quick-reference/#aggregation-expressions>`_
                that returns a boolean describing whether to select a given
                label. In the case of list fields like
                :class:`fiftyone.core.labels.Detections`, the filter is applied
                to the list elements, not the root field
            fields (None): a field or iterable of fields from which to select
            bool (None): whether to match samples that have (None or True) or
                do not have (False) at least one label that matches the
                specified criteria

        Returns:
            a :class:`fiftyone.core.view.DatasetView`
        """
        return self._add_view_stage(
            fos.MatchLabels(
                labels=labels,
                ids=ids,
                tags=tags,
                filter=filter,
                fields=fields,
                bool=bool,
            )
        )

    @view_stage
    def match_tags(self, tags, bool=None, all=False):
        """Returns a view containing the samples in the collection that have
        or don't have any/all of the given tag(s).

        Examples::

            import fiftyone as fo

            dataset = fo.Dataset()
            dataset.add_samples(
                [
                    fo.Sample(filepath="image1.png", tags=["train"]),
                    fo.Sample(filepath="image2.png", tags=["test"]),
                    fo.Sample(filepath="image3.png", tags=["train", "test"]),
                    fo.Sample(filepath="image4.png"),
                ]
            )

            #
            # Only include samples that have the "test" tag
            #

            view = dataset.match_tags("test")

            #
            # Only include samples that do not have the "test" tag
            #

            view = dataset.match_tags("test", bool=False)

            #
            # Only include samples that have the "test" or "train" tags
            #

            view = dataset.match_tags(["test", "train"])

            #
            # Only include samples that have the "test" and "train" tags
            #

            view = dataset.match_tags(["test", "train"], all=True)

            #
            # Only include samples that do not have the "test" or "train" tags
            #

            view = dataset.match_tags(["test", "train"], bool=False)

            #
            # Only include samples that do not have the "test" and "train" tags
            #

            view = dataset.match_tags(["test", "train"], bool=False, all=True)

        Args:
            tags: the tag or iterable of tags to match
            bool (None): whether to match samples that have (None or True) or
                do not have (False) the given tags
            all (False): whether to match samples that have (or don't have) all
                (True) or any (False) of the given tags

        Returns:
            a :class:`fiftyone.core.view.DatasetView`
        """
        return self._add_view_stage(fos.MatchTags(tags, bool=bool, all=all))

    @view_stage
    def mongo(self, pipeline):
        """Adds a view stage defined by a raw MongoDB aggregation pipeline.

        See `MongoDB aggregation pipelines <https://docs.mongodb.com/manual/core/aggregation-pipeline/>`_
        for more details.

        Examples::

            import fiftyone as fo

            dataset = fo.Dataset()
            dataset.add_samples(
                [
                    fo.Sample(
                        filepath="/path/to/image1.png",
                        predictions=fo.Detections(
                            detections=[
                                fo.Detection(
                                    label="cat",
                                    bounding_box=[0.1, 0.1, 0.5, 0.5],
                                    confidence=0.9,
                                ),
                                fo.Detection(
                                    label="dog",
                                    bounding_box=[0.2, 0.2, 0.3, 0.3],
                                    confidence=0.8,
                                ),
                            ]
                        ),
                    ),
                    fo.Sample(
                        filepath="/path/to/image2.png",
                        predictions=fo.Detections(
                            detections=[
                                fo.Detection(
                                    label="cat",
                                    bounding_box=[0.5, 0.5, 0.4, 0.4],
                                    confidence=0.95,
                                ),
                                fo.Detection(label="rabbit"),
                            ]
                        ),
                    ),
                    fo.Sample(
                        filepath="/path/to/image3.png",
                        predictions=fo.Detections(
                            detections=[
                                fo.Detection(
                                    label="squirrel",
                                    bounding_box=[0.25, 0.25, 0.5, 0.5],
                                    confidence=0.5,
                                ),
                            ]
                        ),
                    ),
                    fo.Sample(
                        filepath="/path/to/image4.png",
                        predictions=None,
                    ),
                ]
            )

            #
            # Extract a view containing the second and third samples in the
            # dataset
            #

            view = dataset.mongo([{"$skip": 1}, {"$limit": 2}])

            #
            # Sort by the number of objects in the `precictions` field
            #

            view = dataset.mongo([
                {
                    "$addFields": {
                        "_sort_field": {
                            "$size": {"$ifNull": ["$predictions.detections", []]}
                        }
                    }
                },
                {"$sort": {"_sort_field": -1}},
                {"$unset": "_sort_field"}
            ])

        Args:
            pipeline: a MongoDB aggregation pipeline (list of dicts)

        Returns:
            a :class:`fiftyone.core.view.DatasetView`
        """
        return self._add_view_stage(fos.Mongo(pipeline))

    @view_stage
    def select(self, sample_ids, ordered=False):
        """Selects the samples with the given IDs from the collection.

        Examples::

            import fiftyone as fo
            import fiftyone.zoo as foz

            dataset = foz.load_zoo_dataset("quickstart")

            #
            # Create a view containing the currently selected samples in the App
            #

            session = fo.launch_app(dataset)

            # Select samples in the App...

            view = dataset.select(session.selected)

        Args:
            sample_ids: the samples to select. Can be any of the following:

                -   a sample ID
                -   an iterable of sample IDs
                -   an iterable of booleans of same length as the collection
                    encoding which samples to select
                -   a :class:`fiftyone.core.sample.Sample` or
                    :class:`fiftyone.core.sample.SampleView`
                -   an iterable of :class:`fiftyone.core.sample.Sample` or
                    :class:`fiftyone.core.sample.SampleView` instances
                -   a :class:`fiftyone.core.collections.SampleCollection`

        ordered (False): whether to sort the samples in the returned view to
            match the order of the provided IDs

        Returns:
            a :class:`fiftyone.core.view.DatasetView`
        """
        return self._add_view_stage(fos.Select(sample_ids, ordered=ordered))

    @view_stage
    def select_by(self, field, values, ordered=False):
        """Selects the samples with the given field values from the collection.

        This stage is typically used to work with categorical fields (strings,
        ints, and bools). If you want to select samples based on floating point
        fields, use :meth:`match`.

        Examples::

            import fiftyone as fo

            dataset = fo.Dataset()
            dataset.add_samples(
                [
                    fo.Sample(filepath="image%d.jpg" % i, int=i, str=str(i))
                    for i in range(100)
                ]
            )

            #
            # Create a view containing samples whose `int` field have the given
            # values
            #

            view = dataset.select_by("int", [1, 51, 11, 41, 21, 31])
            print(view.head(6))

            #
            # Create a view containing samples whose `str` field have the given
            # values, in order
            #

            view = dataset.select_by(
                "str", ["1", "51", "11", "41", "21", "31"], ordered=True
            )
            print(view.head(6))

        Args:
            field: a field or ``embedded.field.name``
            values: a value or iterable of values to select by
            ordered (False): whether to sort the samples in the returned view
                to match the order of the provided values

        Returns:
            a :class:`fiftyone.core.view.DatasetView`
        """
        return self._add_view_stage(
            fos.SelectBy(field, values, ordered=ordered)
        )

    @view_stage
    def select_fields(self, field_names=None, _allow_missing=False):
        """Selects only the fields with the given names from the samples in the
        collection. All other fields are excluded.

        Note that default sample fields are always selected.

        Examples::

            import fiftyone as fo

            dataset = fo.Dataset()
            dataset.add_samples(
                [
                    fo.Sample(
                        filepath="/path/to/image1.png",
                        uniqueness=1.0,
                        ground_truth=fo.Detections(
                            detections=[
                                fo.Detection(
                                    label="cat",
                                    bounding_box=[0.1, 0.1, 0.5, 0.5],
                                    mood="surly",
                                    age=51,
                                ),
                                fo.Detection(
                                    label="dog",
                                    bounding_box=[0.2, 0.2, 0.3, 0.3],
                                    mood="happy",
                                    age=52,
                                ),
                            ]
                        )
                    ),
                    fo.Sample(
                        filepath="/path/to/image2.png",
                        uniqueness=0.0,
                    ),
                    fo.Sample(
                        filepath="/path/to/image3.png",
                    ),
                ]
            )

            #
            # Include only the default fields on each sample
            #

            view = dataset.select_fields()

            #
            # Include only the `uniqueness` field (and the default fields) on
            # each sample
            #

            view = dataset.select_fields("uniqueness")

            #
            # Include only the `mood` attribute (and the default attributes) of
            # each `Detection` in the `ground_truth` field
            #

            view = dataset.select_fields("ground_truth.detections.mood")

        Args:
            field_names (None): a field name or iterable of field names to
                select. My contain ``embedded.field.name`` as well

        Returns:
            a :class:`fiftyone.core.view.DatasetView`
        """
        return self._add_view_stage(
            fos.SelectFields(field_names, _allow_missing=_allow_missing)
        )

    @view_stage
    def select_frames(self, frame_ids, omit_empty=True):
        """Selects the frames with the given IDs from the video collection.

        Examples::

            import fiftyone as fo
            import fiftyone.zoo as foz

            dataset = foz.load_zoo_dataset("quickstart-video")

            #
            # Select some specific frames
            #

            frame_ids = [
                dataset.first().frames.first().id,
                dataset.last().frames.last().id,
            ]

            view = dataset.select_frames(frame_ids)

            print(dataset.count())
            print(view.count())

            print(dataset.count("frames"))
            print(view.count("frames"))

        Args:
            frame_ids: the frames to select. Can be any of the following:

                -   a frame ID
                -   an iterable of frame IDs
                -   a :class:`fiftyone.core.frame.Frame` or
                    :class:`fiftyone.core.frame.FrameView`
                -   an iterable of :class:`fiftyone.core.frame.Frame` or
                    :class:`fiftyone.core.frame.FrameView` instances
                -   a :class:`fiftyone.core.collections.SampleCollection`
                    whose frames to select

            omit_empty (True): whether to omit samples that have no frames
                after selecting the specified frames

        Returns:
            a :class:`fiftyone.core.view.DatasetView`
        """
        return self._add_view_stage(
            fos.SelectFrames(frame_ids, omit_empty=omit_empty)
        )

    @view_stage
    def select_groups(self, group_ids, ordered=False):
        """Selects the groups with the given IDs from the grouped collection.

        Examples::

            import fiftyone as fo
            import fiftyone.zoo as foz

            dataset = foz.load_zoo_dataset("quickstart-groups")

            #
            # Select some specific groups by ID
            #

            group_ids = dataset.take(10).values("group.id")

            view = dataset.select_groups(group_ids)

            assert set(view.values("group.id")) == set(group_ids)

            view = dataset.select_groups(group_ids, ordered=True)

            assert view.values("group.id") == group_ids

        Args:
            groups_ids: the groups to select. Can be any of the following:

                -   a group ID
                -   an iterable of group IDs
                -   a :class:`fiftyone.core.sample.Sample` or
                    :class:`fiftyone.core.sample.SampleView`
                -   a group dict returned by
                    :meth:`get_group() <fiftyone.core.collections.SampleCollection.get_group>`
                -   an iterable of :class:`fiftyone.core.sample.Sample` or
                    :class:`fiftyone.core.sample.SampleView` instances
                -   an iterable of group dicts returned by
                    :meth:`get_group() <fiftyone.core.collections.SampleCollection.get_group>`
                -   a :class:`fiftyone.core.collections.SampleCollection`

            ordered (False): whether to sort the groups in the returned view to
                match the order of the provided IDs

        Returns:
            a :class:`fiftyone.core.view.DatasetView`
        """
        return self._add_view_stage(
            fos.SelectGroups(group_ids, ordered=ordered)
        )

    @view_stage
    def select_group_slices(
        self, slices=None, media_type=None, _allow_mixed=False
    ):
        """Selects the samples in the group collection from the given slice(s).

        The returned view is a flattened non-grouped view containing only the
        slice(s) of interest.

        .. note::

            This stage performs a ``$lookup`` that pulls the requested slice(s)
            for each sample in the input collection from the source dataset.
            As a result, this stage always emits *unfiltered samples*.

        Examples::

            import fiftyone as fo

            dataset = fo.Dataset()
            dataset.add_group_field("group", default="ego")

            group1 = fo.Group()
            group2 = fo.Group()

            dataset.add_samples(
                [
                    fo.Sample(
                        filepath="/path/to/left-image1.jpg",
                        group=group1.element("left"),
                    ),
                    fo.Sample(
                        filepath="/path/to/video1.mp4",
                        group=group1.element("ego"),
                    ),
                    fo.Sample(
                        filepath="/path/to/right-image1.jpg",
                        group=group1.element("right"),
                    ),
                    fo.Sample(
                        filepath="/path/to/left-image2.jpg",
                        group=group2.element("left"),
                    ),
                    fo.Sample(
                        filepath="/path/to/video2.mp4",
                        group=group2.element("ego"),
                    ),
                    fo.Sample(
                        filepath="/path/to/right-image2.jpg",
                        group=group2.element("right"),
                    ),
                ]
            )

            #
            # Retrieve the samples from the "ego" group slice
            #

            view = dataset.select_group_slices("ego")

            #
            # Retrieve the samples from the "left" or "right" group slices
            #

            view = dataset.select_group_slices(["left", "right"])

            #
            # Retrieve all image samples
            #

            view = dataset.select_group_slices(media_type="image")

        Args:
            slices (None): a group slice or iterable of group slices to select.
                If neither argument is provided, a flattened list of all
                samples is returned
            media_type (None): a media type whose slice(s) to select

        Returns:
            a :class:`fiftyone.core.view.DatasetView`
        """
        return self._add_view_stage(
            fos.SelectGroupSlices(
                slices=slices,
                media_type=media_type,
                _allow_mixed=_allow_mixed,
            )
        )

    @view_stage
    def select_labels(
        self, labels=None, ids=None, tags=None, fields=None, omit_empty=True
    ):
        """Selects only the specified labels from the collection.

        The returned view will omit samples, sample fields, and individual
        labels that do not match the specified selection criteria.

        You can perform a selection via one or more of the following methods:

        -   Provide the ``labels`` argument, which should contain a list of
            dicts in the format returned by
            :meth:`fiftyone.core.session.Session.selected_labels`, to select
            specific labels

        -   Provide the ``ids`` argument to select labels with specific IDs

        -   Provide the ``tags`` argument to select labels with specific tags

        If multiple criteria are specified, labels must match all of them in
        order to be selected.

        By default, the selection is applied to all
        :class:`fiftyone.core.labels.Label` fields, but you can provide the
        ``fields`` argument to explicitly define the field(s) in which to
        select.

        Examples::

            import fiftyone as fo
            import fiftyone.zoo as foz

            dataset = foz.load_zoo_dataset("quickstart")

            #
            # Only include the labels currently selected in the App
            #

            session = fo.launch_app(dataset)

            # Select some labels in the App...

            view = dataset.select_labels(labels=session.selected_labels)

            #
            # Only include labels with the specified IDs
            #

            # Grab some label IDs
            ids = [
                dataset.first().ground_truth.detections[0].id,
                dataset.last().predictions.detections[0].id,
            ]

            view = dataset.select_labels(ids=ids)

            print(view.count("ground_truth.detections"))
            print(view.count("predictions.detections"))

            #
            # Only include labels with the specified tags
            #

            # Grab some label IDs
            ids = [
                dataset.first().ground_truth.detections[0].id,
                dataset.last().predictions.detections[0].id,
            ]

            # Give the labels a "test" tag
            dataset = dataset.clone()  # create copy since we're modifying data
            dataset.select_labels(ids=ids).tag_labels("test")

            print(dataset.count_label_tags())

            # Retrieve the labels via their tag
            view = dataset.select_labels(tags="test")

            print(view.count("ground_truth.detections"))
            print(view.count("predictions.detections"))

        Args:
            labels (None): a list of dicts specifying the labels to select in
                the format returned by
                :meth:`fiftyone.core.session.Session.selected_labels`
            ids (None): an ID or iterable of IDs of the labels to select
            tags (None): a tag or iterable of tags of labels to select
            fields (None): a field or iterable of fields from which to select
            omit_empty (True): whether to omit samples that have no labels
                after filtering

        Returns:
            a :class:`fiftyone.core.view.DatasetView`
        """
        return self._add_view_stage(
            fos.SelectLabels(
                labels=labels,
                ids=ids,
                tags=tags,
                fields=fields,
                omit_empty=omit_empty,
            )
        )

    @view_stage
    def shuffle(self, seed=None):
        """Randomly shuffles the samples in the collection.

        Examples::

            import fiftyone as fo

            dataset = fo.Dataset()
            dataset.add_samples(
                [
                    fo.Sample(
                        filepath="/path/to/image1.png",
                        ground_truth=fo.Classification(label="cat"),
                    ),
                    fo.Sample(
                        filepath="/path/to/image2.png",
                        ground_truth=fo.Classification(label="dog"),
                    ),
                    fo.Sample(
                        filepath="/path/to/image3.png",
                        ground_truth=None,
                    ),
                ]
            )

            #
            # Return a view that contains a randomly shuffled version of the
            # samples in the dataset
            #

            view = dataset.shuffle()

            #
            # Shuffle the samples with a fixed random seed
            #

            view = dataset.shuffle(seed=51)

        Args:
            seed (None): an optional random seed to use when shuffling the
                samples

        Returns:
            a :class:`fiftyone.core.view.DatasetView`
        """
        return self._add_view_stage(fos.Shuffle(seed=seed))

    @view_stage
    def skip(self, skip):
        """Omits the given number of samples from the head of the collection.

        Examples::

            import fiftyone as fo

            dataset = fo.Dataset()
            dataset.add_samples(
                [
                    fo.Sample(
                        filepath="/path/to/image1.png",
                        ground_truth=fo.Classification(label="cat"),
                    ),
                    fo.Sample(
                        filepath="/path/to/image2.png",
                        ground_truth=fo.Classification(label="dog"),
                    ),
                    fo.Sample(
                        filepath="/path/to/image3.png",
                        ground_truth=fo.Classification(label="rabbit"),
                    ),
                    fo.Sample(
                        filepath="/path/to/image4.png",
                        ground_truth=None,
                    ),
                ]
            )

            #
            # Omit the first two samples from the dataset
            #

            view = dataset.skip(2)

        Args:
            skip: the number of samples to skip. If a non-positive number is
                provided, no samples are omitted

        Returns:
            a :class:`fiftyone.core.view.DatasetView`
        """
        return self._add_view_stage(fos.Skip(skip))

    @view_stage
    def sort_by(self, field_or_expr, reverse=False):
        """Sorts the samples in the collection by the given field(s) or
        expression(s).

        Examples::

            import fiftyone as fo
            import fiftyone.zoo as foz
            from fiftyone import ViewField as F

            dataset = foz.load_zoo_dataset("quickstart")

            #
            # Sort the samples by their `uniqueness` field in ascending order
            #

            view = dataset.sort_by("uniqueness", reverse=False)

            #
            # Sorts the samples in descending order by the number of detections
            # in their `predictions` field whose bounding box area is less than
            # 0.2
            #

            # Bboxes are in [top-left-x, top-left-y, width, height] format
            bbox = F("bounding_box")
            bbox_area = bbox[2] * bbox[3]

            small_boxes = F("predictions.detections").filter(bbox_area < 0.2)
            view = dataset.sort_by(small_boxes.length(), reverse=True)

            #
            # Performs a compound sort where samples are first sorted in
            # descending or by number of detections and then in ascending order
            # of uniqueness for samples with the same number of predictions
            #

            view = dataset.sort_by(
                [
                    (F("predictions.detections").length(), -1),
                    ("uniqueness", 1),
                ]
            )

            num_objects, uniqueness = view[:5].values(
                [F("predictions.detections").length(), "uniqueness"]
            )
            print(list(zip(num_objects, uniqueness)))

        Args:
            field_or_expr: the field(s) or expression(s) to sort by. This can
                be any of the following:

                -   a field to sort by
                -   an ``embedded.field.name`` to sort by
                -   a :class:`fiftyone.core.expressions.ViewExpression` or a
                    `MongoDB aggregation expression <https://docs.mongodb.com/manual/meta/aggregation-quick-reference/#aggregation-expressions>`_
                    that defines the quantity to sort by
                -   a list of ``(field_or_expr, order)`` tuples defining a
                    compound sort criteria, where ``field_or_expr`` is a field
                    or expression as defined above, and ``order`` can be 1 or
                    any string starting with "a" for ascending order, or -1 or
                    any string starting with "d" for descending order

            reverse (False): whether to return the results in descending order

        Returns:
            a :class:`fiftyone.core.view.DatasetView`
        """
        return self._add_view_stage(fos.SortBy(field_or_expr, reverse=reverse))

    @view_stage
    def sort_by_similarity(
        self, query_ids, k=None, reverse=False, dist_field=None, brain_key=None
    ):
        """Sorts the samples in the collection by visual similiarity to a
        specified set of query ID(s).

        In order to use this stage, you must first use
        :meth:`fiftyone.brain.compute_similarity` to index your dataset by
        visual similiarity.

        Examples::

            import fiftyone as fo
            import fiftyone.brain as fob
            import fiftyone.zoo as foz

            dataset = foz.load_zoo_dataset("quickstart")

            fob.compute_similarity(dataset, brain_key="similarity")

            #
            # Sort the samples by their visual similarity to the first sample
            # in the dataset
            #

            query_id = dataset.first().id
            view = dataset.sort_by_similarity(query_id)

        Args:
            query_ids: an ID or iterable of query IDs. These may be sample IDs
                or label IDs depending on ``brain_key``
            k (None): the number of matches to return. By default, the entire
                collection is sorted
            reverse (False): whether to sort by least similarity
            dist_field (None): the name of a float field in which to store the
                distance of each example to the specified query. The field is
                created if necessary
            brain_key (None): the brain key of an existing
                :meth:`fiftyone.brain.compute_similarity` run on the dataset.
                If not specified, the dataset must have an applicable run,
                which will be used by default

        Returns:
            a :class:`fiftyone.core.view.DatasetView`
        """
        return self._add_view_stage(
            fos.SortBySimilarity(
                query_ids,
                k=k,
                reverse=reverse,
                dist_field=dist_field,
                brain_key=brain_key,
            )
        )

    @view_stage
    def take(self, size, seed=None):
        """Randomly samples the given number of samples from the collection.

        Examples::

            import fiftyone as fo

            dataset = fo.Dataset()
            dataset.add_samples(
                [
                    fo.Sample(
                        filepath="/path/to/image1.png",
                        ground_truth=fo.Classification(label="cat"),
                    ),
                    fo.Sample(
                        filepath="/path/to/image2.png",
                        ground_truth=fo.Classification(label="dog"),
                    ),
                    fo.Sample(
                        filepath="/path/to/image3.png",
                        ground_truth=fo.Classification(label="rabbit"),
                    ),
                    fo.Sample(
                        filepath="/path/to/image4.png",
                        ground_truth=None,
                    ),
                ]
            )

            #
            # Take two random samples from the dataset
            #

            view = dataset.take(2)

            #
            # Take two random samples from the dataset with a fixed seed
            #

            view = dataset.take(2, seed=51)

        Args:
            size: the number of samples to return. If a non-positive number is
                provided, an empty view is returned
            seed (None): an optional random seed to use when selecting the
                samples

        Returns:
            a :class:`fiftyone.core.view.DatasetView`
        """
        return self._add_view_stage(fos.Take(size, seed=seed))

    @view_stage
    def to_patches(self, field, **kwargs):
        """Creates a view that contains one sample per object patch in the
        specified field of the collection.

        Fields other than ``field`` and the default sample fields will not be
        included in the returned view. A ``sample_id`` field will be added that
        records the sample ID from which each patch was taken.

        Examples::

            import fiftyone as fo
            import fiftyone.zoo as foz

            dataset = foz.load_zoo_dataset("quickstart")

            session = fo.launch_app(dataset)

            #
            # Create a view containing the ground truth patches
            #

            view = dataset.to_patches("ground_truth")
            print(view)

            session.view = view

        Args:
            field: the patches field, which must be of type
                :class:`fiftyone.core.labels.Detections` or
                :class:`fiftyone.core.labels.Polylines`
            other_fields (None): controls whether fields other than ``field``
                and the default sample fields are included. Can be any of the
                following:

                -   a field or list of fields to include
                -   ``True`` to include all other fields
                -   ``None``/``False`` to include no other fields
            keep_label_lists (False): whether to store the patches in label
                list fields of the same type as the input collection rather
                than using their single label variants

        Returns:
            a :class:`fiftyone.core.patches.PatchesView`
        """
        return self._add_view_stage(fos.ToPatches(field, **kwargs))

    @view_stage
    def to_evaluation_patches(self, eval_key, **kwargs):
        """Creates a view based on the results of the evaluation with the
        given key that contains one sample for each true positive, false
        positive, and false negative example in the collection, respectively.

        True positive examples will result in samples with both their ground
        truth and predicted fields populated, while false positive/negative
        examples will only have one of their corresponding predicted/ground
        truth fields populated, respectively.

        If multiple predictions are matched to a ground truth object (e.g., if
        the evaluation protocol includes a crowd attribute), then all matched
        predictions will be stored in the single sample along with the ground
        truth object.

        The returned dataset will also have top-level ``type`` and ``iou``
        fields populated based on the evaluation results for that example, as
        well as a ``sample_id`` field recording the sample ID of the example,
        and a ``crowd`` field if the evaluation protocol defines a crowd
        attribute.

        .. note::

            The returned view will contain patches for the contents of this
            collection, which may differ from the view on which the
            ``eval_key`` evaluation was performed. This may exclude some labels
            that were evaluated and/or include labels that were not evaluated.

            If you would like to see patches for the exact view on which an
            evaluation was performed, first call :meth:`load_evaluation_view`
            to load the view and then convert to patches.

        Examples::

            import fiftyone as fo
            import fiftyone.zoo as foz

            dataset = foz.load_zoo_dataset("quickstart")
            dataset.evaluate_detections("predictions", eval_key="eval")

            session = fo.launch_app(dataset)

            #
            # Create a patches view for the evaluation results
            #

            view = dataset.to_evaluation_patches("eval")
            print(view)

            session.view = view

        Args:
            eval_key: an evaluation key that corresponds to the evaluation of
                ground truth/predicted fields that are of type
                :class:`fiftyone.core.labels.Detections` or
                :class:`fiftyone.core.labels.Polylines`
            other_fields (None): controls whether fields other than the
                ground truth/predicted fields and the default sample fields are
                included. Can be any of the following:

                -   a field or list of fields to include
                -   ``True`` to include all other fields
                -   ``None``/``False`` to include no other fields

        Returns:
            a :class:`fiftyone.core.patches.EvaluationPatchesView`
        """
        return self._add_view_stage(
            fos.ToEvaluationPatches(eval_key, **kwargs)
        )

    @view_stage
    def to_clips(self, field_or_expr, **kwargs):
        """Creates a view that contains one sample per clip defined by the
        given field or expression in the video collection.

        The returned view will contain:

        -   A ``sample_id`` field that records the sample ID from which each
            clip was taken
        -   A ``support`` field that records the ``[first, last]`` frame
            support of each clip
        -   All frame-level information from the underlying dataset of the
            input collection

        Refer to :meth:`fiftyone.core.clips.make_clips_dataset` to see the
        available configuration options for generating clips.

        .. note::

            The clip generation logic will respect any frame-level
            modifications defined in the input collection, but the output clips
            will always contain all frame-level labels.

        Examples::

            import fiftyone as fo
            import fiftyone.zoo as foz
            from fiftyone import ViewField as F

            dataset = foz.load_zoo_dataset("quickstart-video")

            #
            # Create a clips view that contains one clip for each contiguous
            # segment that contains at least one road sign in every frame
            #

            clips = (
                dataset
                .filter_labels("frames.detections", F("label") == "road sign")
                .to_clips("frames.detections")
            )
            print(clips)

            #
            # Create a clips view that contains one clip for each contiguous
            # segment that contains at least two road signs in every frame
            #

            signs = F("detections.detections").filter(F("label") == "road sign")
            clips = dataset.to_clips(signs.length() >= 2)
            print(clips)

        Args:
            field_or_expr: can be any of the following:

                -   a :class:`fiftyone.core.labels.TemporalDetection`,
                    :class:`fiftyone.core.labels.TemporalDetections`,
                    :class:`fiftyone.core.fields.FrameSupportField`, or list of
                    :class:`fiftyone.core.fields.FrameSupportField` field
                -   a frame-level label list field of any of the following
                    types:

                    -   :class:`fiftyone.core.labels.Classifications`
                    -   :class:`fiftyone.core.labels.Detections`
                    -   :class:`fiftyone.core.labels.Polylines`
                    -   :class:`fiftyone.core.labels.Keypoints`
                -   a :class:`fiftyone.core.expressions.ViewExpression` that
                    returns a boolean to apply to each frame of the input
                    collection to determine if the frame should be clipped
                -   a list of ``[(first1, last1), (first2, last2), ...]`` lists
                    defining the frame numbers of the clips to extract from
                    each sample
            other_fields (None): controls whether sample fields other than the
                default sample fields are included. Can be any of the
                following:

                -   a field or list of fields to include
                -   ``True`` to include all other fields
                -   ``None``/``False`` to include no other fields
            tol (0): the maximum number of false frames that can be overlooked
                when generating clips. Only applicable when ``field_or_expr``
                is a frame-level list field or expression
            min_len (0): the minimum allowable length of a clip, in frames.
                Only applicable when ``field_or_expr`` is a frame-level list
                field or an expression
            trajectories (False): whether to create clips for each unique
                object trajectory defined by their ``(label, index)``. Only
                applicable when ``field_or_expr`` is a frame-level field

        Returns:
            a :class:`fiftyone.core.clips.ClipsView`
        """
        return self._add_view_stage(fos.ToClips(field_or_expr, **kwargs))

    @view_stage
    def to_frames(self, **kwargs):
        """Creates a view that contains one sample per frame in the video
        collection.

        The returned view will contain all frame-level fields and the ``tags``
        of each video as sample-level fields, as well as a ``sample_id`` field
        that records the IDs of the parent sample for each frame.

        By default, ``sample_frames`` is False and this method assumes that the
        frames of the input collection have ``filepath`` fields populated
        pointing to each frame image. Any frames without a ``filepath``
        populated will be omitted from the returned view.

        When ``sample_frames`` is True, this method samples each video in the
        collection into a directory of per-frame images and stores the
        filepaths in the ``filepath`` frame field of the source dataset. By
        default, each folder of images is written using the same basename as
        the input video. For example, if ``frames_patt = "%%06d.jpg"``, then
        videos with the following paths::

            /path/to/video1.mp4
            /path/to/video2.mp4
            ...

        would be sampled as follows::

            /path/to/video1/
                000001.jpg
                000002.jpg
                ...
            /path/to/video2/
                000001.jpg
                000002.jpg
                ...

        However, you can use the optional ``output_dir`` and ``rel_dir``
        parameters to customize the location and shape of the sampled frame
        folders. For example, if ``output_dir = "/tmp"`` and
        ``rel_dir = "/path/to"``, then videos with the following paths::

            /path/to/folderA/video1.mp4
            /path/to/folderA/video2.mp4
            /path/to/folderB/video3.mp4
            ...

        would be sampled as follows::

            /tmp/folderA/
                video1/
                    000001.jpg
                    000002.jpg
                    ...
                video2/
                    000001.jpg
                    000002.jpg
                    ...
            /tmp/folderB/
                video3/
                    000001.jpg
                    000002.jpg
                    ...

        By default, samples will be generated for every video frame at full
        resolution, but this method provides a variety of parameters that can
        be used to customize the sampling behavior.

        .. note::

            If this method is run multiple times with ``sample_frames`` set to
            True, existing frames will not be resampled unless you set
            ``force_sample`` to True.

        Examples::

            import fiftyone as fo
            import fiftyone.zoo as foz
            from fiftyone import ViewField as F

            dataset = foz.load_zoo_dataset("quickstart-video")

            session = fo.launch_app(dataset)

            #
            # Create a frames view for an entire video dataset
            #

            frames = dataset.to_frames(sample_frames=True)
            print(frames)

            session.view = frames

            #
            # Create a frames view that only contains frames with at least 10
            # objects, sampled at a maximum frame rate of 1fps
            #

            num_objects = F("detections.detections").length()
            view = dataset.match_frames(num_objects > 10)

            frames = view.to_frames(max_fps=1)
            print(frames)

            session.view = frames

        Args:
            sample_frames (False): whether to assume that the frame images have
                already been sampled at locations stored in the ``filepath``
                field of each frame (False), or whether to sample the video
                frames now according to the specified parameters (True)
            fps (None): an optional frame rate at which to sample each video's
                frames
            max_fps (None): an optional maximum frame rate at which to sample.
                Videos with frame rate exceeding this value are downsampled
            size (None): an optional ``(width, height)`` at which to sample
                frames. A dimension can be -1, in which case the aspect ratio
                is preserved. Only applicable when ``sample_frames=True``
            min_size (None): an optional minimum ``(width, height)`` for each
                frame. A dimension can be -1 if no constraint should be
                applied. The frames are resized (aspect-preserving) if
                necessary to meet this constraint. Only applicable when
                ``sample_frames=True``
            max_size (None): an optional maximum ``(width, height)`` for each
                frame. A dimension can be -1 if no constraint should be
                applied. The frames are resized (aspect-preserving) if
                necessary to meet this constraint. Only applicable when
                ``sample_frames=True``
            sparse (False): whether to only sample frame images for frame
                numbers for which :class:`fiftyone.core.frame.Frame` instances
                exist in the input collection. This parameter has no effect
                when ``sample_frames==False`` since frames must always exist in
                order to have ``filepath`` information use
            output_dir (None): an optional output directory in which to write
                the sampled frames. By default, the frames are written in
                folders with the same basename of each video
            rel_dir (None): a relative directory to remove from the filepath of
                each video, if possible. The path is converted to an absolute
                path (if necessary) via
                :func:`fiftyone.core.utils.normalize_path`. This argument can
                be used in conjunction with ``output_dir`` to cause the sampled
                frames to be written in a nested directory structure within
                ``output_dir`` matching the shape of the input video's folder
                structure
            frames_patt (None): a pattern specifying the filename/format to use
                to write or check or existing sampled frames, e.g.,
                ``"%%06d.jpg"``. The default value is
                ``fiftyone.config.default_sequence_idx + fiftyone.config.default_image_ext``
            force_sample (False): whether to resample videos whose sampled
                frames already exist. Only applicable when
                ``sample_frames=True``
            skip_failures (True): whether to gracefully continue without
                raising an error if a video cannot be sampled
            verbose (False): whether to log information about the frames that
                will be sampled, if any

        Returns:
            a :class:`fiftyone.core.video.FramesView`
        """
        return self._add_view_stage(fos.ToFrames(**kwargs))

    @classmethod
    def list_aggregations(cls):
        """Returns a list of all available methods on this collection that
        apply :class:`fiftyone.core.aggregations.Aggregation` operations to
        this collection.

        Returns:
            a list of :class:`SampleCollection` method names
        """
        return list(aggregation.all)

    @aggregation
    def bounds(self, field_or_expr, expr=None, safe=False):
        """Computes the bounds of a numeric field of the collection.

        ``None``-valued fields are ignored.

        This aggregation is typically applied to *numeric* field types (or
        lists of such types):

        -   :class:`fiftyone.core.fields.IntField`
        -   :class:`fiftyone.core.fields.FloatField`

        Examples::

            import fiftyone as fo
            from fiftyone import ViewField as F

            dataset = fo.Dataset()
            dataset.add_samples(
                [
                    fo.Sample(
                        filepath="/path/to/image1.png",
                        numeric_field=1.0,
                        numeric_list_field=[1, 2, 3],
                    ),
                    fo.Sample(
                        filepath="/path/to/image2.png",
                        numeric_field=4.0,
                        numeric_list_field=[1, 2],
                    ),
                    fo.Sample(
                        filepath="/path/to/image3.png",
                        numeric_field=None,
                        numeric_list_field=None,
                    ),
                ]
            )

            #
            # Compute the bounds of a numeric field
            #

            bounds = dataset.bounds("numeric_field")
            print(bounds)  # (min, max)

            #
            # Compute the a bounds of a numeric list field
            #

            bounds = dataset.bounds("numeric_list_field")
            print(bounds)  # (min, max)

            #
            # Compute the bounds of a transformation of a numeric field
            #

            bounds = dataset.bounds(2 * (F("numeric_field") + 1))
            print(bounds)  # (min, max)

        Args:
            field_or_expr: a field name, ``embedded.field.name``,
                :class:`fiftyone.core.expressions.ViewExpression`, or
                `MongoDB expression <https://docs.mongodb.com/manual/meta/aggregation-quick-reference/#aggregation-expressions>`_
                defining the field or expression to aggregate. This can also
                be a list or tuple of such arguments, in which case a tuple of
                corresponding aggregation results (each receiving the same
                additional keyword arguments, if any) will be returned
            expr (None): a :class:`fiftyone.core.expressions.ViewExpression` or
                `MongoDB expression <https://docs.mongodb.com/manual/meta/aggregation-quick-reference/#aggregation-expressions>`_
                to apply to ``field_or_expr`` (which must be a field) before
                aggregating
            safe (False): whether to ignore nan/inf values when dealing with
                floating point values

        Returns:
            the ``(min, max)`` bounds
        """
        make = lambda field_or_expr: foa.Bounds(
            field_or_expr, expr=expr, safe=safe
        )
        return self._make_and_aggregate(make, field_or_expr)

    @aggregation
    def count(self, field_or_expr=None, expr=None, safe=False):
        """Counts the number of field values in the collection.

        ``None``-valued fields are ignored.

        If no field is provided, the samples themselves are counted.

        Examples::

            import fiftyone as fo
            from fiftyone import ViewField as F

            dataset = fo.Dataset()
            dataset.add_samples(
                [
                    fo.Sample(
                        filepath="/path/to/image1.png",
                        predictions=fo.Detections(
                            detections=[
                                fo.Detection(label="cat"),
                                fo.Detection(label="dog"),
                            ]
                        ),
                    ),
                    fo.Sample(
                        filepath="/path/to/image2.png",
                        predictions=fo.Detections(
                            detections=[
                                fo.Detection(label="cat"),
                                fo.Detection(label="rabbit"),
                                fo.Detection(label="squirrel"),
                            ]
                        ),
                    ),
                    fo.Sample(
                        filepath="/path/to/image3.png",
                        predictions=None,
                    ),
                ]
            )

            #
            # Count the number of samples in the dataset
            #

            count = dataset.count()
            print(count)  # the count

            #
            # Count the number of samples with `predictions`
            #

            count = dataset.count("predictions")
            print(count)  # the count

            #
            # Count the number of objects in the `predictions` field
            #

            count = dataset.count("predictions.detections")
            print(count)  # the count

            #
            # Count the number of objects in samples with > 2 predictions
            #

            count = dataset.count(
                (F("predictions.detections").length() > 2).if_else(
                    F("predictions.detections"), None
                )
            )
            print(count)  # the count

        Args:
            field_or_expr (None): a field name, ``embedded.field.name``,
                :class:`fiftyone.core.expressions.ViewExpression`, or
                `MongoDB expression <https://docs.mongodb.com/manual/meta/aggregation-quick-reference/#aggregation-expressions>`_
                defining the field or expression to aggregate. If neither
                ``field_or_expr`` or ``expr`` is provided, the samples
                themselves are counted. This can also be a list or tuple of
                such arguments, in which case a tuple of corresponding
                aggregation results (each receiving the same additional keyword
                arguments, if any) will be returned
            expr (None): a :class:`fiftyone.core.expressions.ViewExpression` or
                `MongoDB expression <https://docs.mongodb.com/manual/meta/aggregation-quick-reference/#aggregation-expressions>`_
                to apply to ``field_or_expr`` (which must be a field) before
                aggregating
            safe (False): whether to ignore nan/inf values when dealing with
                floating point values

        Returns:
            the count
        """
        make = lambda field_or_expr: foa.Count(
            field_or_expr, expr=expr, safe=safe
        )
        return self._make_and_aggregate(make, field_or_expr)

    @aggregation
    def count_values(self, field_or_expr, expr=None, safe=False):
        """Counts the occurrences of field values in the collection.

        This aggregation is typically applied to *countable* field types (or
        lists of such types):

        -   :class:`fiftyone.core.fields.BooleanField`
        -   :class:`fiftyone.core.fields.IntField`
        -   :class:`fiftyone.core.fields.StringField`

        Examples::

            import fiftyone as fo
            from fiftyone import ViewField as F

            dataset = fo.Dataset()
            dataset.add_samples(
                [
                    fo.Sample(
                        filepath="/path/to/image1.png",
                        tags=["sunny"],
                        predictions=fo.Detections(
                            detections=[
                                fo.Detection(label="cat"),
                                fo.Detection(label="dog"),
                            ]
                        ),
                    ),
                    fo.Sample(
                        filepath="/path/to/image2.png",
                        tags=["cloudy"],
                        predictions=fo.Detections(
                            detections=[
                                fo.Detection(label="cat"),
                                fo.Detection(label="rabbit"),
                            ]
                        ),
                    ),
                    fo.Sample(
                        filepath="/path/to/image3.png",
                        predictions=None,
                    ),
                ]
            )

            #
            # Compute the tag counts in the dataset
            #

            counts = dataset.count_values("tags")
            print(counts)  # dict mapping values to counts

            #
            # Compute the predicted label counts in the dataset
            #

            counts = dataset.count_values("predictions.detections.label")
            print(counts)  # dict mapping values to counts

            #
            # Compute the predicted label counts after some normalization
            #

            counts = dataset.count_values(
                F("predictions.detections.label").map_values(
                    {"cat": "pet", "dog": "pet"}
                ).upper()
            )
            print(counts)  # dict mapping values to counts

        Args:
            field_or_expr: a field name, ``embedded.field.name``,
                :class:`fiftyone.core.expressions.ViewExpression`, or
                `MongoDB expression <https://docs.mongodb.com/manual/meta/aggregation-quick-reference/#aggregation-expressions>`_
                defining the field or expression to aggregate. This can also
                be a list or tuple of such arguments, in which case a tuple of
                corresponding aggregation results (each receiving the same
                additional keyword arguments, if any) will be returned
            expr (None): a :class:`fiftyone.core.expressions.ViewExpression` or
                `MongoDB expression <https://docs.mongodb.com/manual/meta/aggregation-quick-reference/#aggregation-expressions>`_
                to apply to ``field_or_expr`` (which must be a field) before
                aggregating
            safe (False): whether to treat nan/inf values as None when dealing
                with floating point values

        Returns:
            a dict mapping values to counts
        """
        make = lambda field_or_expr: foa.CountValues(
            field_or_expr, expr=expr, safe=safe
        )
        return self._make_and_aggregate(make, field_or_expr)

    @aggregation
    def distinct(self, field_or_expr, expr=None, safe=False):
        """Computes the distinct values of a field in the collection.

        ``None``-valued fields are ignored.

        This aggregation is typically applied to *countable* field types (or
        lists of such types):

        -   :class:`fiftyone.core.fields.BooleanField`
        -   :class:`fiftyone.core.fields.IntField`
        -   :class:`fiftyone.core.fields.StringField`

        Examples::

            import fiftyone as fo
            from fiftyone import ViewField as F

            dataset = fo.Dataset()
            dataset.add_samples(
                [
                    fo.Sample(
                        filepath="/path/to/image1.png",
                        tags=["sunny"],
                        predictions=fo.Detections(
                            detections=[
                                fo.Detection(label="cat"),
                                fo.Detection(label="dog"),
                            ]
                        ),
                    ),
                    fo.Sample(
                        filepath="/path/to/image2.png",
                        tags=["sunny", "cloudy"],
                        predictions=fo.Detections(
                            detections=[
                                fo.Detection(label="cat"),
                                fo.Detection(label="rabbit"),
                            ]
                        ),
                    ),
                    fo.Sample(
                        filepath="/path/to/image3.png",
                        predictions=None,
                    ),
                ]
            )

            #
            # Get the distinct tags in a dataset
            #

            values = dataset.distinct("tags")
            print(values)  # list of distinct values

            #
            # Get the distinct predicted labels in a dataset
            #

            values = dataset.distinct("predictions.detections.label")
            print(values)  # list of distinct values

            #
            # Get the distinct predicted labels after some normalization
            #

            values = dataset.distinct(
                F("predictions.detections.label").map_values(
                    {"cat": "pet", "dog": "pet"}
                ).upper()
            )
            print(values)  # list of distinct values

        Args:
            field_or_expr: a field name, ``embedded.field.name``,
                :class:`fiftyone.core.expressions.ViewExpression`, or
                `MongoDB expression <https://docs.mongodb.com/manual/meta/aggregation-quick-reference/#aggregation-expressions>`_
                defining the field or expression to aggregate. This can also
                be a list or tuple of such arguments, in which case a tuple of
                corresponding aggregation results (each receiving the same
                additional keyword arguments, if any) will be returned
            expr (None): a :class:`fiftyone.core.expressions.ViewExpression` or
                `MongoDB expression <https://docs.mongodb.com/manual/meta/aggregation-quick-reference/#aggregation-expressions>`_
                to apply to ``field_or_expr`` (which must be a field) before
                aggregating
            safe (False): whether to ignore nan/inf values when dealing with
                floating point values

        Returns:
            a sorted list of distinct values
        """
        make = lambda field_or_expr: foa.Distinct(
            field_or_expr, expr=expr, safe=safe
        )
        return self._make_and_aggregate(make, field_or_expr)

    @aggregation
    def histogram_values(
        self, field_or_expr, expr=None, bins=None, range=None, auto=False
    ):
        """Computes a histogram of the field values in the collection.

        This aggregation is typically applied to *numeric* field types (or
        lists of such types):

        -   :class:`fiftyone.core.fields.IntField`
        -   :class:`fiftyone.core.fields.FloatField`

        Examples::

            import numpy as np
            import matplotlib.pyplot as plt

            import fiftyone as fo
            from fiftyone import ViewField as F

            samples = []
            for idx in range(100):
                samples.append(
                    fo.Sample(
                        filepath="/path/to/image%d.png" % idx,
                        numeric_field=np.random.randn(),
                        numeric_list_field=list(np.random.randn(10)),
                    )
                )

            dataset = fo.Dataset()
            dataset.add_samples(samples)

            def plot_hist(counts, edges):
                counts = np.asarray(counts)
                edges = np.asarray(edges)
                left_edges = edges[:-1]
                widths = edges[1:] - edges[:-1]
                plt.bar(left_edges, counts, width=widths, align="edge")

            #
            # Compute a histogram of a numeric field
            #

            counts, edges, other = dataset.histogram_values(
                "numeric_field", bins=50, range=(-4, 4)
            )

            plot_hist(counts, edges)
            plt.show(block=False)

            #
            # Compute the histogram of a numeric list field
            #

            counts, edges, other = dataset.histogram_values(
                "numeric_list_field", bins=50
            )

            plot_hist(counts, edges)
            plt.show(block=False)

            #
            # Compute the histogram of a transformation of a numeric field
            #

            counts, edges, other = dataset.histogram_values(
                2 * (F("numeric_field") + 1), bins=50
            )

            plot_hist(counts, edges)
            plt.show(block=False)

        Args:
            field_or_expr: a field name, ``embedded.field.name``,
                :class:`fiftyone.core.expressions.ViewExpression`, or
                `MongoDB expression <https://docs.mongodb.com/manual/meta/aggregation-quick-reference/#aggregation-expressions>`_
                defining the field or expression to aggregate. This can also
                be a list or tuple of such arguments, in which case a tuple of
                corresponding aggregation results (each receiving the same
                additional keyword arguments, if any) will be returned
            expr (None): a :class:`fiftyone.core.expressions.ViewExpression` or
                `MongoDB expression <https://docs.mongodb.com/manual/meta/aggregation-quick-reference/#aggregation-expressions>`_
                to apply to ``field_or_expr`` (which must be a field) before
                aggregating
            bins (None): can be either an integer number of bins to generate or
                a monotonically increasing sequence specifying the bin edges to
                use. By default, 10 bins are created. If ``bins`` is an integer
                and no ``range`` is specified, bin edges are automatically
                distributed in an attempt to evenly distribute the counts in
                each bin
            range (None): a ``(lower, upper)`` tuple specifying a range in
                which to generate equal-width bins. Only applicable when
                ``bins`` is an integer
            auto (False): whether to automatically choose bin edges in an
                attempt to evenly distribute the counts in each bin. If this
                option is chosen, ``bins`` will only be used if it is an
                integer, and the ``range`` parameter is ignored

        Returns:
            a tuple of

            -   counts: a list of counts in each bin
            -   edges: an increasing list of bin edges of length
                ``len(counts) + 1``. Note that each bin is treated as having an
                inclusive lower boundary and exclusive upper boundary,
                ``[lower, upper)``, including the rightmost bin
            -   other: the number of items outside the bins
        """
        make = lambda field_or_expr: foa.HistogramValues(
            field_or_expr, expr=expr, bins=bins, range=range, auto=auto
        )
        return self._make_and_aggregate(make, field_or_expr)

    @aggregation
    def mean(self, field_or_expr, expr=None, safe=False):
        """Computes the arithmetic mean of the field values of the collection.

        ``None``-valued fields are ignored.

        This aggregation is typically applied to *numeric* field types (or
        lists of such types):

        -   :class:`fiftyone.core.fields.IntField`
        -   :class:`fiftyone.core.fields.FloatField`

        Examples::

            import fiftyone as fo
            from fiftyone import ViewField as F

            dataset = fo.Dataset()
            dataset.add_samples(
                [
                    fo.Sample(
                        filepath="/path/to/image1.png",
                        numeric_field=1.0,
                        numeric_list_field=[1, 2, 3],
                    ),
                    fo.Sample(
                        filepath="/path/to/image2.png",
                        numeric_field=4.0,
                        numeric_list_field=[1, 2],
                    ),
                    fo.Sample(
                        filepath="/path/to/image3.png",
                        numeric_field=None,
                        numeric_list_field=None,
                    ),
                ]
            )

            #
            # Compute the mean of a numeric field
            #

            mean = dataset.mean("numeric_field")
            print(mean)  # the mean

            #
            # Compute the mean of a numeric list field
            #

            mean = dataset.mean("numeric_list_field")
            print(mean)  # the mean

            #
            # Compute the mean of a transformation of a numeric field
            #

            mean = dataset.mean(2 * (F("numeric_field") + 1))
            print(mean)  # the mean

        Args:
            field_or_expr: a field name, ``embedded.field.name``,
                :class:`fiftyone.core.expressions.ViewExpression`, or
                `MongoDB expression <https://docs.mongodb.com/manual/meta/aggregation-quick-reference/#aggregation-expressions>`_
                defining the field or expression to aggregate. This can also
                be a list or tuple of such arguments, in which case a tuple of
                corresponding aggregation results (each receiving the same
                additional keyword arguments, if any) will be returned
            expr (None): a :class:`fiftyone.core.expressions.ViewExpression` or
                `MongoDB expression <https://docs.mongodb.com/manual/meta/aggregation-quick-reference/#aggregation-expressions>`_
                to apply to ``field_or_expr`` (which must be a field) before
                aggregating
            safe (False): whether to ignore nan/inf values when dealing with
                floating point values

        Returns:
            the mean
        """
        make = lambda field_or_expr: foa.Mean(
            field_or_expr, expr=expr, safe=safe
        )
        return self._make_and_aggregate(make, field_or_expr)

    @aggregation
    def quantiles(self, field_or_expr, quantiles, expr=None, safe=False):
        """Computes the quantile(s) of the field values of a collection.

        ``None``-valued fields are ignored.

        This aggregation is typically applied to *numeric* field types (or
        lists of such types):

        -   :class:`fiftyone.core.fields.IntField`
        -   :class:`fiftyone.core.fields.FloatField`

        Examples::

            import fiftyone as fo
            from fiftyone import ViewField as F

            dataset = fo.Dataset()
            dataset.add_samples(
                [
                    fo.Sample(
                        filepath="/path/to/image1.png",
                        numeric_field=1.0,
                        numeric_list_field=[1, 2, 3],
                    ),
                    fo.Sample(
                        filepath="/path/to/image2.png",
                        numeric_field=4.0,
                        numeric_list_field=[1, 2],
                    ),
                    fo.Sample(
                        filepath="/path/to/image3.png",
                        numeric_field=None,
                        numeric_list_field=None,
                    ),
                ]
            )

            #
            # Compute the quantiles of a numeric field
            #

            quantiles = dataset.quantiles("numeric_field", [0.1, 0.5, 0.9])
            print(quantiles)  # the quantiles

            #
            # Compute the quantiles of a numeric list field
            #

            quantiles = dataset.quantiles("numeric_list_field", [0.1, 0.5, 0.9])
            print(quantiles)  # the quantiles

            #
            # Compute the mean of a transformation of a numeric field
            #

            quantiles = dataset.quantiles(2 * (F("numeric_field") + 1), [0.1, 0.5, 0.9])
            print(quantiles)  # the quantiles

        Args:
            field_or_expr: a field name, ``embedded.field.name``,
                :class:`fiftyone.core.expressions.ViewExpression`, or
                `MongoDB expression <https://docs.mongodb.com/manual/meta/aggregation-quick-reference/#aggregation-expressions>`_
                defining the field or expression to aggregate
            quantiles: the quantile or iterable of quantiles to compute. Each
                quantile must be a numeric value in ``[0, 1]``
            expr (None): a :class:`fiftyone.core.expressions.ViewExpression` or
                `MongoDB expression <https://docs.mongodb.com/manual/meta/aggregation-quick-reference/#aggregation-expressions>`_
                to apply to ``field_or_expr`` (which must be a field) before
                aggregating
            safe (False): whether to ignore nan/inf values when dealing with
                floating point values

        Returns:
            the quantile or list of quantiles
        """
        make = lambda field_or_expr: foa.Quantiles(
            field_or_expr, quantiles, expr=expr, safe=safe
        )
        return self._make_and_aggregate(make, field_or_expr)

    @aggregation
    def schema(
        self,
        field_or_expr,
        expr=None,
        dynamic_only=False,
        _include_private=False,
    ):
        """Extracts the names and types of the attributes of a specified
        embedded document field across all samples in the collection.

        Schema aggregations are useful for detecting the presence and types of
        dynamic attributes of :class:`fiftyone.core.labels.Label` fields
        across a collection.

        Examples::

            import fiftyone as fo

            dataset = fo.Dataset()

            sample1 = fo.Sample(
                filepath="image1.png",
                ground_truth=fo.Detections(
                    detections=[
                        fo.Detection(
                            label="cat",
                            bounding_box=[0.1, 0.1, 0.4, 0.4],
                            foo="bar",
                            hello=True,
                        ),
                        fo.Detection(
                            label="dog",
                            bounding_box=[0.5, 0.5, 0.4, 0.4],
                            hello=None,
                        )
                    ]
                )
            )

            sample2 = fo.Sample(
                filepath="image2.png",
                ground_truth=fo.Detections(
                    detections=[
                        fo.Detection(
                            label="rabbit",
                            bounding_box=[0.1, 0.1, 0.4, 0.4],
                            foo=None,
                        ),
                        fo.Detection(
                            label="squirrel",
                            bounding_box=[0.5, 0.5, 0.4, 0.4],
                            hello="there",
                        ),
                    ]
                )
            )

            dataset.add_samples([sample1, sample2])

            #
            # Get schema of all dynamic attributes on the detections in a
            # `Detections` field
            #

            print(dataset.schema("ground_truth.detections", dynamic_only=True))
            # {'foo': StringField, 'hello': [BooleanField, StringField]}

        Args:
            field_or_expr: a field name, ``embedded.field.name``,
                :class:`fiftyone.core.expressions.ViewExpression`, or
                `MongoDB expression <https://docs.mongodb.com/manual/meta/aggregation-quick-reference/#aggregation-expressions>`_
                defining the field or expression to aggregate
            expr (None): a :class:`fiftyone.core.expressions.ViewExpression` or
                `MongoDB expression <https://docs.mongodb.com/manual/meta/aggregation-quick-reference/#aggregation-expressions>`_
                to apply to ``field_or_expr`` (which must be a field) before
                aggregating
            dynamic_only (False): whether to only include dynamically added
                attributes

        Returns:
            a dict mapping field names to :class:`fiftyone.core.fields.Field`
            instances. If a field's values takes multiple non-None types, the
            list of observed types will be returned
        """
        make = lambda field_or_expr: foa.Schema(
            field_or_expr,
            expr=expr,
            dynamic_only=dynamic_only,
            _include_private=_include_private,
        )
        return self._make_and_aggregate(make, field_or_expr)

    @aggregation
    def std(self, field_or_expr, expr=None, safe=False, sample=False):
        """Computes the standard deviation of the field values of the
        collection.

        ``None``-valued fields are ignored.

        This aggregation is typically applied to *numeric* field types (or
        lists of such types):

        -   :class:`fiftyone.core.fields.IntField`
        -   :class:`fiftyone.core.fields.FloatField`

        Examples::

            import fiftyone as fo
            from fiftyone import ViewField as F

            dataset = fo.Dataset()
            dataset.add_samples(
                [
                    fo.Sample(
                        filepath="/path/to/image1.png",
                        numeric_field=1.0,
                        numeric_list_field=[1, 2, 3],
                    ),
                    fo.Sample(
                        filepath="/path/to/image2.png",
                        numeric_field=4.0,
                        numeric_list_field=[1, 2],
                    ),
                    fo.Sample(
                        filepath="/path/to/image3.png",
                        numeric_field=None,
                        numeric_list_field=None,
                    ),
                ]
            )

            #
            # Compute the standard deviation of a numeric field
            #

            std = dataset.std("numeric_field")
            print(std)  # the standard deviation

            #
            # Compute the standard deviation of a numeric list field
            #

            std = dataset.std("numeric_list_field")
            print(std)  # the standard deviation

            #
            # Compute the standard deviation of a transformation of a numeric field
            #

            std = dataset.std(2 * (F("numeric_field") + 1))
            print(std)  # the standard deviation

        Args:
            field_or_expr: a field name, ``embedded.field.name``,
                :class:`fiftyone.core.expressions.ViewExpression`, or
                `MongoDB expression <https://docs.mongodb.com/manual/meta/aggregation-quick-reference/#aggregation-expressions>`_
                defining the field or expression to aggregate. This can also
                be a list or tuple of such arguments, in which case a tuple of
                corresponding aggregation results (each receiving the same
                additional keyword arguments, if any) will be returned
            expr (None): a :class:`fiftyone.core.expressions.ViewExpression` or
                `MongoDB expression <https://docs.mongodb.com/manual/meta/aggregation-quick-reference/#aggregation-expressions>`_
                to apply to ``field_or_expr`` (which must be a field) before
                aggregating
            safe (False): whether to ignore nan/inf values when dealing with
                floating point values
            sample (False): whether to compute the sample standard deviation rather
                than the population standard deviation

        Returns:
            the standard deviation
        """
        make = lambda field_or_expr: foa.Std(
            field_or_expr, expr=expr, safe=safe, sample=sample
        )
        return self._make_and_aggregate(make, field_or_expr)

    @aggregation
    def sum(self, field_or_expr, expr=None, safe=False):
        """Computes the sum of the field values of the collection.

        ``None``-valued fields are ignored.

        This aggregation is typically applied to *numeric* field types (or
        lists of such types):

        -   :class:`fiftyone.core.fields.IntField`
        -   :class:`fiftyone.core.fields.FloatField`

        Examples::

            import fiftyone as fo
            from fiftyone import ViewField as F

            dataset = fo.Dataset()
            dataset.add_samples(
                [
                    fo.Sample(
                        filepath="/path/to/image1.png",
                        numeric_field=1.0,
                        numeric_list_field=[1, 2, 3],
                    ),
                    fo.Sample(
                        filepath="/path/to/image2.png",
                        numeric_field=4.0,
                        numeric_list_field=[1, 2],
                    ),
                    fo.Sample(
                        filepath="/path/to/image3.png",
                        numeric_field=None,
                        numeric_list_field=None,
                    ),
                ]
            )

            #
            # Compute the sum of a numeric field
            #

            total = dataset.sum("numeric_field")
            print(total)  # the sum

            #
            # Compute the sum of a numeric list field
            #

            total = dataset.sum("numeric_list_field")
            print(total)  # the sum

            #
            # Compute the sum of a transformation of a numeric field
            #

            total = dataset.sum(2 * (F("numeric_field") + 1))
            print(total)  # the sum

        Args:
            field_or_expr: a field name, ``embedded.field.name``,
                :class:`fiftyone.core.expressions.ViewExpression`, or
                `MongoDB expression <https://docs.mongodb.com/manual/meta/aggregation-quick-reference/#aggregation-expressions>`_
                defining the field or expression to aggregate. This can also
                be a list or tuple of such arguments, in which case a tuple of
                corresponding aggregation results (each receiving the same
                additional keyword arguments, if any) will be returned
            expr (None): a :class:`fiftyone.core.expressions.ViewExpression` or
                `MongoDB expression <https://docs.mongodb.com/manual/meta/aggregation-quick-reference/#aggregation-expressions>`_
                to apply to ``field_or_expr`` (which must be a field) before
                aggregating
            safe (False): whether to ignore nan/inf values when dealing with
                floating point values

        Returns:
            the sum
        """
        make = lambda field_or_expr: foa.Sum(
            field_or_expr, expr=expr, safe=safe
        )
        return self._make_and_aggregate(make, field_or_expr)

    @aggregation
    def values(
        self,
        field_or_expr,
        expr=None,
        missing_value=None,
        unwind=False,
        _allow_missing=False,
        _big_result=True,
        _raw=False,
    ):
        """Extracts the values of a field from all samples in the collection.

        Values aggregations are useful for efficiently extracting a slice of
        field or embedded field values across all samples in a collection. See
        the examples below for more details.

        The dual function of :meth:`values` is :meth:`set_values`, which can be
        used to efficiently set a field or embedded field of all samples in a
        collection by providing lists of values of same structure returned by
        this aggregation.

        .. note::

            Unlike other aggregations, :meth:`values` does not automatically
            unwind list fields, which ensures that the returned values match
            the potentially-nested structure of the documents.

            You can opt-in to unwinding specific list fields using the ``[]``
            syntax, or you can pass the optional ``unwind=True`` parameter to
            unwind all supported list fields. See
            :ref:`aggregations-list-fields` for more information.

        Examples::

            import fiftyone as fo
            import fiftyone.zoo as foz
            from fiftyone import ViewField as F

            dataset = fo.Dataset()
            dataset.add_samples(
                [
                    fo.Sample(
                        filepath="/path/to/image1.png",
                        numeric_field=1.0,
                        numeric_list_field=[1, 2, 3],
                    ),
                    fo.Sample(
                        filepath="/path/to/image2.png",
                        numeric_field=4.0,
                        numeric_list_field=[1, 2],
                    ),
                    fo.Sample(
                        filepath="/path/to/image3.png",
                        numeric_field=None,
                        numeric_list_field=None,
                    ),
                ]
            )

            #
            # Get all values of a field
            #

            values = dataset.values("numeric_field")
            print(values)  # [1.0, 4.0, None]

            #
            # Get all values of a list field
            #

            values = dataset.values("numeric_list_field")
            print(values)  # [[1, 2, 3], [1, 2], None]

            #
            # Get all values of transformed field
            #

            values = dataset.values(2 * (F("numeric_field") + 1))
            print(values)  # [4.0, 10.0, None]

            #
            # Get values from a label list field
            #

            dataset = foz.load_zoo_dataset("quickstart")

            # list of `Detections`
            detections = dataset.values("ground_truth")

            # list of lists of `Detection` instances
            detections = dataset.values("ground_truth.detections")

            # list of lists of detection labels
            labels = dataset.values("ground_truth.detections.label")

        Args:
            field_or_expr: a field name, ``embedded.field.name``,
                :class:`fiftyone.core.expressions.ViewExpression`, or
                `MongoDB expression <https://docs.mongodb.com/manual/meta/aggregation-quick-reference/#aggregation-expressions>`_
                defining the field or expression to aggregate. This can also
                be a list or tuple of such arguments, in which case a tuple of
                corresponding aggregation results (each receiving the same
                additional keyword arguments, if any) will be returned
            expr (None): a :class:`fiftyone.core.expressions.ViewExpression` or
                `MongoDB expression <https://docs.mongodb.com/manual/meta/aggregation-quick-reference/#aggregation-expressions>`_
                to apply to ``field_or_expr`` (which must be a field) before
                aggregating
            missing_value (None): a value to insert for missing or
                ``None``-valued fields
            unwind (False): whether to automatically unwind all recognized list
                fields (True) or unwind all list fields except the top-level
                sample field (-1)

        Returns:
            the list of values
        """
        make = lambda field_or_expr: foa.Values(
            field_or_expr,
            expr=expr,
            missing_value=missing_value,
            unwind=unwind,
            _allow_missing=_allow_missing,
            _big_result=_big_result,
            _raw=_raw,
        )
        return self._make_and_aggregate(make, field_or_expr)

    def draw_labels(
        self,
        output_dir,
        rel_dir=None,
        label_fields=None,
        overwrite=False,
        config=None,
        **kwargs,
    ):
        """Renders annotated versions of the media in the collection with the
        specified label data overlaid to the given directory.

        The filenames of the sample media are maintained, unless a name
        conflict would occur in ``output_dir``, in which case an index of the
        form ``"-%d" % count`` is appended to the base filename.

        Images are written in format ``fo.config.default_image_ext``, and
        videos are written in format ``fo.config.default_video_ext``.

        Args:
            output_dir: the directory to write the annotated media
            rel_dir (None): an optional relative directory to strip from each
                input filepath to generate a unique identifier that is joined
                with ``output_dir`` to generate an output path for each
                annotated media. This argument allows for populating nested
                subdirectories in ``output_dir`` that match the shape of the
                input paths. The path is converted to an absolute path (if
                necessary) via :func:`fiftyone.core.utils.normalize_path`
            label_fields (None): a label field or list of label fields to
                render. By default, all :class:`fiftyone.core.labels.Label`
                fields are drawn
            overwrite (False): whether to delete ``output_dir`` if it exists
                before rendering
            config (None): an optional
                :class:`fiftyone.utils.annotations.DrawConfig` configuring how
                to draw the labels
            **kwargs: optional keyword arguments specifying parameters of the
                default :class:`fiftyone.utils.annotations.DrawConfig` to
                override

        Returns:
            the list of paths to the rendered media
        """
        if os.path.isdir(output_dir):
            if overwrite:
                etau.delete_dir(output_dir)
            else:
                logger.warning(
                    "Directory '%s' already exists; outputs will be merged "
                    "with existing files",
                    output_dir,
                )

        if label_fields is None:
            label_fields = self._get_label_fields()

        if self.media_type == fom.IMAGE:
            return foua.draw_labeled_images(
                self,
                output_dir,
                rel_dir=rel_dir,
                label_fields=label_fields,
                config=config,
                **kwargs,
            )

        if self.media_type == fom.VIDEO:
            return foua.draw_labeled_videos(
                self,
                output_dir,
                rel_dir=rel_dir,
                label_fields=label_fields,
                config=config,
                **kwargs,
            )

        if self.media_type == fom.GROUP:
            raise fom.SelectGroupSlicesError((fom.IMAGE, fom.VIDEO))

        raise fom.MediaTypeError(
            "Unsupported media type '%s'" % self.media_type
        )

    def export(
        self,
        export_dir=None,
        dataset_type=None,
        data_path=None,
        labels_path=None,
        export_media=None,
        rel_dir=None,
        dataset_exporter=None,
        label_field=None,
        frame_labels_field=None,
        overwrite=False,
        **kwargs,
    ):
        """Exports the samples in the collection to disk.

        You can perform exports with this method via the following basic
        patterns:

        (a) Provide ``export_dir`` and ``dataset_type`` to export the content
            to a directory in the default layout for the specified format, as
            documented in :ref:`this page <exporting-datasets>`

        (b) Provide ``dataset_type`` along with ``data_path``, ``labels_path``,
            and/or ``export_media`` to directly specify where to export the
            source media and/or labels (if applicable) in your desired format.
            This syntax provides the flexibility to, for example, perform
            workflows like labels-only exports

        (c) Provide a ``dataset_exporter`` to which to feed samples to perform
            a fully-customized export

        In all workflows, the remaining parameters of this method can be
        provided to further configure the export.

        See :ref:`this page <exporting-datasets>` for more information about
        the available export formats and examples of using this method.

        See :ref:`this guide <custom-dataset-exporter>` for more details about
        exporting datasets in custom formats by defining your own
        :class:`fiftyone.utils.data.exporters.DatasetExporter`.

        This method will automatically coerce the data to match the requested
        export in the following cases:

        -   When exporting in either an unlabeled image or image classification
            format, if a spatial label field is provided
            (:class:`fiftyone.core.labels.Detection`,
            :class:`fiftyone.core.labels.Detections`,
            :class:`fiftyone.core.labels.Polyline`, or
            :class:`fiftyone.core.labels.Polylines`), then the
            **image patches** of the provided samples will be exported

        -   When exporting in labeled image dataset formats that expect
            list-type labels (:class:`fiftyone.core.labels.Classifications`,
            :class:`fiftyone.core.labels.Detections`,
            :class:`fiftyone.core.labels.Keypoints`, or
            :class:`fiftyone.core.labels.Polylines`), if a label field contains
            labels in non-list format
            (e.g., :class:`fiftyone.core.labels.Classification`), the labels
            will be automatically upgraded to single-label lists

        -   When exporting in labeled image dataset formats that expect
            :class:`fiftyone.core.labels.Detections` labels, if a
            :class:`fiftyone.core.labels.Classification` field is provided, the
            labels will be automatically upgraded to detections that span the
            entire images

        Args:
            export_dir (None): the directory to which to export the samples in
                format ``dataset_type``. This parameter may be omitted if you
                have provided appropriate values for the ``data_path`` and/or
                ``labels_path`` parameters. Alternatively, this can also be an
                archive path with one of the following extensions::

                    .zip, .tar, .tar.gz, .tgz, .tar.bz, .tbz

                If an archive path is specified, the export is performed in a
                directory of same name (minus extension) and then automatically
                archived and the directory then deleted
            dataset_type (None): the :class:`fiftyone.types.Dataset` type to
                write. If not specified, the default type for ``label_field``
                is used
            data_path (None): an optional parameter that enables explicit
                control over the location of the exported media for certain
                export formats. Can be any of the following:

                -   a folder name like ``"data"`` or ``"data/"`` specifying a
                    subfolder of ``export_dir`` in which to export the media
                -   an absolute directory path in which to export the media. In
                    this case, the ``export_dir`` has no effect on the location
                    of the data
                -   a filename like ``"data.json"`` specifying the filename of
                    a JSON manifest file in ``export_dir`` generated when
                    ``export_media`` is ``"manifest"``
                -   an absolute filepath specifying the location to write the
                    JSON manifest file when ``export_media`` is ``"manifest"``.
                    In this case, ``export_dir`` has no effect on the location
                    of the data

                If None, a default value of this parameter will be chosen based
                on the value of the ``export_media`` parameter. Note that this
                parameter is not applicable to certain export formats such as
                binary types like TF records
            labels_path (None): an optional parameter that enables explicit
                control over the location of the exported labels. Only
                applicable when exporting in certain labeled dataset formats.
                Can be any of the following:

                -   a type-specific folder name like ``"labels"`` or
                    ``"labels/"`` or a filename like ``"labels.json"`` or
                    ``"labels.xml"`` specifying the location in ``export_dir``
                    in which to export the labels
                -   an absolute directory or filepath in which to export the
                    labels. In this case, the ``export_dir`` has no effect on
                    the location of the labels

                For labeled datasets, the default value of this parameter will
                be chosen based on the export format so that the labels will be
                exported into ``export_dir``
            export_media (None): controls how to export the raw media. The
                supported values are:

                -   ``True``: copy all media files into the output directory
                -   ``False``: don't export media. This option is only useful
                    when exporting labeled datasets whose label format stores
                    sufficient information to locate the associated media
                -   ``"move"``: move all media files into the output directory
                -   ``"symlink"``: create symlinks to the media files in the
                    output directory
                -   ``"manifest"``: create a ``data.json`` in the output
                    directory that maps UUIDs used in the labels files to the
                    filepaths of the source media, rather than exporting the
                    actual media

                If None, an appropriate default value of this parameter will be
                chosen based on the value of the ``data_path`` parameter. Note
                that some dataset formats may not support certain values for
                this parameter (e.g., when exporting in binary formats such as
                TF records, "symlink" is not an option)
            rel_dir (None): an optional relative directory to strip from each
                input filepath to generate a unique identifier for each media.
                When exporting media, this identifier is joined with
                ``data_path`` to generate an output path for each exported
                media. This argument allows for populating nested
                subdirectories that match the shape of the input paths. The
                path is converted to an absolute path (if necessary) via
                :func:`fiftyone.core.utils.normalize_path`
            dataset_exporter (None): a
                :class:`fiftyone.utils.data.exporters.DatasetExporter` to use
                to export the samples. When provided, parameters such as
                ``export_dir``, ``dataset_type``, ``data_path``, and
                ``labels_path`` have no effect
            label_field (None): controls the label field(s) to export. Only
                applicable to labeled datasets. Can be any of the following:

                -   the name of a label field to export
                -   a glob pattern of label field(s) to export
                -   a list or tuple of label field(s) to export
                -   a dictionary mapping label field names to keys to use when
                    constructing the label dictionaries to pass to the exporter

                Note that multiple fields can only be specified when the
                exporter used can handle dictionaries of labels. By default,
                the first field of compatible type for the exporter is used.
                When exporting labeled video datasets, this argument may
                contain frame fields prefixed by ``"frames."``
            frame_labels_field (None): controls the frame label field(s) to
                export. The ``"frames."`` prefix is optional. Only applicable
                to labeled video datasets. Can be any of the following:

                -   the name of a frame label field to export
                -   a glob pattern of frame label field(s) to export
                -   a list or tuple of frame label field(s) to export
                -   a dictionary mapping frame label field names to keys to use
                    when constructing the frame label dictionaries to pass to
                    the exporter

                Note that multiple fields can only be specified when the
                exporter used can handle dictionaries of frame labels. By
                default, the first field of compatible type for the exporter is
                used
            overwrite (False): whether to delete existing directories before
                performing the export (True) or to merge the export with
                existing files and directories (False)
            **kwargs: optional keyword arguments to pass to the dataset
                exporter's constructor. If you are exporting image patches,
                this can also contain keyword arguments for
                :class:`fiftyone.utils.patches.ImagePatchesExtractor`
        """
        archive_path = None

        # If the user requested an archive, first populate a directory
        if export_dir is not None and etau.is_archive(export_dir):
            archive_path = export_dir
            export_dir, _ = etau.split_archive(archive_path)

        # Perform the export
        _export(
            self,
            export_dir=export_dir,
            dataset_type=dataset_type,
            data_path=data_path,
            labels_path=labels_path,
            export_media=export_media,
            rel_dir=rel_dir,
            dataset_exporter=dataset_exporter,
            label_field=label_field,
            frame_labels_field=frame_labels_field,
            overwrite=overwrite,
            **kwargs,
        )

        # Make archive, if requested
        if archive_path is not None:
            etau.make_archive(export_dir, archive_path, cleanup=True)

    def annotate(
        self,
        anno_key,
        label_schema=None,
        label_field=None,
        label_type=None,
        classes=None,
        attributes=True,
        mask_targets=None,
        allow_additions=True,
        allow_deletions=True,
        allow_label_edits=True,
        allow_index_edits=True,
        allow_spatial_edits=True,
        media_field="filepath",
        backend=None,
        launch_editor=False,
        **kwargs,
    ):
        """Exports the samples and optional label field(s) in this collection
        to the given annotation backend.

        The ``backend`` parameter controls which annotation backend to use.
        Depending on the backend you use, you may want/need to provide extra
        keyword arguments to this function for the constructor of the backend's
        :class:`fiftyone.utils.annotations.AnnotationBackendConfig` class.

        The natively provided backends and their associated config classes are:

        -   ``"cvat"``: :class:`fiftyone.utils.cvat.CVATBackendConfig`
        -   ``"labelbox"``: :class:`fiftyone.utils.labelbox.LabelboxBackendConfig`

        See :ref:`this page <requesting-annotations>` for more information
        about using this method, including how to define label schemas and how
        to configure login credentials for your annotation provider.

        Args:
            anno_key: a string key to use to refer to this annotation run
            label_schema (None): a dictionary defining the label schema to use.
                If this argument is provided, it takes precedence over the
                other schema-related arguments
            label_field (None): a string indicating a new or existing label
                field to annotate
            label_type (None): a string indicating the type of labels to
                annotate. The possible values are:

                -   ``"classification"``: a single classification stored in
                    :class:`fiftyone.core.labels.Classification` fields
                -   ``"classifications"``: multilabel classifications stored in
                    :class:`fiftyone.core.labels.Classifications` fields
                -   ``"detections"``: object detections stored in
                    :class:`fiftyone.core.labels.Detections` fields
                -   ``"instances"``: instance segmentations stored in
                    :class:`fiftyone.core.labels.Detections` fields with their
                    :attr:`mask <fiftyone.core.labels.Detection.mask>`
                    attributes populated
                -   ``"polylines"``: polylines stored in
                    :class:`fiftyone.core.labels.Polylines` fields with their
                    :attr:`filled <fiftyone.core.labels.Polyline.filled>`
                    attributes set to ``False``
                -   ``"polygons"``: polygons stored in
                    :class:`fiftyone.core.labels.Polylines` fields with their
                    :attr:`filled <fiftyone.core.labels.Polyline.filled>`
                    attributes set to ``True``
                -   ``"keypoints"``: keypoints stored in
                    :class:`fiftyone.core.labels.Keypoints` fields
                -   ``"segmentation"``: semantic segmentations stored in
                    :class:`fiftyone.core.labels.Segmentation` fields
                -   ``"scalar"``: scalar labels stored in
                    :class:`fiftyone.core.fields.IntField`,
                    :class:`fiftyone.core.fields.FloatField`,
                    :class:`fiftyone.core.fields.StringField`, or
                    :class:`fiftyone.core.fields.BooleanField` fields

                All new label fields must have their type specified via this
                argument or in ``label_schema``. Note that annotation backends
                may not support all label types
            classes (None): a list of strings indicating the class options for
                ``label_field`` or all fields in ``label_schema`` without
                classes specified. All new label fields must have a class list
                provided via one of the supported methods. For existing label
                fields, if classes are not provided by this argument nor
                ``label_schema``, they are retrieved from :meth:`get_classes`
                if possible, or else the observed labels on your dataset are
                used
            attributes (True): specifies the label attributes of each label
                field to include (other than their ``label``, which is always
                included) in the annotation export. Can be any of the
                following:

                -   ``True``: export all label attributes
                -   ``False``: don't export any custom label attributes
                -   a list of label attributes to export
                -   a dict mapping attribute names to dicts specifying the
                    ``type``, ``values``, and ``default`` for each attribute

                If a ``label_schema`` is also provided, this parameter
                determines which attributes are included for all fields that do
                not explicitly define their per-field attributes (in addition
                to any per-class attributes)
            mask_targets (None): a dict mapping pixel values to semantic label
                strings. Only applicable when annotating semantic segmentations
            allow_additions (True): whether to allow new labels to be added.
                Only applicable when editing existing label fields
            allow_deletions (True): whether to allow labels to be deleted. Only
                applicable when editing existing label fields
            allow_label_edits (True): whether to allow the ``label`` attribute
                of existing labels to be modified. Only applicable when editing
                existing fields with ``label`` attributes
            allow_index_edits (True): whether to allow the ``index`` attribute
                of existing video tracks to be modified. Only applicable when
                editing existing frame fields with ``index`` attributes
            allow_spatial_edits (True): whether to allow edits to the spatial
                properties (bounding boxes, vertices, keypoints, masks, etc) of
                labels. Only applicable when editing existing spatial label
                fields
            media_field ("filepath"): the field containing the paths to the
                media files to upload
            backend (None): the annotation backend to use. The supported values
                are ``fiftyone.annotation_config.backends.keys()`` and the
                default is ``fiftyone.annotation_config.default_backend``
            launch_editor (False): whether to launch the annotation backend's
                editor after uploading the samples
            **kwargs: keyword arguments for the
                :class:`fiftyone.utils.annotations.AnnotationBackendConfig`

        Returns:
            an :class:`fiftyone.utils.annotations.AnnnotationResults`
        """
        return foua.annotate(
            self,
            anno_key,
            label_schema=label_schema,
            label_field=label_field,
            label_type=label_type,
            classes=classes,
            attributes=attributes,
            mask_targets=mask_targets,
            allow_additions=allow_additions,
            allow_deletions=allow_deletions,
            allow_label_edits=allow_label_edits,
            allow_index_edits=allow_index_edits,
            allow_spatial_edits=allow_spatial_edits,
            media_field=media_field,
            backend=backend,
            launch_editor=launch_editor,
            **kwargs,
        )

    @property
    def has_annotation_runs(self):
        """Whether this colection has any annotation runs."""
        return bool(self.list_annotation_runs())

    def has_annotation_run(self, anno_key):
        """Whether this collection has an annotation run with the given key.

        Args:
            anno_key: an annotation key

        Returns:
            True/False
        """
        return anno_key in self.list_annotation_runs()

    def list_annotation_runs(self):
        """Returns a list of all annotation keys on this collection.

        Returns:
            a list of annotation keys
        """
        return foan.AnnotationMethod.list_runs(self)

    def get_annotation_info(self, anno_key):
        """Returns information about the annotation run with the given key on
        this collection.

        Args:
            anno_key: an annotation key

        Returns:
            a :class:`fiftyone.core.annotation.AnnotationInfo`
        """
        return foan.AnnotationMethod.get_run_info(self, anno_key)

    def load_annotation_results(self, anno_key, **kwargs):
        """Loads the results for the annotation run with the given key on this
        collection.

        The :class:`fiftyone.utils.annotations.AnnotationResults` object
        returned by this method will provide a variety of backend-specific
        methods allowing you to perform actions such as checking the status and
        deleting this run from the annotation backend.

        Use :meth:`load_annotations` to load the labels from an annotation
        run onto your FiftyOne dataset.

        Args:
            anno_key: an annotation key
            **kwargs: optional keyword arguments for
                :meth:`fiftyone.utils.annotations.AnnotationResults.load_credentials`

        Returns:
            a :class:`fiftyone.utils.annotations.AnnotationResults`
        """
        results = foan.AnnotationMethod.load_run_results(
            self, anno_key, load_view=False
        )
        results.load_credentials(**kwargs)
        return results

    def load_annotation_view(self, anno_key, select_fields=False):
        """Loads the :class:`fiftyone.core.view.DatasetView` on which the
        specified annotation run was performed on this collection.

        Args:
            anno_key: an annotation key
            select_fields (False): whether to select only the fields involved
                in the annotation run

        Returns:
            a :class:`fiftyone.core.view.DatasetView`
        """
        return foan.AnnotationMethod.load_run_view(
            self, anno_key, select_fields=select_fields
        )

    def load_annotations(
        self,
        anno_key,
        dest_field=None,
        unexpected="prompt",
        cleanup=False,
        **kwargs,
    ):
        """Downloads the labels from the given annotation run from the
        annotation backend and merges them into this collection.

        See :ref:`this page <loading-annotations>` for more information
        about using this method to import annotations that you have scheduled
        by calling :meth:`annotate`.

        Args:
            anno_key: an annotation key
            dest_field (None): an optional name of a new destination field
                into which to load the annotations, or a dict mapping field names
                in the run's label schema to new desination field names
            unexpected ("prompt"): how to deal with any unexpected labels that
                don't match the run's label schema when importing. The
                supported values are:

                -   ``"prompt"``: present an interactive prompt to
                    direct/discard unexpected labels
                -   ``"ignore"``: automatically ignore any unexpected labels
                -   ``"return"``: return a dict containing all unexpected
                    labels, or ``None`` if there aren't any
            cleanup (False): whether to delete any informtation regarding this
                run from the annotation backend after loading the annotations
            **kwargs: optional keyword arguments for
                :meth:`fiftyone.utils.annotations.AnnotationResults.load_credentials`

        Returns:
            ``None``, unless ``unexpected=="return"`` and unexpected labels are
            found, in which case a dict containing the extra labels is returned
        """
        return foua.load_annotations(
            self,
            anno_key,
            dest_field=dest_field,
            unexpected=unexpected,
            cleanup=cleanup,
            **kwargs,
        )

    def delete_annotation_run(self, anno_key):
        """Deletes the annotation run with the given key from this collection.

        Calling this method only deletes the **record** of the annotation run
        from the collection; it will not delete any annotations loaded onto
        your dataset via :meth:`load_annotations`, nor will it delete any
        associated information from the annotation backend.

        Use :meth:`load_annotation_results` to programmatically manage/delete
        a run from the annotation backend.

        Args:
            anno_key: an annotation key
        """
        foan.AnnotationMethod.delete_run(self, anno_key)

    def delete_annotation_runs(self):
        """Deletes all annotation runs from this collection.

        Calling this method only deletes the **records** of the annotation runs
        from this collection; it will not delete any annotations loaded onto
        your dataset via :meth:`load_annotations`, nor will it delete any
        associated information from the annotation backend.

        Use :meth:`load_annotation_results` to programmatically manage/delete
        runs in the annotation backend.
        """
        foan.AnnotationMethod.delete_runs(self)

    def list_indexes(self):
        """Returns the list of index names on this collection.

        Single-field indexes are referenced by their field name, while compound
        indexes are referenced by more complicated strings. See
        :meth:`pymongo:pymongo.collection.Collection.index_information` for
        details on the compound format.

        Returns:
            the list of index names
        """
        return list(self.get_index_information().keys())

    def get_index_information(self):
        """Returns a dictionary of information about the indexes on this
        collection.

        See :meth:`pymongo:pymongo.collection.Collection.index_information` for
        details on the structure of this dictionary.

        Returns:
            a dict mapping index names to info dicts
        """
        index_info = {}

        # Sample-level indexes
        fields_map = self._get_db_fields_map(reverse=True)
        sample_info = self._dataset._sample_collection.index_information()
        for key, info in sample_info.items():
            if len(info["key"]) == 1:
                field = info["key"][0][0]
                key = fields_map.get(field, field)

            index_info[key] = info

        if self._has_frame_fields():
            # Frame-level indexes
            fields_map = self._get_db_fields_map(frames=True, reverse=True)
            frame_info = self._dataset._frame_collection.index_information()
            for key, info in frame_info.items():
                if len(info["key"]) == 1:
                    field = info["key"][0][0]
                    key = fields_map.get(field, field)

                index_info[self._FRAMES_PREFIX + key] = info

        return index_info

    def create_index(self, field_or_spec, unique=False, **kwargs):
        """Creates an index on the given field or with the given specification,
        if necessary.

        Indexes enable efficient sorting, merging, and other such operations.

        Frame-level fields can be indexed by prepending ``"frames."`` to the
        field name.

        If you are indexing a single field and it already has a unique
        constraint, it will be retained regardless of the ``unique`` value you
        specify. Conversely, if the given field already has a non-unique index
        but you requested a unique index, the existing index will be replaced
        with a unique index. Use :meth:`drop_index` to drop an existing index
        first if you wish to modify an existing index in other ways.

        Args:
            field_or_spec: the field name, ``embedded.field.name``, or index
                specification list. See
                :meth:`pymongo:pymongo.collection.Collection.create_index` for
                supported values
            unique (False): whether to add a uniqueness constraint to the index
            **kwargs: optional keyword arguments for
                :meth:`pymongo:pymongo.collection.Collection.create_index`

        Returns:
            the name of the index
        """
        if etau.is_str(field_or_spec):
            input_spec = [(field_or_spec, 1)]
        else:
            input_spec = list(field_or_spec)

        single_field_index = len(input_spec) == 1

        # For single field indexes, provide special handling based on `unique`
        # constraint
        if single_field_index:
            field = input_spec[0][0]

            index_info = self.get_index_information()
            if field in index_info:
                _unique = index_info[field].get("unique", False)
                if _unique or (unique == _unique):
                    # Satisfactory index already exists
                    return field

                _field, is_frame_field = self._handle_frame_field(field)

                if _field == "id":
                    # For some reason ID indexes are not reported by
                    # `get_index_information()` as being unique like other
                    # manually created indexes, but they are, so nothing needs
                    # to be done here
                    return field

                if _field in self._get_default_indexes(frames=is_frame_field):
                    raise ValueError(
                        "Cannot modify default index '%s'" % field
                    )

                # We need to drop existing index and replace with a unique one
                self.drop_index(field)

        is_frame_fields = []
        index_spec = []
        for field, option in input_spec:
            self._validate_root_field(field, include_private=True)
            _field, _ = self._parse_field(field, include_private=True)
            _field, is_frame_field = self._handle_frame_field(_field)
            is_frame_fields.append(is_frame_field)
            index_spec.append((_field, option))

        if len(set(is_frame_fields)) > 1:
            raise ValueError(
                "Fields in a compound index must be either all sample-level "
                "or all frame-level fields"
            )

        is_frame_index = all(is_frame_fields)

        if is_frame_index:
            coll = self._dataset._frame_collection
        else:
            coll = self._dataset._sample_collection

        name = coll.create_index(index_spec, unique=unique, **kwargs)

        if single_field_index:
            name = input_spec[0][0]
        elif is_frame_index:
            name = self._FRAMES_PREFIX + name

        return name

    def drop_index(self, field_or_name):
        """Drops the index for the given field or name.

        Args:
            field_or_name: a field name, ``embedded.field.name``, or compound
                index name. Use :meth:`list_indexes` to see the available
                indexes
        """
        name, is_frame_index = self._handle_frame_field(field_or_name)

        if is_frame_index:
            if name in self._get_default_indexes(frames=True):
                raise ValueError("Cannot drop default frame index '%s'" % name)

            coll = self._dataset._frame_collection
        else:
            if name in self._get_default_indexes():
                raise ValueError("Cannot drop default index '%s'" % name)

            coll = self._dataset._sample_collection

        index_map = {}
        fields_map = self._get_db_fields_map(
            frames=is_frame_index, reverse=True
        )
        for key, info in coll.index_information().items():
            if len(info["key"]) == 1:
                # We use field name, not pymongo name, for single field indexes
                field = info["key"][0][0]
                index_map[fields_map.get(field, field)] = key
            else:
                index_map[key] = key

        if name not in index_map:
            itype = "frame index" if is_frame_index else "index"
            raise ValueError(
                "%s has no %s '%s'" % (self.__class__.__name__, itype, name)
            )

        coll.drop_index(index_map[name])

    def _get_default_indexes(self, frames=False):
        if frames:
            if self._has_frame_fields():
                return ["id", "_sample_id_1_frame_number_1"]

            return []

        if self._is_patches:
            names = ["id", "filepath", "sample_id"]
            if self._is_frames:
                names.extend(["frame_id", "_sample_id_1_frame_number_1"])

            return names

        if self._is_frames:
            return [
                "id",
                "filepath",
                "sample_id",
                "_sample_id_1_frame_number_1",
            ]

        if self._is_clips:
            return ["id", "filepath", "sample_id"]

        return ["id", "filepath"]

    def reload(self):
        """Reloads the collection from the database."""
        raise NotImplementedError("Subclass must implement reload()")

    def to_dict(
        self,
        rel_dir=None,
        include_private=False,
        include_frames=False,
        frame_labels_dir=None,
        pretty_print=False,
    ):
        """Returns a JSON dictionary representation of the collection.

        Args:
            rel_dir (None): a relative directory to remove from the
                ``filepath`` of each sample, if possible. The path is converted
                to an absolute path (if necessary) via
                :func:`fiftyone.core.utils.normalize_path`. The typical use
                case for this argument is that your source data lives in a
                single directory and you wish to serialize relative, rather
                than absolute, paths to the data within that directory
            include_private (False): whether to include private fields
            include_frames (False): whether to include the frame labels for
                video samples
            frame_labels_dir (None): a directory in which to write per-sample
                JSON files containing the frame labels for video samples. If
                omitted, frame labels will be included directly in the returned
                JSON dict (which can be quite quite large for video datasets
                containing many frames). Only applicable to datasets that
                contain videos when ``include_frames`` is True
            pretty_print (False): whether to render frame labels JSON in human
                readable format with newlines and indentations. Only applicable
                to datasets that contain videos when a ``frame_labels_dir`` is
                provided

        Returns:
            a JSON dict
        """
        if rel_dir is not None:
            rel_dir = fou.normalize_path(rel_dir) + os.path.sep

        contains_videos = self._contains_videos(any_slice=True)
        write_frame_labels = (
            contains_videos and include_frames and frame_labels_dir is not None
        )

        d = {
            "name": self._dataset.name,
            "version": self._dataset.version,
            "media_type": self.media_type,
        }

        if self.media_type == fom.GROUP:
            d["group_field"] = self.group_field
            d["group_media_types"] = self.group_media_types
            d["default_group_slice"] = self.default_group_slice

        d["sample_fields"] = self._serialize_field_schema()

        if contains_videos:
            d["frame_fields"] = self._serialize_frame_field_schema()

        d["info"] = self.info

        if self.classes:
            d["classes"] = self.classes

        if self.default_classes:
            d["default_classes"] = self.default_classes

        if self.mask_targets:
            d["mask_targets"] = self._serialize_mask_targets()

        if self.default_mask_targets:
            d["default_mask_targets"] = self._serialize_default_mask_targets()

        if self.skeletons:
            d["skeletons"] = self._serialize_skeletons()

        if self.default_skeleton:
            d["default_skeleton"] = self._serialize_default_skeleton()

        if self.media_type == fom.GROUP:
            view = self.select_group_slices(_allow_mixed=True)
        else:
            view = self

        # Serialize samples
        samples = []
        for sample in view.iter_samples(progress=True):
            sd = sample.to_dict(
                include_frames=include_frames,
                include_private=include_private,
            )

            if write_frame_labels and sample.media_type == fom.VIDEO:
                frames = {"frames": sd.pop("frames", {})}
                filename = sample.id + ".json"
                sd["frames"] = filename
                frames_path = os.path.join(frame_labels_dir, filename)
                etas.write_json(frames, frames_path, pretty_print=pretty_print)

            if rel_dir and sd["filepath"].startswith(rel_dir):
                sd["filepath"] = sd["filepath"][len(rel_dir) :]

            samples.append(sd)

        d["samples"] = samples

        return d

    def to_json(
        self,
        rel_dir=None,
        include_private=False,
        include_frames=False,
        frame_labels_dir=None,
        pretty_print=False,
    ):
        """Returns a JSON string representation of the collection.

        The samples will be written as a list in a top-level ``samples`` field
        of the returned dictionary.

        Args:
            rel_dir (None): a relative directory to remove from the
                ``filepath`` of each sample, if possible. The path is converted
                to an absolute path (if necessary) via
                :func:`fiftyone.core.utils.normalize_path`. The typical use
                case for this argument is that your source data lives in a
                single directory and you wish to serialize relative, rather
                than absolute, paths to the data within that directory
            include_private (False): whether to include private fields
            include_frames (False): whether to include the frame labels for
                video samples
            frame_labels_dir (None): a directory in which to write per-sample
                JSON files containing the frame labels for video samples. If
                omitted, frame labels will be included directly in the returned
                JSON dict (which can be quite quite large for video datasets
                containing many frames). Only applicable to datasets that
                contain videos when ``include_frames`` is True
            pretty_print (False): whether to render the JSON in human readable
                format with newlines and indentations

        Returns:
            a JSON string
        """
        d = self.to_dict(
            rel_dir=rel_dir,
            include_private=include_private,
            include_frames=include_frames,
            frame_labels_dir=frame_labels_dir,
            pretty_print=pretty_print,
        )
        return etas.json_to_str(d, pretty_print=pretty_print)

    def write_json(
        self,
        json_path,
        rel_dir=None,
        include_private=False,
        include_frames=False,
        frame_labels_dir=None,
        pretty_print=False,
    ):
        """Writes the colllection to disk in JSON format.

        Args:
            json_path: the path to write the JSON
            rel_dir (None): a relative directory to remove from the
                ``filepath`` of each sample, if possible. The path is converted
                to an absolute path (if necessary) via
                :func:`fiftyone.core.utils.normalize_path`. The typical use
                case for this argument is that your source data lives in a
                single directory and you wish to serialize relative, rather
                than absolute, paths to the data within that directory
            include_private (False): whether to include private fields
            include_frames (False): whether to include the frame labels for
                video samples
            frame_labels_dir (None): a directory in which to write per-sample
                JSON files containing the frame labels for video samples. If
                omitted, frame labels will be included directly in the returned
                JSON dict (which can be quite quite large for video datasets
                containing many frames). Only applicable to datasets that
                contain videos when ``include_frames`` is True
            pretty_print (False): whether to render the JSON in human readable
                format with newlines and indentations
        """
        d = self.to_dict(
            rel_dir=rel_dir,
            include_private=include_private,
            include_frames=include_frames,
            frame_labels_dir=frame_labels_dir,
            pretty_print=pretty_print,
        )
        etas.write_json(d, json_path, pretty_print=pretty_print)

    def _add_view_stage(self, stage):
        """Returns a :class:`fiftyone.core.view.DatasetView` containing the
        contents of the collection with the given
        :class:fiftyone.core.stages.ViewStage` appended to its aggregation
        pipeline.

        Subclasses are responsible for performing any validation on the view
        stage to ensure that it is a valid stage to add to this collection.

        Args:
            stage: a :class:fiftyone.core.stages.ViewStage`

        Returns:
            a :class:`fiftyone.core.view.DatasetView`
        """
        raise NotImplementedError("Subclass must implement _add_view_stage()")

    def aggregate(self, aggregations):
        """Aggregates one or more
        :class:`fiftyone.core.aggregations.Aggregation` instances.

        Note that it is best practice to group aggregations into a single call
        to :meth:`aggregate`, as this will be more efficient than performing
        multiple aggregations in series.

        Args:
            aggregations: an :class:`fiftyone.core.aggregations.Aggregation` or
                iterable of :class:`fiftyone.core.aggregations.Aggregation`
                instances

        Returns:
            an aggregation result or list of aggregation results corresponding
            to the input aggregation(s)
        """
        if not aggregations:
            return []

        scalar_result = isinstance(aggregations, foa.Aggregation)

        if scalar_result:
            aggregations = [aggregations]

        # Partition aggregations by type
        big_aggs, batch_aggs, facet_aggs = self._parse_aggregations(
            aggregations, allow_big=True
        )

        # Placeholder to store results
        results = [None] * len(aggregations)

        idx_map = {}
        pipelines = []

        # Build batch pipeline
        if batch_aggs:
            pipeline = self._build_batch_pipeline(batch_aggs)
            pipelines.append(pipeline)

        # Build big pipelines
        for idx, aggregation in big_aggs.items():
            pipeline = self._build_big_pipeline(aggregation)
            idx_map[idx] = len(pipelines)
            pipelines.append(pipeline)

        # Build facet-able pipelines
        compiled_facet_aggs, facet_pipelines = self._build_facets(facet_aggs)
        for idx, pipeline in facet_pipelines.items():
            idx_map[idx] = len(pipelines)
            pipelines.append(pipeline)

        # Run all aggregations
        _results = foo.aggregate(self._dataset._sample_collection, pipelines)

        # Parse batch results
        if batch_aggs:
            result = list(_results[0])
            for idx, aggregation in batch_aggs.items():
                results[idx] = self._parse_big_result(aggregation, result)

        # Parse big results
        for idx, aggregation in big_aggs.items():
            result = list(_results[idx_map[idx]])
            results[idx] = self._parse_big_result(aggregation, result)

        # Parse facet-able results
        for idx, aggregation in compiled_facet_aggs.items():
            result = list(_results[idx_map[idx]])
            data = self._parse_faceted_result(aggregation, result)
            if (
                isinstance(aggregation, foa.FacetAggregations)
                and aggregation._compiled
            ):
                for idx, d in data.items():
                    results[idx] = d
            else:
                results[idx] = data

        return results[0] if scalar_result else results

    async def _async_aggregate(self, aggregations):
        if not aggregations:
            return []

        scalar_result = isinstance(aggregations, foa.Aggregation)

        if scalar_result:
            aggregations = [aggregations]

        _, _, facet_aggs = self._parse_aggregations(
            aggregations, allow_big=False
        )

        # Placeholder to store results
        results = [None] * len(aggregations)

        idx_map = {}
        pipelines = []

        if facet_aggs:
            # Build facet-able pipelines
            compiled_facet_aggs, facet_pipelines = self._build_facets(
                facet_aggs
            )
            for idx, pipeline in facet_pipelines.items():
                idx_map[idx] = len(pipelines)
                pipelines.append(pipeline)

            # Run all aggregations
            coll_name = self._dataset._sample_collection_name
            collection = foo.get_async_db_conn()[coll_name]
            _results = await foo.aggregate(collection, pipelines)

            # Parse facet-able results
            for idx, aggregation in compiled_facet_aggs.items():
                result = list(_results[idx_map[idx]])
                data = self._parse_faceted_result(aggregation, result)
                if (
                    isinstance(aggregation, foa.FacetAggregations)
                    and aggregation._compiled
                ):
                    for idx, d in data.items():
                        results[idx] = d
                else:
                    results[idx] = data

        return results[0] if scalar_result else results

    def _parse_aggregations(self, aggregations, allow_big=True):
        big_aggs = {}
        batch_aggs = {}
        facet_aggs = {}
        for idx, aggregation in enumerate(aggregations):
            if aggregation._is_big_batchable:
                batch_aggs[idx] = aggregation
            elif aggregation._has_big_result:
                big_aggs[idx] = aggregation
            else:
                facet_aggs[idx] = aggregation

        if not allow_big and (big_aggs or batch_aggs):
            raise ValueError(
                "This method does not support aggregations that return big "
                "results"
            )

        return big_aggs, batch_aggs, facet_aggs

    def _build_batch_pipeline(self, aggs_map):
        project = {}
        attach_frames = False
        group_slices = set()
        for idx, aggregation in aggs_map.items():
            big_field = "value%d" % idx

            _pipeline = aggregation.to_mongo(self, big_field=big_field)
            attach_frames |= aggregation._needs_frames(self)
            _group_slices = aggregation._needs_group_slices(self)
            if _group_slices:
                group_slices.update(_group_slices)

            try:
                assert len(_pipeline) == 1
                project[big_field] = _pipeline[0]["$project"][big_field]
            except:
                raise ValueError(
                    "Batchable aggregations must have pipelines with a single "
                    "$project stage; found %s" % _pipeline
                )

        return self._pipeline(
            pipeline=[{"$project": project}],
            attach_frames=attach_frames,
            group_slices=group_slices,
        )

    def _build_big_pipeline(self, aggregation):
        return self._pipeline(
            pipeline=aggregation.to_mongo(self, big_field="values"),
            attach_frames=aggregation._needs_frames(self),
            group_slices=aggregation._needs_group_slices(self),
        )

    def _build_facets(self, aggs_map):
        pipelines = {}

        compiled = defaultdict(dict)
        for idx, aggregation in aggs_map.items():
            if aggregation.field_name is None or isinstance(
                aggregation, foa.FacetAggregations
            ):
                compiled[idx] = aggregation
                continue

            keys = aggregation.field_name.split(".")
            path = ""
            subfield_name = keys[-1]
            for num in range(len(keys), 0, -1):
                path = ".".join(keys[:num])
                subfield_name = ".".join(keys[num:])
                field = self.get_field(path)
                if isinstance(field, fof.ListField) and isinstance(
                    field.field, fof.EmbeddedDocumentField
                ):
                    break

            aggregation = copy(aggregation)
            aggregation._field_name = subfield_name
            compiled[path][idx] = aggregation

        for field_name, aggregations in compiled.items():
            if isinstance(aggregations, foa.Aggregation):
                continue

            compiled[field_name] = foa.FacetAggregations(
                field_name, aggregations, _compiled=True
            )

        for idx, aggregation in compiled.items():
            pipelines[idx] = self._pipeline(
                pipeline=aggregation.to_mongo(self),
                attach_frames=aggregation._needs_frames(self),
                group_slices=aggregation._needs_group_slices(self),
            )

        return compiled, pipelines

    def _parse_big_result(self, aggregation, result):
        if result:
            return aggregation.parse_result(result)

        return aggregation.default_result()

    def _parse_faceted_result(self, aggregation, result):
        if result:
            return aggregation.parse_result(result[0])

        return aggregation.default_result()

    def _pipeline(
        self,
        pipeline=None,
        media_type=None,
        attach_frames=False,
        detach_frames=False,
        frames_only=False,
        support=None,
        group_slice=None,
        group_slices=None,
        groups_only=False,
        detach_groups=False,
        manual_group_select=False,
        post_pipeline=None,
    ):
        """Returns the MongoDB aggregation pipeline for the collection.

        Args:
            pipeline (None): a MongoDB aggregation pipeline (list of dicts) to
                append to the current pipeline
            media_type (None): the media type of the collection, if different
                than the source dataset's media type
            attach_frames (False): whether to attach the frame documents
                immediately prior to executing ``pipeline``. Only applicable to
                datasets that contain videos
            detach_frames (False): whether to detach the frame documents at the
                end of the pipeline. Only applicable to datasets that contain
                videos
            frames_only (False): whether to generate a pipeline that contains
                *only* the frames in the collection
            support (None): an optional ``[first, last]`` range of frames to
                attach. Only applicable when attaching frames
            group_slice (None): the current group slice of the collection, if
                different than the source dataset's group slice. Only
                applicable for grouped collections
            group_slices (None): a list of group slices to attach immediately
                prior to executing ``pipeline``. Only applicable for grouped
                collections
            groups_only (False): whether to generate a pipeline that contains
                *only* the flattened group documents for the collection
            detach_groups (False): whether to detach the group documents at the
                end of the pipeline. Only applicable to grouped collections
            manual_group_select (False): whether the pipeline has manually
                handled the initial group selection. Only applicable to grouped
                collections
            post_pipeline (None): a MongoDB aggregation pipeline (list of
                dicts) to append to the very end of the pipeline, after all
                other arguments are applied

        Returns:
            the aggregation pipeline
        """
        raise NotImplementedError("Subclass must implement _pipeline()")

    def _aggregate(
        self,
        pipeline=None,
        media_type=None,
        attach_frames=False,
        detach_frames=False,
        frames_only=False,
        support=None,
        group_slice=None,
        group_slices=None,
        groups_only=False,
        detach_groups=False,
        manual_group_select=False,
        post_pipeline=None,
    ):
        """Runs the MongoDB aggregation pipeline on the collection and returns
        the result.

        Args:
            pipeline (None): a MongoDB aggregation pipeline (list of dicts) to
                append to the current pipeline
            media_type (None): the media type of the collection, if different
                than the source dataset's media type
            attach_frames (False): whether to attach the frame documents
                immediately prior to executing ``pipeline``. Only applicable to
                datasets that contain videos
            detach_frames (False): whether to detach the frame documents at the
                end of the pipeline. Only applicable to datasets that contain
                videos
            frames_only (False): whether to generate a pipeline that contains
                *only* the frames in the colection
            support (None): an optional ``[first, last]`` range of frames to
                attach. Only applicable when attaching frames
            group_slice (None): the current group slice of the collection, if
                different than the source dataset's group slice. Only
                applicable for grouped collections
            group_slices (None): a list of group slices to attach immediately
                prior to executing ``pipeline``. Only applicable for grouped
                collections
            groups_only (False): whether to generate a pipeline that contains
                *only* the flattened group documents for the collection
            detach_groups (False): whether to detach the group documents at the
                end of the pipeline. Only applicable to grouped collections
            manual_group_select (False): whether the pipeline has manually
                handled the initial group selection. Only applicable to grouped
                collections
            post_pipeline (None): a MongoDB aggregation pipeline (list of
                dicts) to append to the very end of the pipeline, after all
                other arguments are applied

        Returns:
            the aggregation result dict
        """
        raise NotImplementedError("Subclass must implement _aggregate()")

    def _make_and_aggregate(self, make, args):
        if isinstance(args, (list, tuple)):
            return tuple(self.aggregate([make(arg) for arg in args]))

        return self.aggregate(make(args))

    def _build_aggregation(self, aggregations):
        scalar_result = isinstance(aggregations, foa.Aggregation)
        if scalar_result:
            aggregations = [aggregations]
        elif not aggregations:
            return False, [], None

        pipelines = {}
        for idx, agg in enumerate(aggregations):
            if not isinstance(agg, foa.Aggregation):
                raise TypeError(
                    "'%s' is not an %s" % (agg.__class__, foa.Aggregation)
                )

            pipelines[str(idx)] = agg.to_mongo(self)

        return scalar_result, aggregations, [{"$facet": pipelines}]

    def _process_aggregations(self, aggregations, result, scalar_result):
        results = []
        for idx, agg in enumerate(aggregations):
            _result = result[str(idx)]
            if _result:
                results.append(agg.parse_result(_result[0]))
            else:
                results.append(agg.default_result())

        return results[0] if scalar_result else results

    def _serialize(self):
        # pylint: disable=no-member
        return self._doc.to_dict(extended=True)

    def _serialize_field_schema(self):
        return self._serialize_schema(self.get_field_schema())

    def _serialize_frame_field_schema(self):
        return self._serialize_schema(self.get_frame_field_schema())

    def _serialize_schema(self, schema):
        return {field_name: str(field) for field_name, field in schema.items()}

    def _serialize_mask_targets(self):
        return self._root_dataset._doc.field_to_mongo("mask_targets")

    def _serialize_default_mask_targets(self):
        return self._root_dataset._doc.field_to_mongo("default_mask_targets")

    def _parse_mask_targets(self, mask_targets):
        if not mask_targets:
            return mask_targets

        return self._root_dataset._doc.field_to_python(
            "mask_targets", mask_targets
        )

    def _parse_default_mask_targets(self, default_mask_targets):
        if not default_mask_targets:
            return default_mask_targets

        return self._root_dataset._doc.field_to_python(
            "default_mask_targets", default_mask_targets
        )

    def _serialize_skeletons(self):
        return self._root_dataset._doc.field_to_mongo("skeletons")

    def _serialize_default_skeleton(self):
        return self._root_dataset._doc.field_to_mongo("default_skeleton")

    def _parse_skeletons(self, skeletons):
        if not skeletons:
            return skeletons

        return self._root_dataset._doc.field_to_python("skeletons", skeletons)

    def _parse_default_skeleton(self, default_skeleton):
        if not default_skeleton:
            return default_skeleton

        return self._root_dataset._doc.field_to_python(
            "default_skeleton", default_skeleton
        )

    def _to_fields_str(self, field_schema):
        max_len = max([len(field_name) for field_name in field_schema]) + 1
        return "\n".join(
            "    %s %s" % ((field_name + ":").ljust(max_len), str(field))
            for field_name, field in field_schema.items()
        )

    def _split_frame_fields(self, fields):
        if etau.is_str(fields):
            fields = [fields]

        if self._has_frame_fields():
            return fou.split_frame_fields(fields)

        return fields, []

    def _parse_field_name(
        self,
        field_name,
        auto_unwind=True,
        omit_terminal_lists=False,
        allow_missing=False,
        new_field=None,
    ):
        return _parse_field_name(
            self,
            field_name,
            auto_unwind,
            omit_terminal_lists,
            allow_missing,
            new_field=new_field,
        )

    def _has_field(self, field_path):
        return self.get_field(field_path) is not None

    def _handle_frame_field(self, field_name):
        is_frame_field = self._is_frame_field(field_name)
        if is_frame_field:
            field_name = field_name[len(self._FRAMES_PREFIX) :]

        return field_name, is_frame_field

    def _is_frame_field(self, field_name):
        return self._has_frame_fields() and (
            field_name.startswith(self._FRAMES_PREFIX)
            or field_name == self._FRAMES_PREFIX[:-1]
        )

    def _handle_group_field(self, field_name):
        is_group_field = self._is_group_field(field_name)
        if is_group_field:
            try:
                field_name = field_name.split(".", 2)[2]
            except IndexError:
                field_name = ""

        return field_name, is_group_field

    def _is_group_field(self, field_name):
        return (self.media_type == fom.GROUP) and (
            field_name.startswith(self._GROUPS_PREFIX)
            or field_name == self._GROUPS_PREFIX[:-1]
        )

    def _get_group_slices(self, field_names):
        if etau.is_str(field_names):
            field_names = [field_names]

        group_slices = set()
        for field_name in field_names:
            if field_name.startswith(self._GROUPS_PREFIX):
                group_slice = field_name.split(".", 2)[1]
                group_slices.add(group_slice)

        return list(group_slices)

    def _get_group_media_types(self):
        return self._dataset._doc.group_media_types

    def _contains_videos(self, any_slice=False):
        if self.media_type == fom.VIDEO:
            return True

        if self.media_type == fom.GROUP:
            if any_slice:
                return any(
                    slice_media_type == fom.VIDEO
                    for slice_media_type in self.group_media_types.values()
                )

            return (
                self.group_media_types.get(self.group_slice, None) == fom.VIDEO
            )

        if self.media_type == fom.MIXED:
            return any(
                slice_media_type == fom.VIDEO
                for slice_media_type in self._get_group_media_types().values()
            )

        return False

    def _has_frame_fields(self):
        return self._contains_videos(any_slice=True)

    def _handle_id_fields(self, field_name):
        return _handle_id_fields(self, field_name)

    def _is_label_field(self, field_name, label_type_or_types):
        try:
            label_type = self._get_label_field_type(field_name)
        except:
            return False

        if etau.is_container(label_type_or_types):
            label_type_or_types = tuple(label_type_or_types)

        return issubclass(label_type, label_type_or_types)

    def _parse_label_field(
        self,
        label_field,
        dataset_exporter=None,
        allow_coercion=False,
        force_dict=False,
        required=False,
    ):
        return _parse_label_field(
            self,
            label_field,
            dataset_exporter=dataset_exporter,
            allow_coercion=allow_coercion,
            force_dict=force_dict,
            required=required,
        )

    def _parse_frame_labels_field(
        self,
        frame_labels_field,
        dataset_exporter=None,
        allow_coercion=False,
        force_dict=False,
        required=False,
    ):
        return _parse_frame_labels_field(
            self,
            frame_labels_field,
            dataset_exporter=dataset_exporter,
            allow_coercion=allow_coercion,
            force_dict=force_dict,
            required=required,
        )

    def _get_db_fields_map(
        self, include_private=False, frames=False, reverse=False
    ):
        if frames:
            schema = self.get_frame_field_schema(
                include_private=include_private, flat=True
            )
        else:
            schema = self.get_field_schema(
                include_private=include_private, flat=True
            )

        if schema is None:
            return None

        fields_map = {}
        for path, field in schema.items():
            chunks = path.rsplit(".", 1)
            field_name = chunks[-1]
            db_field_name = field.db_field

            if db_field_name not in (None, field_name):
                if len(chunks) > 1:
                    _path = chunks[0] + "." + db_field_name
                else:
                    _path = db_field_name

                if reverse:
                    fields_map[_path] = path
                else:
                    fields_map[path] = _path

        return fields_map

    def _handle_db_field(self, path, frames=False):
        # @todo handle "groups.<slice>.field.name", if it becomes necessary
        db_fields_map = self._get_db_fields_map(frames=frames)
        return db_fields_map.get(path, path)

    def _handle_db_fields(self, paths, frames=False):
        # @todo handle "groups.<slice>.field.name", if it becomes necessary
        db_fields_map = self._get_db_fields_map(frames=frames)
        return [db_fields_map.get(p, p) for p in paths]

    def _get_media_fields(
        self, include_filepath=True, whitelist=None, frames=False
    ):
        media_fields = {}

        if frames:
            schema = self.get_frame_field_schema()
            app_media_fields = set()
        else:
            schema = self.get_field_schema()
            app_media_fields = set(self._dataset.app_config.media_fields)

        if not include_filepath:
            app_media_fields.discard("filepath")

        for field_name, field in schema.items():
            if field_name in app_media_fields:
                media_fields[field_name] = None
            elif isinstance(field, fof.EmbeddedDocumentField) and issubclass(
                field.document_type, fol._HasMedia
            ):
                media_fields[field_name] = field.document_type

        if whitelist is not None:
            if etau.is_container(whitelist):
                whitelist = set(whitelist)
            else:
                whitelist = {whitelist}

            media_fields = {
                k: v for k, v in media_fields.items() if k in whitelist
            }

        return media_fields

    def _get_label_fields(self):
        fields = self._get_sample_label_fields()

        if self._has_frame_fields():
            fields.extend(self._get_frame_label_fields())

        return fields

    def _get_sample_label_fields(self):
        return list(
            self.get_field_schema(
                ftype=fof.EmbeddedDocumentField, embedded_doc_type=fol.Label
            ).keys()
        )

    def _get_frame_label_fields(self):
        if not self._has_frame_fields():
            return None

        return [
            self._FRAMES_PREFIX + field
            for field in self.get_frame_field_schema(
                ftype=fof.EmbeddedDocumentField, embedded_doc_type=fol.Label
            ).keys()
        ]

    def _get_root_fields(self, fields):
        root_fields = set()
        for field in fields:
            if self._has_frame_fields() and field.startswith(
                self._FRAMES_PREFIX
            ):
                # Converts `frames.root[.x.y]` to `frames.root`
                root = ".".join(field.split(".", 2)[:2])
            else:
                # Converts `root[.x.y]` to `root`
                root = field.split(".", 1)[0]

            root_fields.add(root)

        return list(root_fields)

    def _validate_root_field(self, field_name, include_private=False):
        _ = self._get_root_field_type(
            field_name, include_private=include_private
        )

    def _get_root_field_type(self, field_name, include_private=False):
        field_name, _ = self._handle_group_field(field_name)
        field_name, is_frame_field = self._handle_frame_field(field_name)

        if is_frame_field:
            schema = self.get_frame_field_schema(
                include_private=include_private
            )
        else:
            schema = self.get_field_schema(include_private=include_private)

        root = field_name.split(".", 1)[0]

        if root not in schema:
            ftype = "frame field" if is_frame_field else "field"
            raise ValueError(
                "%s has no %s '%s'" % (self.__class__.__name__, ftype, root)
            )

        return schema[root]

    def _get_label_field_type(self, field_name):
        field_name, _ = self._handle_group_field(field_name)
        field_name, is_frame_field = self._handle_frame_field(field_name)

        if field_name.startswith("__"):
            field_name = field_name[2:]

        if is_frame_field:
            schema = self.get_frame_field_schema()
        else:
            schema = self.get_field_schema()

        if field_name not in schema:
            ftype = "frame field" if is_frame_field else "field"
            raise ValueError(
                "%s has no %s '%s'"
                % (self.__class__.__name__, ftype, field_name)
            )

        field = schema[field_name]

        if not isinstance(field, fof.EmbeddedDocumentField) or not issubclass(
            field.document_type, fol.Label
        ):
            raise ValueError(
                "Field '%s' is not a Label type; found %s"
                % (field_name, field)
            )

        return field.document_type

    def _get_label_field_path(self, field_name, subfield=None):
        label_type = self._get_label_field_type(field_name)

        if issubclass(label_type, fol._LABEL_LIST_FIELDS):
            field_name += "." + label_type._LABEL_LIST_FIELD

        if subfield:
            field_path = field_name + "." + subfield
        else:
            field_path = field_name

        return label_type, field_path

    def _get_geo_location_field(self):
        geo_schema = self.get_field_schema(
            ftype=fof.EmbeddedDocumentField, embedded_doc_type=fol.GeoLocation
        )
        if not geo_schema:
            raise ValueError("No %s field found to use" % fol.GeoLocation)

        if len(geo_schema) > 1:
            raise ValueError(
                "Multiple %s fields found; you must specify which to use"
                % fol.GeoLocation
            )

        return next(iter(geo_schema.keys()))

    def _get_label_attributes_schema(self, label_field):
        label_type, attrs_path = self._get_label_field_path(
            label_field, "attributes"
        )
        dynamic_path = attrs_path.rsplit(".", 1)[0]

        # We're implicitly dealing with nested list fields where possible
        label_type = fol._LABEL_LIST_TO_SINGLE_MAP.get(label_type, label_type)

        if not issubclass(label_type, fol._HasAttributesDict):
            return self.schema(dynamic_path, dynamic_only=True)

        #
        # Handle legacy attributes
        #

        dynamic = foa.Schema(dynamic_path, dynamic_only=True)
        attrs = foa.Schema(attrs_path)

        schema, attrs_map = self.aggregate([dynamic, attrs])

        names = []
        aggs = []
        for name in attrs_map.keys():
            names.append("attributes." + name + ".value")
            aggs.append(foa.Schema(attrs_path + "." + name))

        if not aggs:
            return schema

        for name, attr_schema in zip(names, self.aggregate(aggs)):
            schema[name] = attr_schema.get("value", None)

        return schema

    def _unwind_values(self, field_name, values, keep_top_level=False):
        if values is None:
            return None

        list_fields = self._parse_field_name(field_name, auto_unwind=False)[-2]
        level = len(list_fields)

        if keep_top_level:
            return [_unwind_values(v, level=level - 1) for v in values]

        return _unwind_values(values, level=level)

    def _make_set_field_pipeline(
        self,
        field,
        expr,
        embedded_root=False,
        allow_missing=False,
        new_field=None,
    ):
        return _make_set_field_pipeline(
            self,
            field,
            expr,
            embedded_root,
            allow_missing=allow_missing,
            new_field=new_field,
        )


def _unwind_values(values, level=0):
    if not values:
        return values

    while level > 0:
        values = list(itertools.chain.from_iterable(v for v in values if v))
        level -= 1

    return values


def _parse_label_field(
    sample_collection,
    label_field,
    dataset_exporter=None,
    allow_coercion=False,
    force_dict=False,
    required=False,
):
    if isinstance(label_field, dict):
        return label_field

    if _is_glob_pattern(label_field):
        label_field = _get_matching_fields(sample_collection, label_field)

    if etau.is_container(label_field):
        return {f: f for f in label_field}

    if label_field is None and dataset_exporter is not None:
        label_field = _get_default_label_fields_for_exporter(
            sample_collection,
            dataset_exporter,
            allow_coercion=allow_coercion,
            required=required,
        )

    if label_field is None and required:
        raise ValueError(
            "Unable to find any label fields matching the provided arguments"
        )

    if (
        force_dict
        and label_field is not None
        and not isinstance(label_field, dict)
    ):
        return {label_field: label_field}

    return label_field


def _parse_frame_labels_field(
    sample_collection,
    frame_labels_field,
    dataset_exporter=None,
    allow_coercion=False,
    force_dict=False,
    required=False,
):
    if isinstance(frame_labels_field, dict):
        return frame_labels_field

    if _is_glob_pattern(frame_labels_field):
        frame_labels_field = _get_matching_fields(
            sample_collection, frame_labels_field, frames=True
        )

    if etau.is_container(frame_labels_field):
        return {f: f for f in frame_labels_field}

    if frame_labels_field is None and dataset_exporter is not None:
        frame_labels_field = _get_default_frame_label_fields_for_exporter(
            sample_collection,
            dataset_exporter,
            allow_coercion=allow_coercion,
            required=required,
        )

    if frame_labels_field is None and required:
        raise ValueError(
            "Unable to find any frame label fields matching the provided "
            "arguments"
        )

    if (
        force_dict
        and frame_labels_field is not None
        and not isinstance(frame_labels_field, dict)
    ):
        return {frame_labels_field: frame_labels_field}

    return frame_labels_field


def _is_glob_pattern(s):
    if not etau.is_str(s):
        return False

    return "*" in s or "?" in s or "[" in s


def _get_matching_fields(sample_collection, patt, frames=False):
    if frames:
        schema = sample_collection.get_frame_field_schema()
    else:
        schema = sample_collection.get_field_schema()

    return fnmatch.filter(list(schema.keys()), patt)


def _get_default_label_fields_for_exporter(
    sample_collection, dataset_exporter, allow_coercion=True, required=True
):
    label_cls = dataset_exporter.label_cls

    if label_cls is None:
        if required:
            raise ValueError(
                "Unable to automatically select an appropriate label field to "
                "export because the %s does not provide a `label_cls`"
                % type(dataset_exporter)
            )

        return None

    media_type = sample_collection.media_type
    label_schema = sample_collection.get_field_schema(
        ftype=fof.EmbeddedDocumentField, embedded_doc_type=fol.Label
    )

    label_field_or_dict = _get_fields_with_types(
        media_type,
        label_schema,
        label_cls,
        frames=False,
        allow_coercion=allow_coercion,
    )

    if label_field_or_dict is not None:
        return label_field_or_dict

    if required:
        # Strange formatting is because `label_cls` may be a tuple
        raise ValueError(
            "No compatible field(s) of type %s found" % (label_cls,)
        )

    return None


def _get_default_frame_label_fields_for_exporter(
    sample_collection, dataset_exporter, allow_coercion=True, required=True
):
    frame_labels_cls = dataset_exporter.frame_labels_cls

    if frame_labels_cls is None:
        if required:
            raise ValueError(
                "Cannot select a default frame field when exporter does not "
                "provide a `frame_labels_cls`"
            )

        return None

    media_type = sample_collection.media_type
    frame_label_schema = sample_collection.get_frame_field_schema(
        ftype=fof.EmbeddedDocumentField, embedded_doc_type=fol.Label
    )

    frame_labels_field_or_dict = _get_fields_with_types(
        media_type,
        frame_label_schema,
        frame_labels_cls,
        frames=True,
        allow_coercion=allow_coercion,
    )

    if frame_labels_field_or_dict is not None:
        return frame_labels_field_or_dict

    if required:
        # Strange formatting is because `frame_labels_cls` may be a tuple
        raise ValueError(
            "No compatible frame field(s) of type %s found"
            % (frame_labels_cls,)
        )

    return None


def _get_fields_with_types(
    media_type, label_schema, label_cls, frames=False, allow_coercion=False
):
    if not isinstance(label_cls, dict):
        return _get_field_with_type(
            media_type,
            label_schema,
            label_cls,
            frames=frames,
            allow_coercion=allow_coercion,
        )

    labels_dict = {}
    for name, _label_cls in label_cls.items():
        field = _get_field_with_type(
            media_type,
            label_schema,
            _label_cls,
            frames=frames,
            allow_coercion=allow_coercion,
        )
        if field is not None:
            labels_dict[field] = name

    return labels_dict if labels_dict else None


def _get_field_with_type(
    media_type, label_schema, label_cls, frames=False, allow_coercion=False
):
    field = _get_matching_label_field(label_schema, label_cls)
    if field is not None:
        return field

    if not allow_coercion:
        return None

    # Allow for extraction of image patches when exporting image classification
    # datasets
    if media_type == fom.IMAGE and label_cls is fol.Classification:
        field = _get_matching_label_field(label_schema, fol._PATCHES_FIELDS)
        if field is not None:
            return field

    # Allow for extraction of video clips when exporting temporal detection
    # datasets
    if (
        media_type == fom.VIDEO
        and not frames
        and label_cls is fol.Classification
    ):
        field = _get_matching_label_field(
            label_schema, (fol.TemporalDetection, fol.TemporalDetections)
        )
        if field is not None:
            return field

    # Wrap single label fields as list fields
    _label_cls = fol._LABEL_LIST_TO_SINGLE_MAP.get(label_cls, None)
    if _label_cls is not None:
        field = _get_fields_with_types(
            media_type,
            label_schema,
            _label_cls,
            frames=frames,
            allow_coercion=False,
        )
        if field is not None:
            return field

    # Allow for conversion of `Classification` labels to `Detections` format
    if label_cls is fol.Detections:
        field = _get_matching_label_field(label_schema, fol.Classification)
        if field is not None:
            return field

    return None


def _get_matching_label_field(label_schema, label_type_or_types):
    if etau.is_container(label_type_or_types):
        label_type_or_types = tuple(label_type_or_types)

    valid_fields = []
    for field, field_type in label_schema.items():
        if issubclass(field_type.document_type, label_type_or_types):
            valid_fields.append(field)

    if not valid_fields:
        return None

    if len(valid_fields) > 1:
        logger.info(
            "Found multiple fields %s with compatible type %s; exporting '%s'",
            valid_fields,
            label_type_or_types,
            valid_fields[0],
        )

    return valid_fields[0]


def _parse_values_dict(sample_collection, key_field, values):
    if key_field == "id":
        return zip(*values.items())

    if key_field == "_id":
        sample_ids, values = zip(*values.items())
        return [str(_id) for _id in sample_ids], values

    _key_field = key_field
    (
        key_field,
        is_frame_field,
        list_fields,
        other_list_fields,
        id_to_str,
    ) = sample_collection._parse_field_name(key_field)

    if is_frame_field:
        raise ValueError(
            "Invalid key field '%s'; keys cannot be frame fields" % _key_field
        )

    if list_fields or other_list_fields:
        raise ValueError(
            "Invalid key field '%s'; keys cannot be list fields" % _key_field
        )

    keys = list(values.keys())

    if id_to_str:
        keys = [ObjectId(k) for k in keys]

    view = sample_collection.mongo([{"$match": {key_field: {"$in": keys}}}])
    id_map = {k: v for k, v in zip(*view.values([key_field, "id"]))}

    sample_ids = []
    bad_keys = []
    for key in keys:
        sample_id = id_map.get(key, None)
        if sample_id is not None:
            sample_ids.append(sample_id)
        else:
            bad_keys.append(key)

    if bad_keys:
        raise ValueError(
            "Found %d keys (eg: %s) that do not match the '%s' field of any "
            "samples" % (len(bad_keys), bad_keys[0], key_field)
        )

    values = list(values.values())

    return sample_ids, values


def _parse_frame_values_dicts(sample_collection, sample_ids, values):
    value = _get_non_none_value(values)
    if not isinstance(value, dict):
        return None, values

    if sample_ids is not None:
        view = sample_collection.select(sample_ids, ordered=True)
        frame_ids, frame_numbers = view.values(
            ["frames._id", "frames.frame_number"]
        )
    else:
        sample_ids, frame_ids, frame_numbers = sample_collection.values(
            ["id", "frames._id", "frames.frame_number"]
        )

    id_map = {}
    dicts = []
    for _id, _fids, _fns, _vals in zip(
        sample_ids, frame_ids, frame_numbers, values
    ):
        for _fid, fn in zip(_fids, _fns):
            id_map[(_id, fn)] = _fid

        for fn in set(_vals.keys()) - set(_fns):
            dicts.append({"_sample_id": ObjectId(_id), "frame_number": fn})

    # Insert frame documents for new frame numbers
    if dicts:
        sample_collection._dataset._bulk_write(
            [InsertOne(d) for d in dicts], frames=True
        )  # adds `_id` to each dict

        for d in dicts:
            id_map[(str(d["_sample_id"]), d["frame_number"])] = d["_id"]

    _frame_ids = []
    _values = []
    for _id, _frame_values in zip(sample_ids, values):
        _fns, _vals = zip(*_frame_values.items())
        _fids = [id_map[(_id, fn)] for fn in _fns]

        _frame_ids.append(_fids)
        _values.append(_vals)

    return _frame_ids, _values


def _parse_field_name(
    sample_collection,
    field_name,
    auto_unwind,
    omit_terminal_lists,
    allow_missing,
    new_field=None,
):
    unwind_list_fields = []
    other_list_fields = []

    # Parse explicit array references
    # Note: `field[][]` is valid syntax for list-of-list fields
    chunks = field_name.split("[]")
    for idx in range(len(chunks) - 1):
        unwind_list_fields.append("".join(chunks[: (idx + 1)]))

    # Array references [] have been stripped
    field_name = "".join(chunks)

    # Handle public (string) vs private (ObjectId) ID fields
    field_name, is_id_field, id_to_str = _handle_id_fields(
        sample_collection, field_name
    )

    field_name, is_frame_field = sample_collection._handle_frame_field(
        field_name
    )

    if is_frame_field:
        if field_name == "":
            return "frames", True, [], [], False

        prefix = sample_collection._FRAMES_PREFIX
        unwind_list_fields = [f[len(prefix) :] for f in unwind_list_fields]

        if new_field:
            new_field = new_field[len(prefix) :]
    else:
        prefix = ""

    if not allow_missing and not is_id_field:
        root_field_name = field_name.split(".", 1)[0]

        if sample_collection.get_field(prefix + root_field_name) is None:
            ftype = "frame field" if is_frame_field else "field"
            raise ValueError(
                "%s has no %s '%s'"
                % (
                    sample_collection.__class__.__name__,
                    ftype,
                    root_field_name,
                )
            )

    # Detect list fields in schema
    path = None
    for part in field_name.split("."):
        if path is None:
            path = part
        else:
            path += "." + part

        field_type = sample_collection.get_field(prefix + path)

        if field_type is None:
            break

        if isinstance(field_type, fof.ListField):
            if omit_terminal_lists and path == field_name:
                break

            list_count = 1
            while isinstance(field_type.field, fof.ListField):
                list_count += 1
                field_type = field_type.field

            if auto_unwind:
                if path not in unwind_list_fields:
                    unwind_list_fields.extend([path] * list_count)
            elif path not in unwind_list_fields:
                if path not in other_list_fields:
                    other_list_fields.extend([path] * list_count)

    if is_frame_field:
        if auto_unwind:
            unwind_list_fields = [f for f in unwind_list_fields if f != ""]
        else:
            field_name = prefix + field_name
            unwind_list_fields = [
                prefix + f if f else "frames" for f in unwind_list_fields
            ]
            other_list_fields = [
                prefix + f if f else "frames" for f in other_list_fields
            ]
            if "frames" not in unwind_list_fields:
                if "frames" not in other_list_fields:
                    other_list_fields.append("frames")

    # Sorting is important here because one must unwind field `x` before
    # embedded field `x.y`
    unwind_list_fields = sorted(unwind_list_fields)
    other_list_fields = sorted(other_list_fields)

    def _replace(path):
        return ".".join([new_field] + path.split(".")[1:])

    if new_field:
        field_name = _replace(field_name)
        unwind_list_fields = [_replace(p) for p in unwind_list_fields]
        other_list_fields = [_replace(p) for p in other_list_fields]

    return (
        field_name,
        is_frame_field,
        unwind_list_fields,
        other_list_fields,
        id_to_str,
    )


def _handle_id_field(schema, field_name, include_private=False):
    if not include_private and field_name.startswith("_"):
        return None

    if field_name in schema:
        return field_name

    if field_name.startswith("_"):
        _field_name = field_name[1:]
    else:
        _field_name = "_" + field_name

    field = schema.get(_field_name, None)

    if isinstance(field, fof.ObjectIdField):
        return _field_name

    return field_name


def _handle_id_fields(sample_collection, field_name):
    if not field_name:
        return field_name, False, False

    if "." not in field_name:
        root = None
        leaf = field_name
    else:
        root, leaf = field_name.rsplit(".", 1)

    is_private = leaf.startswith("_")

    if is_private:
        private_field = field_name
        public_field = leaf[1:]
        if root is not None:
            public_field = root + "." + public_field
    else:
        public_field = field_name
        private_field = "_" + leaf
        if root is not None:
            private_field = root + "." + private_field

    public_type = sample_collection.get_field(
        public_field, include_private=True
    )
    private_type = sample_collection.get_field(
        private_field, include_private=True
    )

    if isinstance(public_type, fof.ObjectIdField):
        id_to_str = not is_private
        return private_field, True, id_to_str

    if isinstance(private_type, fof.ObjectIdField):
        id_to_str = not is_private
        return private_field, True, id_to_str

    return field_name, False, False


def _transform_values(values, fcn, level=1):
    if level < 1:
        return fcn(values)

    if values is None:
        return None

    return [_transform_values(v, fcn, level=level - 1) for v in values]


def _make_set_field_pipeline(
    sample_collection,
    field,
    expr,
    embedded_root,
    allow_missing=False,
    new_field=None,
):
    (
        path,
        is_frame_field,
        list_fields,
        _,
        _,
    ) = sample_collection._parse_field_name(
        field,
        auto_unwind=True,
        omit_terminal_lists=True,
        allow_missing=allow_missing,
        new_field=new_field,
    )

    if is_frame_field and path != "frames":
        path = sample_collection._FRAMES_PREFIX + path
        list_fields = ["frames"] + [
            sample_collection._FRAMES_PREFIX + lf for lf in list_fields
        ]

    # Case 1: no list fields
    if not list_fields:
        expr_dict = _render_expr(expr, path, embedded_root)
        pipeline = [{"$set": {path: expr_dict}}]
        return pipeline, expr_dict

    # Case 2: one list field
    if len(list_fields) == 1:
        list_field = list_fields[0]
        subfield = path[len(list_field) + 1 :]
        expr, expr_dict = _set_terminal_list_field(
            list_field, subfield, expr, embedded_root
        )
        pipeline = [{"$set": {list_field: expr.to_mongo()}}]
        return pipeline, expr_dict

    # Case 3: multiple list fields

    last_list_field = list_fields[-1]
    terminal_prefix = last_list_field[len(list_fields[-2]) + 1 :]
    subfield = path[len(last_list_field) + 1 :]
    expr, expr_dict = _set_terminal_list_field(
        terminal_prefix, subfield, expr, embedded_root
    )

    for list_field1, list_field2 in zip(
        reversed(list_fields[:-1]), reversed(list_fields[1:])
    ):
        inner_list_field = list_field2[len(list_field1) + 1 :]
        expr = F().map(F().set_field(inner_list_field, expr))

    expr = expr.to_mongo(prefix="$" + list_fields[0])

    pipeline = [{"$set": {list_fields[0]: expr}}]

    return pipeline, expr_dict


def _set_terminal_list_field(list_field, subfield, expr, embedded_root):
    map_path = "$this"
    if subfield:
        map_path += "." + subfield

    expr_dict = _render_expr(expr, map_path, embedded_root)

    if subfield:
        map_expr = F().set_field(subfield, expr_dict)
    else:
        map_expr = foe.ViewExpression(expr_dict)

    set_expr = F(list_field).map(map_expr)

    return set_expr, expr_dict


def _render_expr(expr, path, embedded_root):
    if not embedded_root:
        prefix = path
    elif "." in path:
        prefix = path.rsplit(".", 1)[0]
    else:
        prefix = None

    if prefix:
        prefix = "$" + prefix

    return foe.to_mongo(expr, prefix=prefix)


def _get_random_characters(n):
    return "".join(
        random.choice(string.ascii_lowercase + string.digits) for _ in range(n)
    )


def _get_non_none_value(values, level=0):
    for value in values:
        if value is None:
            continue
        elif level > 0:
            result = _get_non_none_value(value, level=level - 1)
            if result is not None:
                return result
        else:
            return value

    return None


def _export(
    sample_collection,
    export_dir=None,
    dataset_type=None,
    data_path=None,
    labels_path=None,
    export_media=None,
    rel_dir=None,
    dataset_exporter=None,
    label_field=None,
    frame_labels_field=None,
    overwrite=False,
    **kwargs,
):
    if dataset_type is None and dataset_exporter is None:
        raise ValueError(
            "Either `dataset_type` or `dataset_exporter` must be provided"
        )

    # Overwrite existing directories or warn if files will be merged
    _handle_existing_dirs(
        dataset_exporter=dataset_exporter,
        export_dir=export_dir,
        data_path=data_path,
        labels_path=labels_path,
        export_media=export_media,
        overwrite=overwrite,
    )

    # If no dataset exporter was provided, construct one
    if dataset_exporter is None:
        dataset_exporter, kwargs = foud.build_dataset_exporter(
            dataset_type,
            warn_unused=False,  # don't warn yet, might be patches kwargs
            export_dir=export_dir,
            data_path=data_path,
            labels_path=labels_path,
            export_media=export_media,
            rel_dir=rel_dir,
            **kwargs,
        )

    # Get label field(s) to export
    if isinstance(dataset_exporter, foud.LabeledImageDatasetExporter):
        # Labeled images
        label_field = sample_collection._parse_label_field(
            label_field,
            dataset_exporter=dataset_exporter,
            allow_coercion=True,
            required=True,
        )
        frame_labels_field = None
    elif isinstance(dataset_exporter, foud.LabeledVideoDatasetExporter):
        # Labeled videos
        label_field, frame_labels_field = _parse_frame_label_fields(
            sample_collection, label_field, frame_labels_field
        )

        label_field = sample_collection._parse_label_field(
            label_field,
            dataset_exporter=dataset_exporter,
            allow_coercion=True,
            required=False,
        )
        frame_labels_field = sample_collection._parse_frame_labels_field(
            frame_labels_field,
            dataset_exporter=dataset_exporter,
            allow_coercion=True,
            required=False,
        )

        if label_field is None and frame_labels_field is None:
            raise ValueError(
                "Unable to locate compatible sample or frame-level "
                "field(s) to export"
            )

    # Perform the export
    foud.export_samples(
        sample_collection,
        dataset_exporter=dataset_exporter,
        label_field=label_field,
        frame_labels_field=frame_labels_field,
        **kwargs,
    )


def _parse_frame_label_fields(samples, label_field, frame_labels_field):
    if not samples._has_frame_fields():
        return label_field, frame_labels_field

    force_dict, label_fields_dict = _to_label_fields_dict(label_field)
    _force_dict, frame_labels_field_dict = _to_label_fields_dict(
        frame_labels_field
    )
    force_dict &= _force_dict

    updated = False

    # Move frame fields to `frame_labels_field`
    for k, v in list(label_fields_dict.items()):
        _v, is_frame_field = samples._handle_frame_field(v)
        if is_frame_field:
            updated = True
            frame_labels_field_dict[k] = _v
            del label_fields_dict[k]

    # Remove "frames." prefix from frame fields
    for k, v in list(frame_labels_field_dict.items()):
        _v, is_frame_field = samples._handle_frame_field(v)
        if is_frame_field:
            updated = True
            frame_labels_field_dict[k] = _v
            del frame_labels_field_dict[k]

    if not updated:
        return label_field, frame_labels_field

    label_field = _finalize_label_fields(label_fields_dict, force_dict)
    frame_labels_field = _finalize_label_fields(
        frame_labels_field_dict, force_dict
    )

    return label_field, frame_labels_field


def _to_label_fields_dict(label_field):
    force_dict = isinstance(label_field, dict)

    if label_field is None:
        label_field = {}

    if not isinstance(label_field, dict):
        label_field = {label_field: label_field}

    return force_dict, label_field


def _finalize_label_fields(label_fields_dict, force_dict):
    if not label_fields_dict:
        return None

    if len(label_fields_dict) == 1 and not force_dict:
        return next(iter(label_fields_dict.values()))

    return label_fields_dict


def _handle_existing_dirs(
    dataset_exporter=None,
    export_dir=None,
    data_path=None,
    labels_path=None,
    export_media=False,
    overwrite=False,
):
    if dataset_exporter is not None:
        try:
            export_dir = dataset_exporter.export_dir
        except:
            pass

        try:
            data_path = dataset_exporter.data_path
        except:
            pass

        try:
            labels_path = dataset_exporter.labels_path
        except:
            pass

        try:
            export_media = dataset_exporter.export_media
        except:
            pass

    if export_dir is not None and os.path.isdir(export_dir):
        if overwrite:
            etau.delete_dir(export_dir)
        else:
            logger.warning(
                "Directory '%s' already exists; export will be merged with "
                "existing files",
                export_dir,
            )

    # When `export_media=False`, `data_path` is used as a relative directory
    # for filename purposes, not a sink for writing data
    if data_path is not None and export_media != False:
        if os.path.isabs(data_path) or export_dir is None:
            _data_path = data_path
        else:
            _data_path = os.path.join(export_dir, data_path)

        if os.path.isdir(_data_path):
            if overwrite:
                etau.delete_dir(_data_path)
            else:
                logger.warning(
                    "Directory '%s' already exists; export will be merged "
                    "with existing files",
                    _data_path,
                )
        elif os.path.isfile(_data_path):
            if overwrite:
                etau.delete_file(_data_path)

    if labels_path is not None:
        if os.path.isabs(labels_path) or export_dir is None:
            _labels_path = labels_path
        else:
            _labels_path = os.path.join(export_dir, labels_path)

        if os.path.isdir(_labels_path):
            if overwrite:
                etau.delete_dir(_labels_path)
            else:
                logger.warning(
                    "Directory '%s' already exists; export will be merged "
                    "with existing files",
                    _labels_path,
                )
        elif os.path.isfile(_labels_path):
            if overwrite:
                etau.delete_file(_labels_path)


def _add_db_fields_to_schema(schema):
    additions = {}
    for field in schema.values():
        if field.db_field != field.name:
            additions[field.db_field] = field

    schema.update(additions)<|MERGE_RESOLUTION|>--- conflicted
+++ resolved
@@ -1317,19 +1317,11 @@
             path, ftype=ftype, embedded_doc_type=embedded_doc_type
         )
 
-<<<<<<< HEAD
-        if field_name not in schema:
-            ftype = "frame field" if is_frame_field else "field"
-            raise ValueError(
-                "%s has no %s '%s'"
-                % (self.__class__.__name__, ftype, field_name)
-=======
         if field is None:
             _path, is_frame_field = self._handle_frame_field(path)
             ftype = "frame field" if is_frame_field else "field"
             raise ValueError(
                 "%s has no %s '%s'" % (self.__class__.__name__, ftype, _path)
->>>>>>> 331fb44b
             )
 
     def tag_samples(self, tags):
