--- conflicted
+++ resolved
@@ -18,7 +18,7 @@
 import fiftyone.core.client as foc
 import fiftyone.core.service as fos
 from fiftyone.core.state import StateDescription
-
+import fiftyone.core.view as fov
 
 # global session singleton
 session = None
@@ -181,9 +181,6 @@
         dataset_or_view = self.view if self.view else self.dataset
         if dataset_or_view:
             return len(dataset_or_view)
-<<<<<<< HEAD
-        return 0
-=======
         return 0
 
     def _compute_samples(self):
@@ -199,5 +196,4 @@
         return {
             idx: sample.get_backing_doc_dict(extended=True)
             for idx, sample in view.iter_samples_with_index()
-        }
->>>>>>> 3ce75162
+        }