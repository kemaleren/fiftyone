--- conflicted
+++ resolved
@@ -50,11 +50,6 @@
         a :class:`Session`
     """
     global session  # pylint: disable=global-statement
-<<<<<<< HEAD
-
-    if session is not None:
-        session.close()
-=======
     #
     # Note, we always `close_dashboard()` here rather than just calling
     # `session.open()` if a session already exists, because the app may have
@@ -66,15 +61,12 @@
     # @todo this can probably be improved
     #
     close_dashboard()
->>>>>>> 2b063217
 
     session = Session(dataset=dataset, view=view, port=port, remote=remote)
 
     return session
 
 
-<<<<<<< HEAD
-=======
 def close_dashboard():
     """Closes the FiftyOne Dashboard, if necessary.
     If no dashboard is currently open, this method has no effect.
@@ -86,7 +78,6 @@
         session = None
 
 
->>>>>>> 2b063217
 def _update_state(func):
     def wrapper(self, *args, **kwargs):
         result = func(self, *args, **kwargs)
@@ -157,10 +148,7 @@
 
         if not self._remote:
             self._app_service = fos.AppService()
-<<<<<<< HEAD
-=======
             _close_on_exit(self)
->>>>>>> 2b063217
         else:
             logger.info(
                 "You have launched a remote session and will need to configure "
@@ -171,12 +159,6 @@
                 % (self.server_port, self.server_port)
             )
 
-<<<<<<< HEAD
-    def __del__(self, *args):
-        self.close()
-
-=======
->>>>>>> 2b063217
     def open(self):
         """Opens the session.
 
@@ -265,4 +247,16 @@
             dataset=self._dataset,
             view=self._view,
             selected=self.state.selected,
-        )+        )
+
+
+def _close_on_exit(session):
+    def handle_exit():
+        try:
+            session.close()
+        except:
+            pass
+
+    atexit.register(handle_exit)
+    signal.signal(signal.SIGTERM, handle_exit)
+    signal.signal(signal.SIGINT, handle_exit)