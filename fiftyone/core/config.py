"""
FiftyOne config.

| Copyright 2017-2022, Voxel51, Inc.
| `voxel51.com <https://voxel51.com/>`_
|
"""
import logging
import os

try:
    from importlib import metadata as importlib_metadata  # Python 3.8
except ImportError:
    import importlib_metadata  # Python < 3.8

import pytz

import eta
import eta.core.config as etac

import fiftyone.constants as foc
import fiftyone.core.utils as fou

fop = fou.lazy_import("fiftyone.core.plots.plotly")


logger = logging.getLogger(__name__)


class Config(etac.Config):
    """Base class for JSON serializable config classes."""

    def __repr__(self):
        return self.__str__()


class Configurable(etac.Configurable):
    """Base class for classes that can be initialized with a :class:`Config`
    instance that configures their behavior.

    :class:`Configurable` subclasses must obey the following rules:

        (a) Configurable class ``Foo`` has an associated Config class
            ``FooConfig`` that is importable from the same namespace as ``Foo``

        (b) Configurable class ``Foo`` must be initializable via the syntax
            ``Foo(config)``, where config is a ``FooConfig`` instance

    Args:
        config: a :class:`Config`
    """

    def __init__(self, config):
        self.validate(config)
        self.config = config


class EnvConfig(etac.EnvConfig):
    def __repr__(self):
        return self.__str__()


class FiftyOneConfig(EnvConfig):
    """FiftyOne configuration settings."""

    def __init__(self, d=None):
        if d is None:
            d = {}

        self.database_uri = self.parse_string(
            d, "database_uri", env_var="FIFTYONE_DATABASE_URI", default=None
        )
        self.database_validation = self.parse_bool(
            d,
            "database_validation",
            env_var="FIFTYONE_DATABASE_VALIDATION",
            default=True,
        )
        self.database_admin = self.parse_bool(
            d,
            "database_admin",
            env_var="FIFTYONE_DATABASE_ADMIN",
            default=True,
        )
        self.database_dir = self.parse_path(
            d,
            "database_dir",
            env_var="FIFTYONE_DATABASE_DIR",
            default=foc.DEFAULT_DB_DIR,
        )
        self.database_name = self.parse_string(
            d,
            "database_name",
            env_var="FIFTYONE_DATABASE_NAME",
            default="fiftyone",
        )
        self.dataset_zoo_dir = self.parse_path(
            d,
            "dataset_zoo_dir",
            env_var="FIFTYONE_DATASET_ZOO_DIR",
            default=None,
        )
        self.model_zoo_dir = self.parse_path(
            d, "model_zoo_dir", env_var="FIFTYONE_MODEL_ZOO_DIR", default=None
        )
        self.module_path = self.parse_string_array(
            d,
            "module_path",
            env_var="FIFTYONE_MODULE_PATH",
            default=None,
        )
        self.dataset_zoo_manifest_paths = self.parse_path_array(
            d,
            "dataset_zoo_manifest_paths",
            env_var="FIFTYONE_DATASET_ZOO_MANIFEST_PATHS",
            default=None,
        )
        self.model_zoo_manifest_paths = self.parse_path_array(
            d,
            "model_zoo_manifest_paths",
            env_var="FIFTYONE_MODEL_ZOO_MANIFEST_PATHS",
            default=None,
        )
        self.default_dataset_dir = self.parse_path(
            d,
            "default_dataset_dir",
            env_var="FIFTYONE_DEFAULT_DATASET_DIR",
            default=None,
        )
        self.default_ml_backend = self.parse_string(
            d,
            "default_ml_backend",
            env_var="FIFTYONE_DEFAULT_ML_BACKEND",
            default=None,
        )
        self.default_batch_size = self.parse_int(
            d,
            "default_batch_size",
            env_var="FIFTYONE_DEFAULT_BATCH_SIZE",
            default=None,
        )
        self.default_sequence_idx = self.parse_string(
            d,
            "default_sequence_idx",
            env_var="FIFTYONE_DEFAULT_SEQUENCE_IDX",
            default="%06d",
        )
        self.default_image_ext = self.parse_string(
            d,
            "default_image_ext",
            env_var="FIFTYONE_DEFAULT_IMAGE_EXT",
            default=".jpg",
        )
        self.default_video_ext = self.parse_string(
            d,
            "default_video_ext",
            env_var="FIFTYONE_DEFAULT_VIDEO_EXT",
            default=".mp4",
        )
        self.default_app_port = self.parse_int(
            d,
            "default_app_port",
            env_var="FIFTYONE_DEFAULT_APP_PORT",
            default=5151,
        )
        self.default_app_address = self.parse_string(
            d,
            "default_app_address",
            env_var="FIFTYONE_DEFAULT_APP_ADDRESS",
            default=None,
        )
        self.desktop_app = self.parse_bool(
            d,
            "desktop_app",
            env_var="FIFTYONE_DESKTOP_APP",
            default=False,
        )
        self._show_progress_bars = None  # declare
        self.show_progress_bars = self.parse_bool(
            d,
            "show_progress_bars",
            env_var="FIFTYONE_SHOW_PROGRESS_BARS",
            default=True,
        )
        self.do_not_track = self.parse_bool(
            d,
            "do_not_track",
            env_var="FIFTYONE_DO_NOT_TRACK",
            default=False,
        )
        self.requirement_error_level = self.parse_int(
            d,
            "requirement_error_level",
            env_var="FIFTYONE_REQUIREMENT_ERROR_LEVEL",
            default=0,
        )
        self.timezone = self.parse_string(
            d, "timezone", env_var="FIFTYONE_TIMEZONE", default=None
        )

        self._init()

    @property
    def show_progress_bars(self):
        return self._show_progress_bars

    @show_progress_bars.setter
    def show_progress_bars(self, value):
        self._show_progress_bars = value
        try:
            # Keep ETA config in-sync
            eta.config.show_progress_bars = value
        except:
            pass

    def attributes(self):
        # Includes `show_progress_bars`
        return super().custom_attributes(dynamic=True)

    def _init(self):
        if self.default_dataset_dir is None:
            self.default_dataset_dir = os.path.join(
                os.path.expanduser("~"), "fiftyone"
            )

        if self.dataset_zoo_dir is None:
            self.dataset_zoo_dir = self.default_dataset_dir

        if self.model_zoo_dir is None:
            self.model_zoo_dir = os.path.join(
                self.default_dataset_dir, "__models__"
            )

        if self.default_ml_backend is None:
            installed_packages = _get_installed_packages()

            if "torch" in installed_packages:
                self.default_ml_backend = "torch"
            elif "tensorflow" in installed_packages:
                self.default_ml_backend = "tensorflow"

        if self.default_ml_backend is not None:
            self.default_ml_backend = self.default_ml_backend.lower()

        if self.module_path is not None:
            for idx, module_name in enumerate(self.module_path):
                try:
                    __import__(module_name)
                except ImportError as e:
                    logger.warning(
                        "Failed to import fiftyone.config.module_path[%d]: %s",
                        idx,
                        e,
                    )

        if self.timezone and self.timezone.lower() not in {"local", "utc"}:
            try:
                pytz.timezone(self.timezone)
            except:
                logger.warning("Ignoring invalid timezone '%s'", self.timezone)
                self.timezone = None


class FiftyOneConfigError(etac.EnvConfigError):
    """Exception raised when a FiftyOne configuration issue is encountered."""

    pass


class AppConfig(EnvConfig):
    """FiftyOne App configuration settings."""

    def __init__(self, d=None):
        if d is None:
            d = {}

        self.color_by = self.parse_string(
            d,
            "color_by",
            env_var="FIFTYONE_APP_COLOR_BY",
            default="field",
        )
        self.color_keypoint_points = self.parse_string(
            d,
            "color_keypoint_points",
            env_var="FIFTYONE_APP_COLOR_KEYPOINT_POINTS",
            default=True,
        )
        self.color_pool = self.parse_string_array(
            d,
            "color_pool",
            env_var="FIFTYONE_APP_COLOR_POOL",
            default=foc.DEFAULT_APP_COLOR_POOL,
        )
        self.colorscale = self.parse_string(
            d,
            "colorscale",
            env_var="FIFTYONE_APP_COLORSCALE",
            default="viridis",
        )
        self.grid_zoom = self.parse_int(
            d, "grid_zoom", env_var="FIFTYONE_APP_GRID_ZOOM", default=5
        )
        self.loop_videos = self.parse_bool(
            d,
            "loop_videos",
            env_var="FIFTYONE_APP_LOOP_VIDEOS",
            default=False,
        )
        self.notebook_height = self.parse_int(
            d,
            "notebook_height",
            env_var="FIFTYONE_APP_NOTEBOOK_HEIGHT",
            default=800,
        )
        self.show_confidence = self.parse_bool(
            d,
            "show_confidence",
            env_var="FIFTYONE_APP_SHOW_CONFIDENCE",
            default=True,
        )
        self.show_index = self.parse_bool(
            d,
            "show_index",
            env_var="FIFTYONE_APP_SHOW_INDEX",
            default=True,
        )
        self.show_label = self.parse_bool(
            d,
            "show_label",
            env_var="FIFTYONE_APP_SHOW_LABEL",
            default=True,
<<<<<<< HEAD
=======
        )
        self.show_skeletons = self.parse_bool(
            d,
            "show_skeletons",
            env_var="FIFTYONE_APP_SHOW_SKELETONS",
            default=True,
>>>>>>> a71fa76b
        )
        self.show_tooltip = self.parse_bool(
            d,
            "show_tooltip",
            env_var="FIFTYONE_APP_SHOW_TOOLTIP",
            default=True,
        )
        self.use_frame_number = self.parse_bool(
            d,
            "use_frame_number",
            env_var="FIFTYONE_APP_USE_FRAME_NUMBER",
            default=False,
        )

        self._init()

    def get_colormap(self, colorscale=None, n=256, hex_strs=False):
        """Generates a continuous colormap with the specified number of colors
        from the given colorscale.

        The provided ``colorscale`` can be any of the following:

        -   The string name of any colorscale recognized by plotly. See
            https://plotly.com/python/colorscales for possible options

        -   A manually-defined colorscale like the following::

                [
                    [0.000, "rgb(165,0,38)"],
                    [0.111, "rgb(215,48,39)"],
                    [0.222, "rgb(244,109,67)"],
                    [0.333, "rgb(253,174,97)"],
                    [0.444, "rgb(254,224,144)"],
                    [0.555, "rgb(224,243,248)"],
                    [0.666, "rgb(171,217,233)"],
                    [0.777, "rgb(116,173,209)"],
                    [0.888, "rgb(69,117,180)"],
                    [1.000, "rgb(49,54,149)"],
                ]

        The colorscale will be sampled evenly at the required resolution in
        order to generate the colormap.

        Args:
            colorscale (None): a valid colorscale. See above for possible
                options. By default, :attr:`colorscale` is used
            n (256): the desired number of colors
            hex_strs (False): whether to return ``#RRGGBB`` hex strings rather
                than ``(R, G, B)`` tuples

        Returns:
            a list of ``(R, G, B)`` tuples in `[0, 255]`, or, if ``hex_strs``
            is True, a list of `#RRGGBB` strings
        """
        if colorscale is None:
            colorscale = self.colorscale

        return fop.get_colormap(colorscale, n=n, hex_strs=hex_strs)

    def _init(self):
        color_by_value = self.parse_bool(
            {},
            "color_by_value",
            env_var="FIFTYONE_APP_COLOR_BY_VALUE",
            default=False,
        )
        if color_by_value:
            logger.warning(
                "App config option `coloy_by_value` has been removed. Use "
                "`color_by` instead ('field', 'instance' or 'label')"
            )

        if self.color_by not in {"field", "instance", "label"}:
            logger.warning(
                f"Invalid `color_by` option '{self.color_by}'. Must be one "
                "of 'field', 'instance' or 'label'. Defaulting to 'field'"
            )
            self.color_by = "field"

        if self.grid_zoom < 0 or self.grid_zoom > 10:
            logger.warning(
                "`grid_zoom` must be in [0, 10]; found %d", self.grid_zoom
            )
            self.grid_zoom = 5


class AppConfigError(etac.EnvConfigError):
    """Exception raised when an invalid :class:`AppConfig` instance is
    encountered.
    """

    pass


class AnnotationConfig(EnvConfig):
    """FiftyOne annotation configuration settings."""

    _BUILTIN_BACKENDS = {
        "cvat": {
            "config_cls": "fiftyone.utils.cvat.CVATBackendConfig",
            "url": "https://cvat.org",
        },
        "labelbox": {
            "config_cls": "fiftyone.utils.labelbox.LabelboxBackendConfig",
            "url": "https://labelbox.com",
        },
    }

    def __init__(self, d=None):
        if d is None:
            d = {}

        self.default_backend = self.parse_string(
            d,
            "default_backend",
            env_var="FIFTYONE_ANNOTATION_DEFAULT_BACKEND",
            default="cvat",
        )

        self.backends = self._parse_backends(d)

    def _parse_backends(self, d):
        d = d.get("backends", {})
        env_vars = dict(os.environ)

        #
        # `FIFTYONE_ANNOTATION_BACKENDS` can be used to declare which backends
        # are exposed. This may exclude builtin backends and/or declare new
        # backends
        #

        if "FIFTYONE_ANNOTATION_BACKENDS" in env_vars:
            backends = env_vars["FIFTYONE_ANNOTATION_BACKENDS"].split(",")

            # Declare new backends and omit any others not in `backends`
            d = {backend: d.get(backend, {}) for backend in backends}
        else:
            backends = sorted(self._BUILTIN_BACKENDS.keys())

            # Declare builtin backends if necessary
            for backend in backends:
                if backend not in d:
                    d[backend] = {}

        #
        # Extract parameters from any environment variables of the form
        # `FIFTYONE_<BACKEND>_<PARAMETER>`
        #

        for backend, parameters in d.items():
            prefix = "FIFTYONE_%s_" % backend.upper()
            for env_name, env_value in env_vars.items():
                if env_name.startswith(prefix):
                    name = env_name[len(prefix) :].lower()
                    value = _parse_env_value(env_value)
                    parameters[name] = value

        #
        # Set default parameters for builtin annotation backends
        #

        for backend, defaults in self._BUILTIN_BACKENDS.items():
            if backend not in d:
                continue

            d_backend = d[backend]
            for name, value in defaults.items():
                if name not in d_backend:
                    d_backend[name] = value

        return d


def locate_config():
    """Returns the path to the :class:`FiftyOneConfig` on disk.

    The default location is ``~/.fiftyone/config.json``, but you can override
    this path by setting the ``FIFTYONE_CONFIG_PATH`` environment variable.

    Note that a config file may not actually exist on disk in the default
    location, in which case the default config settings will be used.

    Returns:
        the path to the :class:`FiftyOneConfig` on disk

    Raises:
        OSError: if the config path has been customized but the file does not
            exist on disk
    """
    if "FIFTYONE_CONFIG_PATH" not in os.environ:
        return foc.FIFTYONE_CONFIG_PATH

    config_path = os.environ["FIFTYONE_CONFIG_PATH"]
    if not os.path.isfile(config_path):
        raise OSError("Config file '%s' not found" % config_path)

    return config_path


def locate_app_config():
    """Returns the path to the :class:`AppConfig` on disk.

    The default location is ``~/.fiftyone/app_config.json``, but you can
    override this path by setting the ``FIFTYONE_APP_CONFIG_PATH`` environment
    variable.

    Note that a config file may not actually exist on disk in the default
    location, in which case the default config settings will be used.

    Returns:
        the path to the :class:`AppConfig` on disk

    Raises:
        OSError: if the App config path has been customized but the file does
            not exist on disk
    """
    if "FIFTYONE_APP_CONFIG_PATH" not in os.environ:
        return foc.FIFTYONE_APP_CONFIG_PATH

    config_path = os.environ["FIFTYONE_APP_CONFIG_PATH"]
    if not os.path.isfile(config_path):
        raise OSError("App config file '%s' not found" % config_path)

    return config_path


def locate_annotation_config():
    """Returns the path to the :class:`AnnotationConfig` on disk.

    The default location is ``~/.fiftyone/annotation_config.json``, but you can
    override this path by setting the ``FIFTYONE_ANNOTATION_CONFIG_PATH``
    environment variable.

    Note that a config file may not actually exist on disk in the default
    location, in which case the default config settings will be used.

    Returns:
        the path to the :class:`AnnotationConfig` on disk

    Raises:
        OSError: if the annotation config path has been customized but the file
            does not exist on disk
    """
    if "FIFTYONE_ANNOTATION_CONFIG_PATH" not in os.environ:
        return foc.FIFTYONE_ANNOTATION_CONFIG_PATH

    config_path = os.environ["FIFTYONE_ANNOTATION_CONFIG_PATH"]
    if not os.path.isfile(config_path):
        raise OSError("Annotation config file '%s' not found" % config_path)

    return config_path


def load_config():
    """Loads the FiftyOne config.

    Returns:
        a :class:`FiftyOneConfig` instance
    """
    config_path = locate_config()
    if os.path.isfile(config_path):
        return FiftyOneConfig.from_json(config_path)

    return FiftyOneConfig()


def load_app_config():
    """Loads the FiftyOne App config.

    Returns:
        an :class:`AppConfig` instance
    """
    app_config_path = locate_app_config()
    if os.path.isfile(app_config_path):
        return AppConfig.from_json(app_config_path)

    return AppConfig()


def load_annotation_config():
    """Loads the FiftyOne annotation config.

    Returns:
        an :class:`AnnotationConfig` instance
    """
    annotation_config_path = locate_annotation_config()
    if os.path.isfile(annotation_config_path):
        return AnnotationConfig.from_json(annotation_config_path)

    return AnnotationConfig()


def _parse_env_value(value):
    try:
        return int(value)
    except:
        pass

    try:
        return float(value)
    except:
        pass

    if value in ("True", "true"):
        return True

    if value in ("False", "false"):
        return False

    if value in ("None", ""):
        return None

    if "," in value:
        return [_parse_env_value(v) for v in value.split(",")]

    return value


def _get_installed_packages():
    try:
        return set(
            d.metadata["Name"] for d in importlib_metadata.distributions()
        )
    except:
        logger.debug("Failed to get installed packages")
        return set()<|MERGE_RESOLUTION|>--- conflicted
+++ resolved
@@ -330,15 +330,12 @@
             "show_label",
             env_var="FIFTYONE_APP_SHOW_LABEL",
             default=True,
-<<<<<<< HEAD
-=======
         )
         self.show_skeletons = self.parse_bool(
             d,
             "show_skeletons",
             env_var="FIFTYONE_APP_SHOW_SKELETONS",
             default=True,
->>>>>>> a71fa76b
         )
         self.show_tooltip = self.parse_bool(
             d,
