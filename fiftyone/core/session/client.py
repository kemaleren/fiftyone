--- conflicted
+++ resolved
@@ -69,23 +69,6 @@
                         "Accept": "text/event-stream",
                         "Content-type": "application/json",
                     },
-<<<<<<< HEAD
-                    json=asdict(
-                        ListenPayload(
-                            events=[
-                                "capture_notebook_cell",
-                                "close_session",
-                                "reactivate_notebook_cell",
-                                "reload_session",
-                                "select_labels",
-                                "select_samples",
-                                "set_group_slice",
-                                "set_spaces",
-                                "state_update",
-                            ],
-                            initializer=state.serialize(),
-                            subscription=self._subscription,
-=======
                     data=FiftyOneJSONEncoder.dumps(
                         stringify(
                             asdict(
@@ -95,6 +78,10 @@
                                         "close_session",
                                         "reactivate_notebook_cell",
                                         "reload_session",
+                                        "select_labels",
+                                        "select_samples",
+                                        "set_group_slice",
+                                        "set_spaces",
                                         "state_update",
                                     ],
                                     initializer=state,
@@ -102,7 +89,6 @@
                                 ),
                                 dict_factory=dict_factory,
                             )
->>>>>>> 3866b6ee
                         )
                     ),
                 )
