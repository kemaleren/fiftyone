--- conflicted
+++ resolved
@@ -1036,11 +1036,8 @@
         rel_dir (None): an optional relative directory to strip from each path.
             The path is converted to an absolute path (if necessary) via
             :func:`fiftyone.core.storage.normalize_path`
-<<<<<<< HEAD
         alt_dir (None): an optional alternate directory in which to generate
             paths when :meth:`get_alt_path` is called
-=======
->>>>>>> ac854c71
         default_ext (None): the file extension to use when generating default
             output paths
         ignore_exts (False): whether to omit file extensions when checking for
