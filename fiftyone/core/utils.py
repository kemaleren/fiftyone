--- conflicted
+++ resolved
@@ -966,15 +966,11 @@
             return
 
         fos.ensure_dir(self.output_dir)
-<<<<<<< HEAD
-        filenames = fos.list_files(self.output_dir)
-=======
 
         if not self.ignore_existing:
             filenames = fos.list_files(self.output_dir)
         else:
             filenames = []
->>>>>>> 5603c149
 
         self._idx = len(filenames)
         for filename in filenames:
