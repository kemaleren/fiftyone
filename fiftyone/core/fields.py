--- conflicted
+++ resolved
@@ -331,7 +331,6 @@
             self.error("Only numpy arrays may be used in an array field")
 
 
-<<<<<<< HEAD
 class ClassesField(ListField):
     """A :class:`ListField` that stores class label strings.
 
@@ -353,10 +352,7 @@
         super().__init__(field=StringField(), **kwargs)
 
 
-class EmbeddedDocumentField(mongoengine.EmbeddedDocumentField, Field):
-=======
 class EmbeddedDocumentField(mongoengine.fields.EmbeddedDocumentField, Field):
->>>>>>> f3ca15c8
     """A field that stores instances of a given type of
     :class:`fiftyone.core.odm.BaseEmbeddedDocument` object.
 
