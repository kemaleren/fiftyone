"""
Dataset sample fields.

| Copyright 2017-2021, Voxel51, Inc.
| `voxel51.com <https://voxel51.com/>`_
|
"""
from datetime import datetime

from bson import SON
from bson.binary import Binary
import mongoengine.fields
import numpy as np
import six

import eta.core.utils as etau

import fiftyone.core.utils as fou
import fiftyone.core.frame_utils as fofu


def parse_field_str(field_str):
    """Parses the string representation of a :class:`Field` generated by
    ``str(field)`` into components that can be passed to
    :meth:`fiftyone.core.dataset.Dataset.add_sample_field`.

    Returns:
        a tuple of

        -   ftype: the :class:`fiftyone.core.fields.Field` class
        -   embedded_doc_type: the
                :class:`fiftyone.core.odm.BaseEmbeddedDocument` type of the
                field, or ``None``
        -   subfield: the :class:`fiftyone.core.fields.Field` class of the
                subfield, or ``None``
    """
    chunks = field_str.strip().split("(", 1)
    ftype = etau.get_class(chunks[0])
    embedded_doc_type = None
    subfield = None
    if len(chunks) > 1:
        param = etau.get_class(chunks[1][:-1])  # remove trailing ")"
        if issubclass(ftype, EmbeddedDocumentField):
            embedded_doc_type = param
        elif issubclass(ftype, (ListField, DictField)):
            subfield = param
        else:
            raise ValueError("Failed to parse field string '%s'" % field_str)

    return ftype, embedded_doc_type, subfield


class Field(mongoengine.fields.BaseField):
    """Base class for :class:`fiftyone.core.sample.Sample` fields."""

    def __str__(self):
        return etau.get_class_name(self)


class IntField(mongoengine.fields.IntField, Field):
    """A 32 bit integer field."""

    pass


class ObjectIdField(mongoengine.fields.ObjectIdField, Field):
    """An Object ID field."""

    pass


class UUIDField(mongoengine.fields.UUIDField, Field):
    """A UUID field."""

    pass


class BooleanField(mongoengine.fields.BooleanField, Field):
    """A boolean field."""

    pass


<<<<<<< HEAD
class DateTimeField(mongoengine.fields.DateTimeField, Field):
    """A datetime field."""

    def validate(self, value):
        if not isinstance(value, datetime):
            self.error("Datetime fields must have `datetime` values")


class FrameNumberField(IntField):
    """A video frame number field."""

    def validate(self, value):
        try:
            fofu.validate_frame_number(value)
        except fofu.FrameError as e:
            self.error(str(e))


=======
>>>>>>> 1ba676e8
class FloatField(mongoengine.fields.FloatField, Field):
    """A floating point number field."""

    def validate(self, value):
        try:
            value = float(value)
        except OverflowError:
            self.error("The value is too large to be converted to float")
        except (TypeError, ValueError):
            self.error("%s could not be converted to float" % value)

        if self.min_value is not None and value < self.min_value:
            self.error("Float value is too small")

        if self.max_value is not None and value > self.max_value:
            self.error("Float value is too large")


class StringField(mongoengine.fields.StringField, Field):
    """A unicode string field."""

    pass


class ListField(mongoengine.fields.ListField, Field):
    """A list field that wraps a standard :class:`Field`, allowing multiple
    instances of the field to be stored as a list in the database.

    If this field is not set, its default value is ``[]``.

    Args:
        field (None): an optional :class:`Field` instance describing the
            type of the list elements
    """

    def __init__(self, field=None, **kwargs):
        if field is not None:
            if not isinstance(field, Field):
                raise ValueError(
                    "Invalid field type '%s'; must be a subclass of %s"
                    % (type(field), Field)
                )

        super().__init__(field=field, **kwargs)

    def __str__(self):
        if self.field is not None:
            return "%s(%s)" % (
                etau.get_class_name(self),
                etau.get_class_name(self.field),
            )

        return etau.get_class_name(self)


class DictField(mongoengine.fields.DictField, Field):
    """A dictionary field that wraps a standard Python dictionary.

    If this field is not set, its default value is ``{}``.

    Args:
        field (None): an optional :class:`Field` instance describing the type
            of the values in the dict
    """

    def __init__(self, field=None, **kwargs):
        if field is not None:
            if not isinstance(field, Field):
                raise ValueError(
                    "Invalid field type '%s'; must be a subclass of %s"
                    % (type(field), Field)
                )

        super().__init__(field=field, **kwargs)

    def __str__(self):
        if self.field is not None:
            return "%s(%s)" % (
                etau.get_class_name(self),
                etau.get_class_name(self.field),
            )

        return etau.get_class_name(self)

    def validate(self, value):
        if not isinstance(value, dict):
            self.error("Value must be a dict")

        if not all(map(lambda k: etau.is_str(k), value)):
            self.error("Dict fields must have string keys")

        if self.field is not None:
            for _value in value.values():
                self.field.validate(_value)


class IntDictField(DictField):
    """A :class:`DictField` whose keys are integers.

    If this field is not set, its default value is ``{}``.

    Args:
        field (None): an optional :class:`Field` instance describing the type
            of the values in the dict
    """

    def to_mongo(self, value):
        if value is None:
            return None

        value = {str(k): v for k, v in value.items()}
        return super().to_mongo(value)

    def to_python(self, value):
        if value is None:
            return None

        return {int(k): v for k, v in value.items()}

    def validate(self, value):
        if not isinstance(value, dict):
            self.error("Value must be a dict")

        if not all(map(lambda k: isinstance(k, six.integer_types), value)):
            self.error("Int dict fields must have integer keys")

        if self.field is not None:
            for _value in value.values():
                self.field.validate(_value)


class KeypointsField(ListField):
    """A list of ``(x, y)`` coordinate pairs.

    If this field is not set, its default value is ``[]``.
    """

    def __init__(self, **kwargs):
        super().__init__(field=None, **kwargs)

    def __str__(self):
        return etau.get_class_name(self)

    def validate(self, value):
        # Only validate value[0], for efficiency
        if not isinstance(value, (list, tuple)) or (
            value
            and (not isinstance(value[0], (list, tuple)) or len(value[0]) != 2)
        ):
            self.error("Keypoints fields must contain a list of (x, y) pairs")


class PolylinePointsField(ListField):
    """A list of lists of ``(x, y)`` coordinate pairs.

    If this field is not set, its default value is ``[]``.
    """

    def __init__(self, **kwargs):
        super().__init__(field=None, **kwargs)

    def __str__(self):
        return etau.get_class_name(self)

    def validate(self, value):
        # Only validate value[0] and value[0][0], for efficiency
        if (
            not isinstance(value, (list, tuple))
            or (value and not isinstance(value[0], (list, tuple)))
            or (
                value
                and value[0]
                and (
                    not isinstance(value[0][0], (list, tuple))
                    or len(value[0][0]) != 2
                )
            )
        ):
            self.error(
                "Polyline points fields must contain a list of lists of "
                "(x, y) pairs"
            )


class _GeoField(Field):
    """Base class for GeoJSON fields."""

    # The GeoJSON type of the field. Subclasses must implement this
    _TYPE = None

    def to_mongo(self, value):
        if isinstance(value, dict):
            return value

        return SON([("type", self._TYPE), ("coordinates", value)])

    def to_python(self, value):
        if isinstance(value, dict):
            return value["coordinates"]

        return value


class GeoPointField(_GeoField, mongoengine.fields.PointField):
    """A GeoJSON field storing a longitude and latitude coordinate point.

    The data is stored as ``[longitude, latitude]``.
    """

    _TYPE = "Point"

    def validate(self, value):
        if isinstance(value, dict):
            self.error("Geo fields expect coordinate lists, but found dict")

        super().validate(value)


class GeoLineStringField(_GeoField, mongoengine.fields.LineStringField):
    """A GeoJSON field storing a line of longitude and latitude coordinates.

    The data is stored as follow::

        [[lon1, lat1], [lon2, lat2], ...]
    """

    _TYPE = "LineString"

    def validate(self, value):
        if isinstance(value, dict):
            self.error("Geo fields expect coordinate lists, but found dict")

        super().validate(value)


class GeoPolygonField(_GeoField, mongoengine.fields.PolygonField):
    """A GeoJSON field storing a polygon of longitude and latitude coordinates.

    The data is stored as follows::

        [
            [[lon1, lat1], [lon2, lat2], ...],
            [[lon1, lat1], [lon2, lat2], ...],
            ...
        ]

    where the first element describes the boundary of the polygon and any
    remaining entries describe holes.
    """

    _TYPE = "Polygon"

    def validate(self, value):
        if isinstance(value, dict):
            self.error("Geo fields expect coordinate lists, but found dict")

        super().validate(value)


class GeoMultiPointField(_GeoField, mongoengine.fields.MultiPointField):
    """A GeoJSON field storing a list of points.

    The data is stored as follows::

        [[lon1, lat1], [lon2, lat2], ...]
    """

    _TYPE = "MultiPoint"

    def validate(self, value):
        if isinstance(value, dict):
            self.error("Geo fields expect coordinate lists, but found dict")

        super().validate(value)


class GeoMultiLineStringField(
    _GeoField, mongoengine.fields.MultiLineStringField
):
    """A GeoJSON field storing a list of lines.

    The data is stored as follows::

        [
            [[lon1, lat1], [lon2, lat2], ...],
            [[lon1, lat1], [lon2, lat2], ...],
            ...
        ]
    """

    _TYPE = "MultiLineString"

    def validate(self, value):
        if isinstance(value, dict):
            self.error("Geo fields expect coordinate lists, but found dict")

        super().validate(value)


class GeoMultiPolygonField(_GeoField, mongoengine.fields.MultiPolygonField):
    """A GeoJSON field storing a list of polygons.

    The data is stored as follows::

        [
            [
                [[lon1, lat1], [lon2, lat2], ...],
                [[lon1, lat1], [lon2, lat2], ...],
                ...
            ],
            [
                [[lon1, lat1], [lon2, lat2], ...],
                [[lon1, lat1], [lon2, lat2], ...],
                ...
            ],
            ...
        ]
    """

    _TYPE = "MultiPolygon"

    def validate(self, value):
        if isinstance(value, dict):
            self.error("Geo fields expect coordinate lists, but found dict")

        super().validate(value)


class VectorField(mongoengine.fields.BinaryField, Field):
    """A one-dimensional array field.

    :class:`VectorField` instances accept numeric lists, tuples, and 1D numpy
    array values. The underlying data is serialized and stored in the database
    as zlib-compressed bytes generated by ``numpy.save`` and always retrieved
    as a numpy array.
    """

    def to_mongo(self, value):
        if value is None:
            return None

        bytes = fou.serialize_numpy_array(value)
        return super().to_mongo(bytes)

    def to_python(self, value):
        if value is None or isinstance(value, np.ndarray):
            return value

        return fou.deserialize_numpy_array(value)

    def validate(self, value):
        if isinstance(value, np.ndarray):
            if value.ndim > 1:
                self.error("Only 1D arrays may be used in a vector field")
        elif not isinstance(value, (list, tuple, Binary)):
            self.error(
                "Only numpy arrays, lists, and tuples may be used in a "
                "vector field"
            )


class ArrayField(mongoengine.fields.BinaryField, Field):
    """An n-dimensional array field.

    :class:`ArrayField` instances accept numpy array values. The underlying
    data is serialized and stored in the database as zlib-compressed bytes
    generated by ``numpy.save`` and always retrieved as a numpy array.
    """

    def to_mongo(self, value):
        if value is None:
            return None

        bytes = fou.serialize_numpy_array(value)
        return super().to_mongo(bytes)

    def to_python(self, value):
        if value is None or isinstance(value, np.ndarray):
            return value

        return fou.deserialize_numpy_array(value)

    def validate(self, value):
        if not isinstance(value, (np.ndarray, Binary)):
            self.error("Only numpy arrays may be used in an array field")


class FrameNumberField(IntField):
    """A video frame number field."""

    def validate(self, value):
        try:
            fofu.validate_frame_number(value)
        except fofu.FrameError as e:
            self.error(str(e))


class FrameSupportField(ListField):
    """A ``[first, last]`` frame support in a video."""

    def __init__(self, **kwargs):
        if "field" not in kwargs:
            kwargs["field"] = IntField()

        super().__init__(**kwargs)

    def __str__(self):
        return etau.get_class_name(self)

    def validate(self, value):
        if (
            not isinstance(value, (list, tuple))
            or len(value) != 2
            or not (1 <= value[0] <= value[1])
        ):
            self.error(
                "Frame support fields must contain `[first, last]` frame "
                "numbers"
            )


class ClassesField(ListField):
    """A :class:`ListField` that stores class label strings.

    If this field is not set, its default value is ``{}``.
    """

    def __init__(self, **kwargs):
        super().__init__(field=StringField(), **kwargs)


class TargetsField(IntDictField):
    """An :class:`DictField` that stores mapping between integer keys and
    string targets.

    If this field is not set, its default value is ``{}``.
    """

    def __init__(self, **kwargs):
        super().__init__(field=StringField(), **kwargs)


class EmbeddedDocumentField(mongoengine.fields.EmbeddedDocumentField, Field):
    """A field that stores instances of a given type of
    :class:`fiftyone.core.odm.BaseEmbeddedDocument` object.

    Args:
        document_type: the :class:`fiftyone.core.odm.BaseEmbeddedDocument` type
            stored in this field
    """

    def __str__(self):
        return "%s(%s)" % (
            etau.get_class_name(self),
            etau.get_class_name(self.document_type),
        )


class EmbeddedDocumentListField(
    mongoengine.fields.EmbeddedDocumentListField, Field
):
    """A field that stores a list of a given type of
    :class:`fiftyone.core.odm.BaseEmbeddedDocument` objects.

    Args:
        document_type: the :class:`fiftyone.core.odm.BaseEmbeddedDocument` type
            stored in this field
    """

    def __str__(self):
        # pylint: disable=no-member
        return "%s(%s)" % (
            etau.get_class_name(self),
            etau.get_class_name(self.document_type),
        )


_ARRAY_FIELDS = (VectorField, ArrayField)
_PRIMITIVE_FIELDS = (
    BooleanField,
    DateTimeField,
    FloatField,
    IntField,
    ObjectIdField,
    StringField,
)<|MERGE_RESOLUTION|>--- conflicted
+++ resolved
@@ -81,7 +81,6 @@
     pass
 
 
-<<<<<<< HEAD
 class DateTimeField(mongoengine.fields.DateTimeField, Field):
     """A datetime field."""
 
@@ -90,18 +89,6 @@
             self.error("Datetime fields must have `datetime` values")
 
 
-class FrameNumberField(IntField):
-    """A video frame number field."""
-
-    def validate(self, value):
-        try:
-            fofu.validate_frame_number(value)
-        except fofu.FrameError as e:
-            self.error(str(e))
-
-
-=======
->>>>>>> 1ba676e8
 class FloatField(mongoengine.fields.FloatField, Field):
     """A floating point number field."""
 
