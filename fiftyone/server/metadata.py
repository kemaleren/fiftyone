"""
FiftyOne Server JIT metadata utilities.

| Copyright 2017-2022, Voxel51, Inc.
| `voxel51.com <https://voxel51.com/>`_
|
"""
import logging
<<<<<<< HEAD
import requests
=======
from multiprocessing.sharedctypes import Value
>>>>>>> 9236c754
import shutil
import struct

import asyncio
import aiofiles
import aiohttp

import eta.core.serial as etas
import eta.core.utils as etau
import eta.core.video as etav

import fiftyone.core.cache as foc
import fiftyone.core.media as fom
import fiftyone.core.metadata as fome
import fiftyone.core.utils as fou


logger = logging.getLogger(__name__)

_FFPROBE_BINARY_PATH = shutil.which("ffprobe")


<<<<<<< HEAD
async def get_metadata(filepath, media_type, metadata=None):
    """Gets the metadata for the given local or remote media file.
=======
async def get_metadata(filepath, metadata=None):
    """Gets the metadata for the given media file.
>>>>>>> 9236c754

    Args:
        filepath: the path to the file
        metadata (None): a pre-existing metadata dict to use if possible

    Returns:
        metadata dict
    """
    is_video = fom.get_media_type(filepath) == fom.VIDEO

    use_local = foc.media_cache.is_local_or_cached(filepath)
    if media_type == fom.IMAGE and foc.media_cache.config.cache_app_images:
        use_local = True

    d = {}

    if use_local:
        # Get local path to media on disk, downloading any uncached remote
        # files if necessary
        local_path = await foc.media_cache.get_local_path(
            filepath, download=True, coroutine=True
        )
    else:
        # Get a URL to use to retrieve metadata (if necessary) and for the App
        # to use to serve the media
        url = foc.media_cache.get_url(filepath, method="GET", hours=24)
        d["url"] = url

    # If sufficient pre-existing metadata exists, use it
    if metadata:
        if is_video:
            width = metadata.get("frame_width", None)
            height = metadata.get("frame_height", None)
            frame_rate = metadata.get("frame_rate", None)

            if width and height and frame_rate:
                d["width"] = width
                d["height"] = height
                d["frame_rate"] = frame_rate
                return d
        else:
            width = metadata.get("width", None)
            height = metadata.get("height", None)

            if width and height:
                d["width"] = width
                d["height"] = height
                return d

<<<<<<< HEAD
    try:
        if use_local:
            # Retrieve media metadata from local disk
            metadata = await read_local_metadata(local_path, is_video)
        else:
            # Retrieve metadata from remote source
            metadata = await read_url_metadata(url, is_video)
    except:
        # Something went wrong (ie non-existent file), so we gracefully return
        # some placeholder metadata so the App grid can be rendered
        if is_video:
            metadata = {"width": 512, "height": 512, "frame_rate": 30}
        else:
            metadata = {"width": 512, "height": 512}

    d.update(metadata)

    return d


async def read_url_metadata(url, is_video):
    """Calculates the metadata for the given media URL.

    Args:
        url: a file URL
        is_video: whether the file is a video

    Returns:
        metadata dict
    """
    if is_video:
        info = await get_stream_info(url)
        return {
            "width": info.frame_size[0],
            "height": info.frame_size[1],
            "frame_rate": info.frame_rate,
        }

    #
    # Here's an alternative that uses PIL.Image
    # Our async get_image_dimensions() seems to be a bit faster, so we won't
    # use this unless PIL's presumably wider range of supported image formats
    # becomes important
    #
    """
    loop = asyncio.get_event_loop()
    width, height, _ = await loop.run_in_executor(
        None, _get_image_dimensions, url
    )
    return {"width": width, "height": height}
    """

    url = foc._safe_aiohttp_url(url)
=======
    return await read_metadata(filepath, is_video)
>>>>>>> 9236c754

    async with aiohttp.ClientSession() as sess, sess.get(url) as resp:
        width, height = await get_image_dimensions(Reader(resp.content))
        return {"width": width, "height": height}


async def read_local_metadata(local_path, is_video):
    """Calculates the metadata for the given local media path.

    Args:
        local_path: a local filepath
        is_video: whether the file is a video

    Returns:
        dict
    """
    if is_video:
        info = await get_stream_info(local_path)
        return {
            "width": info.frame_size[0],
            "height": info.frame_size[1],
            "frame_rate": info.frame_rate,
        }

    async with aiofiles.open(local_path, "rb") as f:
        width, height = await get_image_dimensions(f)
        return {"width": width, "height": height}


class Reader(object):
    """Asynchronous file-like reader.

    Args:
        content: a :class:`aiohttp.StreamReader`
    """

    def __init__(self, content):
        self._data = b""
        self._content = content

    async def read(self, bytes):
        data = await self._content.read(bytes)
        self._data += data
        return data

    async def seek(self, bytes):
        delta = bytes - len(self._data)
        if delta < 0:
            data = self._data[delta:]
            self._data = data[:delta]
            self._content.unread_data(data)
        else:
            self._data += await self._content.read(delta)


async def get_stream_info(path):
    """Returns a :class:`eta.core.video.VideoStreamInfo` instance for the
    provided video path or URL.

    Args:
        path: a video filepath or URL

    Returns:
        a :class:`eta.core.video.VideoStreamInfo`
    """
    if _FFPROBE_BINARY_PATH is None:
        raise RuntimeError(
            "You must have ffmpeg installed on your machine in order to view "
            "video datasets in the App, but we failed to find it"
        )

    proc = await asyncio.create_subprocess_exec(
        _FFPROBE_BINARY_PATH,
        "-loglevel",
        "error",
        "-show_format",
        "-show_streams",
        "-print_format",
        "json",
        "-i",
        path,
        stdout=asyncio.subprocess.PIPE,
        stderr=asyncio.subprocess.PIPE,
    )

    stdout, stderr = await proc.communicate()
    if stderr:
        raise ValueError(stderr)

    info = etas.load_json(stdout.decode("utf8"))

    video_streams = [s for s in info["streams"] if s["codec_type"] == "video"]
    num_video_streams = len(video_streams)
    if num_video_streams == 1:
        stream_info = video_streams[0]
    elif num_video_streams == 0:
        logger.debug("No video stream found; defaulting to first stream")
        stream_info = info["streams"][0]
    else:
        logger.debug("Found multiple video streams; using first stream")
        stream_info = video_streams[0]

    format_info = info["format"]
    mime_type = etau.guess_mime_type(path)

    return etav.VideoStreamInfo(stream_info, format_info, mime_type=mime_type)


def _get_image_dimensions(url):
    with requests.get(url, stream=True) as r:
        return fome.get_image_info(fou.ResponseStream(r))


async def get_image_dimensions(input):
    """Gets the dimensions of an image from its file-like asynchronous byte
    stream.

    Args:
        input: file-like object with async read and seek methods

    Returns:
        the ``(width, height)``
    """
    height = -1
    width = -1
    data = await input.read(26)
    size = len(data)

    if (size >= 10) and data[:6] in (b"GIF87a", b"GIF89a"):
        # GIFs
        w, h = struct.unpack("<HH", data[6:10])
        width = int(w)
        height = int(h)
    elif (
        (size >= 24)
        and data.startswith(b"\211PNG\r\n\032\n")
        and (data[12:16] == b"IHDR")
    ):
        # PNGs
        w, h = struct.unpack(">LL", data[16:24])
        width = int(w)
        height = int(h)
    elif (size >= 16) and data.startswith(b"\211PNG\r\n\032\n"):
        # older PNGs
        w, h = struct.unpack(">LL", data[8:16])
        width = int(w)
        height = int(h)
    elif (size >= 2) and data.startswith(b"\377\330"):
        await input.seek(2)
        b = await input.read(1)
        while b and ord(b) != 0xDA:
            while ord(b) != 0xFF:
                b = await input.read(1)
            while ord(b) == 0xFF:
                b = await input.read(1)
            if ord(b) >= 0xC0 and ord(b) <= 0xC3:
                await input.read(3)
                tmp = await input.read(4)
                h, w = struct.unpack(">HH", tmp)
                break
            else:
                tmp = await input.read(2)
                await input.read(int(struct.unpack(">H", tmp)[0]) - 2)
            b = await input.read(1)
        width = int(w)
        height = int(h)
    elif (size >= 26) and data.startswith(b"BM"):
        # BMP
        headersize = struct.unpack("<I", data[14:18])[0]
        if headersize == 12:
            w, h = struct.unpack("<HH", data[18:22])
            width = int(w)
            height = int(h)
        elif headersize >= 40:
            w, h = struct.unpack("<ii", data[18:26])
            width = int(w)
            # as h is negative when stored upside down
            height = abs(int(h))
        else:
            raise MetadataException(
                "Unkown DIB header size: %s" % str(headersize)
            )
    elif (size >= 8) and data[:4] in (b"II\052\000", b"MM\000\052"):
        # Standard TIFF, big- or little-endian
        # BigTIFF and other different but TIFF-like formats are not
        # supported currently
        byteOrder = data[:2]
        boChar = ">" if byteOrder == "MM" else "<"
        # maps TIFF type id to size (in bytes)
        # and python format char for struct
        tiffTypes = {
            1: (1, boChar + "B"),  # BYTE
            2: (1, boChar + "c"),  # ASCII
            3: (2, boChar + "H"),  # SHORT
            4: (4, boChar + "L"),  # LONG
            5: (8, boChar + "LL"),  # RATIONAL
            6: (1, boChar + "b"),  # SBYTE
            7: (1, boChar + "c"),  # UNDEFINED
            8: (2, boChar + "h"),  # SSHORT
            9: (4, boChar + "l"),  # SLONG
            10: (8, boChar + "ll"),  # SRATIONAL
            11: (4, boChar + "f"),  # FLOAT
            12: (8, boChar + "d"),  # DOUBLE
        }
        ifdOffset = struct.unpack(boChar + "L", data[4:8])[0]

        countSize = 2
        await input.seek(ifdOffset)
        ec = await input.read(countSize)
        ifdEntryCount = struct.unpack(boChar + "H", ec)[0]
        # 2 bytes: TagId + 2 bytes: type + 4 bytes: count of values + 4
        # bytes: value offset
        ifdEntrySize = 12
        for i in range(ifdEntryCount):
            entryOffset = ifdOffset + countSize + i * ifdEntrySize
            await input.seek(entryOffset)
            tag = await input.read(2)
            tag = struct.unpack(boChar + "H", tag)[0]
            if tag == 256 or tag == 257:
                # if type indicates that value fits into 4 bytes, value
                # offset is not an offset but value itself
                type = await input.read(2)
                type = struct.unpack(boChar + "H", type)[0]
                if type not in tiffTypes:
                    raise MetadataException("Unable to read metadata")
                typeSize = tiffTypes[type][0]
                typeChar = tiffTypes[type][1]
                await input.seek(entryOffset + 8)
                value = await input.read(typeSize)
                value = int(struct.unpack(typeChar, value)[0])
                if tag == 256:
                    width = value
                else:
                    height = value
            if width > -1 and height > -1:
                break

    elif size >= 2:
        await input.seek(0)
        reserved = await input.read(2)
        if 0 != struct.unpack("<H", reserved)[0]:
            raise MetadataException("Unable to read metadata")
        format = await input.read(2)
        if 1 != struct.unpack("<H", format)[0]:
            raise MetadataException("Unable to read metadata")
        num = await input.read(2)
        num = struct.unpack("<H", num)[0]

        # http://msdn.microsoft.com/en-us/library/ms997538.aspx
        w = await input.read(1)
        h = await input.read(1)
        width = ord(w)
        height = ord(h)

    return width, height


class MetadataException(Exception):
    """"Exception raised when metadata for a media file cannot be computed."""

    pass


def _is_video(filepath):
    mime_type = etau.guess_mime_type(filepath)
    return mime_type and mime_type.startswith("video/")<|MERGE_RESOLUTION|>--- conflicted
+++ resolved
@@ -6,11 +6,6 @@
 |
 """
 import logging
-<<<<<<< HEAD
-import requests
-=======
-from multiprocessing.sharedctypes import Value
->>>>>>> 9236c754
 import shutil
 import struct
 
@@ -24,22 +19,14 @@
 
 import fiftyone.core.cache as foc
 import fiftyone.core.media as fom
-import fiftyone.core.metadata as fome
-import fiftyone.core.utils as fou
-
 
 logger = logging.getLogger(__name__)
 
 _FFPROBE_BINARY_PATH = shutil.which("ffprobe")
 
 
-<<<<<<< HEAD
 async def get_metadata(filepath, media_type, metadata=None):
     """Gets the metadata for the given local or remote media file.
-=======
-async def get_metadata(filepath, metadata=None):
-    """Gets the metadata for the given media file.
->>>>>>> 9236c754
 
     Args:
         filepath: the path to the file
@@ -89,7 +76,6 @@
                 d["height"] = height
                 return d
 
-<<<<<<< HEAD
     try:
         if use_local:
             # Retrieve media metadata from local disk
@@ -143,9 +129,6 @@
     """
 
     url = foc._safe_aiohttp_url(url)
-=======
-    return await read_metadata(filepath, is_video)
->>>>>>> 9236c754
 
     async with aiohttp.ClientSession() as sess, sess.get(url) as resp:
         width, height = await get_image_dimensions(Reader(resp.content))
@@ -252,11 +235,6 @@
     mime_type = etau.guess_mime_type(path)
 
     return etav.VideoStreamInfo(stream_info, format_info, mime_type=mime_type)
-
-
-def _get_image_dimensions(url):
-    with requests.get(url, stream=True) as r:
-        return fome.get_image_info(fou.ResponseStream(r))
 
 
 async def get_image_dimensions(input):
@@ -404,7 +382,7 @@
 
 
 class MetadataException(Exception):
-    """"Exception raised when metadata for a media file cannot be computed."""
+    """ "Exception raised when metadata for a media file cannot be computed."""
 
     pass
 
