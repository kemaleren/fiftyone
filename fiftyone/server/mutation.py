"""
FiftyOne Server mutations.

| Copyright 2017-2023, Voxel51, Inc.
| `voxel51.com <https://voxel51.com/>`_
|
"""
from dataclasses import asdict
import strawberry as gql
import typing as t

from fiftyone.core.state import SampleField
import eta.core.serial as etas
from bson import json_util

import fiftyone.constants as foc
import fiftyone.core.dataset as fod
import fiftyone.core.odm as foo
<<<<<<< HEAD
from fiftyone.core.session.events import (
    SelectLabels,
    SelectSamples,
    SetSpaces,
    SetGroupSlice,
    StateUpdate,
)
=======
from fiftyone.core.session.events import StateUpdate
from fiftyone.core.session.session import build_color_scheme
>>>>>>> 5af63542
from fiftyone.core.spaces import default_spaces, Space
import fiftyone.core.stages as fos
import fiftyone.core.utils as fou
import fiftyone.core.view as fov

from fiftyone.server.data import Info
from fiftyone.server.events import get_state, dispatch_event
from fiftyone.server.inputs import SelectedLabel
from fiftyone.server.query import (
    Dataset,
    SidebarGroup,
    SavedView,
)
from fiftyone.server.scalars import BSON, BSONArray, JSON, JSONArray
from fiftyone.server.view import get_view


@gql.input
class SidebarGroupInput(SidebarGroup):
    pass


@gql.input
class StateForm:
    add_stages: t.Optional[BSONArray] = None
    filters: t.Optional[JSON] = None
    sample_ids: t.Optional[t.List[str]] = None
    labels: t.Optional[t.List[SelectedLabel]] = None
    extended: t.Optional[BSON] = None
    slice: t.Optional[str] = None


@gql.input
class SavedViewInfo:
    name: t.Optional[str] = None
    description: t.Optional[str] = None
    color: t.Optional[str] = None


@gql.input
class ColorSchemeInput:
    color_pool: t.Optional[t.List[str]] = None
    fields: t.Optional[JSONArray] = None


@gql.type
class Mutation:
    @gql.mutation
    async def set_dataset(
        self,
        subscription: str,
        session: t.Optional[str],
        name: t.Optional[str],
        view_name: t.Optional[str],
        info: Info,
    ) -> bool:
        state = get_state()
        state.dataset = fod.load_dataset(name) if name is not None else None
        state.selected = []
        state.selected_labels = []
        state.view = None
        state.view_name = view_name if view_name is not None else None
        state.spaces = default_spaces
        state.color_scheme = build_color_scheme(
            None, state.dataset, state.config
        )
        await dispatch_event(subscription, StateUpdate(state=state))
        return True

    @gql.mutation
    async def set_sidebar_groups(
        self,
        subscription: str,
        session: t.Optional[str],
        dataset: str,
        stages: BSONArray,
        sidebar_groups: t.List[SidebarGroupInput],
    ) -> bool:
        state = get_state()
        view = get_view(dataset, stages=stages)

        current = (
            {
                group.name: group.expanded
                for group in view._dataset.app_config.sidebar_groups
            }
            if view._dataset.app_config.sidebar_groups is not None
            else {}
        )

        view._dataset.app_config.sidebar_groups = [
            foo.SidebarGroupDocument(
                name=group.name,
                expanded=current.get(group.name, None),
                paths=group.paths,
            )
            for group in sidebar_groups
        ]
        view._dataset.save()

        state.view = view
        await dispatch_event(subscription, StateUpdate(state=state))
        return True

    @gql.mutation
    async def set_selected(
        self,
        subscription: str,
        session: t.Optional[str],
        selected: t.List[str],
    ) -> bool:
        await dispatch_event(subscription, SelectSamples(sample_ids=selected))
        return True

    @gql.mutation
    async def set_selected_labels(
        self,
        subscription: str,
        session: t.Optional[str],
        selected_labels: t.List[SelectedLabel],
    ) -> bool:
        state = get_state()

        state.selected_labels = [asdict(l) for l in selected_labels]
        await dispatch_event(
            subscription, SelectLabels(labels=selected_labels)
        )
        return True

    @gql.mutation
    async def set_view(
        self,
        subscription: str,
        session: t.Optional[str],
        dataset_name: str,
        view: t.Optional[BSONArray] = None,
        saved_view_slug: t.Optional[str] = None,
        form: t.Optional[StateForm] = None,
    ) -> t.Union[BSONArray, None]:
        state = get_state()
        state.selected = []
        state.selected_labels = []
        if not dataset_name:
            state.dataset = None
            state.view = None
            state.spaces = default_spaces
            await dispatch_event(subscription, StateUpdate(state=state))

        result_view = None
        ds = fod.load_dataset(dataset_name)
        state.dataset = ds
        if saved_view_slug is not None:
            try:
                doc = ds._get_saved_view_doc(saved_view_slug, slug=True)
            except:
                pass

        # Load saved views
        if saved_view_slug is not None:
            try:
                ds = fod.load_dataset(dataset_name)
                doc = ds._get_saved_view_doc(saved_view_slug, slug=True)
                result_view = ds._load_saved_view_from_doc(doc)
            except:
                pass

        if result_view is None:
            # Update current view with form parameters
            result_view = get_view(
                dataset_name,
                stages=view if view else None,
                filters=form.filters if form else None,
                extended_stages=form.extended if form else None,
            )

        result_view = _build_result_view(result_view, form)

        # Set view state
        slug = (
            fou.to_slug(result_view.name)
            if result_view.name
            else saved_view_slug
        )
        state.view = result_view
        state.view_name = result_view.name
        state.saved_view_slug = slug

        await dispatch_event(
            subscription,
            StateUpdate(state=state),
        )

        final_view = []
        if state and state.view:
            final_view = state.view._serialize()

        return final_view

    @gql.mutation
    async def store_teams_submission(self) -> bool:
        etas.write_json({"submitted": True}, foc.TEAMS_PATH)
        return True

    @gql.mutation
    async def set_group_slice(
        self,
        subscription: str,
        session: t.Optional[str],
        slice: str,
    ) -> bool:
        state = get_state()
        state.dataset.group_slice = slice
<<<<<<< HEAD
        await dispatch_event(subscription, SetGroupSlice(slice=slice))
        return True
=======
        await dispatch_event(subscription, StateUpdate(state=state))
        return await Dataset.resolver(
            name=state.dataset.name,
            view=view,
            saved_view_slug=fou.to_slug(view_name)
            if view_name
            else fou.to_slug(state.view.name)
            if state.view is not None and state.view.name
            else None,
            info=info,
        )
>>>>>>> 5af63542

    @gql.mutation
    async def create_saved_view(
        self,
        subscription: str,
        session: t.Optional[str],
        view_name: str,
        view_stages: t.Optional[BSONArray] = None,
        form: t.Optional[StateForm] = None,
        dataset_name: t.Optional[str] = None,
        description: t.Optional[str] = None,
        color: t.Optional[str] = None,
    ) -> t.Optional[SavedView]:
        state = get_state()
        dataset = state.dataset
        use_state = dataset is not None
        if dataset is None:
            dataset = fod.load_dataset(dataset_name)

        if dataset is None:
            raise ValueError(
                "[mutation: saved_view] Missing dataset "
                "reference for creating saved view with name = "
                "{}".format(view_name)
            )

        dataset_view = get_view(
            dataset_name,
            stages=view_stages if view_stages else None,
            filters=form.filters if form else None,
            extended_stages=form.extended if form else None,
        )

        result_view = _build_result_view(dataset_view, form)

        dataset.save_view(
            view_name, result_view, description=description, color=color
        )
        if use_state:
            dataset.reload()
            state.view = dataset.load_saved_view(view_name)
            state.view_name = view_name
            await dispatch_event(subscription, StateUpdate(state=state))

        return next(
            (
                SavedView.from_doc(view_doc)
                for view_doc in dataset._doc.get_saved_views()
                if view_doc.name == view_name
            ),
            None,
        )

    @gql.mutation
    async def delete_saved_view(
        self,
        subscription: str,
        session: t.Optional[str],
        view_name: str,
        dataset_name: t.Optional[str],
    ) -> t.Optional[str]:
        if not dataset_name:
            raise ValueError(
                "Attempting to delete a saved view (%s) without a "
                "dataset reference.",
                view_name,
            )

        dataset = fod.load_dataset(dataset_name)
        if not dataset:
            raise ValueError(f"No dataset found with name {dataset_name}")

        if dataset.has_saved_view(view_name):
            deleted_view_id = dataset._delete_saved_view(view_name)
        else:
            raise ValueError(
                "Attempting to delete non-existent saved view: %s",
                view_name,
            )

        # If the current view is deleted, set the view state to the full
        # dataset view
        state = get_state()
        if (
            view_name
            and state.view is not None
            and state.view.name == view_name
        ):
            state.view = dataset.view()
            state.view_name = None

        await dispatch_event(subscription, StateUpdate(state=state))

        return deleted_view_id

    @gql.mutation
    async def update_saved_view(
        self,
        view_name: str,
        subscription: t.Optional[str],
        session: t.Optional[str],
        updated_info: SavedViewInfo,
        dataset_name: t.Optional[str] = None,
    ) -> t.Optional[SavedView]:
        """Updates the editable fields of a saved view

        Args:
            subscription: str identifier used for syncing App state
            session: str identifier use for syncing App state
            view_name: name of the existing saved view
            updated_info: input type with values only for fields requiring
            update

        """
        state = get_state()
        if state is None or state.dataset is None:
            dataset = fod.load_dataset(dataset_name)
        else:
            dataset = state.dataset

        updated_info = asdict(updated_info)

        if dataset.has_saved_view(view_name):
            dataset.update_saved_view_info(view_name, updated_info)
        else:
            raise ValueError(
                "Attempting to update fields on non-existent saved view: "
                "%s",
                view_name,
            )
        dataset.reload()
        current_name = (
            updated_info["name"]
            if "name" in updated_info and updated_info["name"] is not None
            else view_name
        )
        # Return updated saved_view, which may not be the currently loaded
        # view in state.view
        return next(
            (
                SavedView.from_doc(view_doc)
                for view_doc in dataset._doc.get_saved_views()
                if view_doc.name == current_name
            ),
            None,
        )

    @gql.mutation
    async def set_spaces(
        self,
        subscription: str,
        session: t.Optional[str],
        spaces: BSON,
    ) -> bool:
        state = get_state()
        state.spaces = Space.from_dict(spaces)
        await dispatch_event(subscription, SetSpaces(spaces=spaces))
        return True

    @gql.mutation
    async def set_color_scheme(
        self,
        subscription: str,
        session: t.Optional[str],
        dataset: str,
        stages: BSONArray,
        color_scheme: ColorSchemeInput,
        save_to_app: bool,
    ) -> bool:
        state = get_state()
        view = get_view(dataset, stages=stages)
        state.color_scheme = foo.ColorScheme(
            color_pool=color_scheme.color_pool,
            fields=color_scheme.fields,
        )

        if save_to_app:
            view._dataset.app_config.color_scheme = foo.ColorScheme(
                color_pool=color_scheme.color_pool,
                fields=color_scheme.fields,
            )
            view._dataset.save()
            state.view = view

        await dispatch_event(subscription, StateUpdate(state=state))
        return True

    @gql.mutation
    async def search_select_fields(
        self, dataset_name: str, meta_filter: t.Optional[JSON]
    ) -> t.List[str]:
        if not meta_filter:
            return []

        state = get_state()
        dataset = state.dataset
        if dataset is None:
            dataset = fod.load_dataset(dataset_name)

        try:
            view = dataset.select_fields(meta_filter=meta_filter)
<<<<<<< HEAD
        except Exception:
=======
            print("\nmeta_filter\n", meta_filter)
        except Exception as e:
>>>>>>> 5af63542
            try:
                view = dataset.select_fields(meta_filter)
            except Exception:
                view = dataset

        res = []
        try:
            is_video = dataset.media_type == "video"
            for stage in view._stages:
<<<<<<< HEAD
                sf = stage.get_selected_fields(view, frames=has_frames)
                res += [schema[st] for st in sf if st in schema]
        except Exception:
=======
                res += [
                    st
                    for st in stage.get_selected_fields(view, frames=is_video)
                ]
        except Exception as e:
            print("failed to get_selected_fields", e)
>>>>>>> 5af63542
            res = []

        return res


def _build_result_view(view, form):
    if form.slice:
        view = view.select_group_slices([form.slice])

    if form.sample_ids:
        view = fov.make_optimized_select_view(view, form.sample_ids)

    if form.add_stages:
        for d in form.add_stages:
            stage = fos.ViewStage._from_dict(d)
            view = view.add_stage(stage)

    return view<|MERGE_RESOLUTION|>--- conflicted
+++ resolved
@@ -9,14 +9,11 @@
 import strawberry as gql
 import typing as t
 
-from fiftyone.core.state import SampleField
 import eta.core.serial as etas
-from bson import json_util
 
 import fiftyone.constants as foc
 import fiftyone.core.dataset as fod
 import fiftyone.core.odm as foo
-<<<<<<< HEAD
 from fiftyone.core.session.events import (
     SelectLabels,
     SelectSamples,
@@ -24,10 +21,8 @@
     SetGroupSlice,
     StateUpdate,
 )
-=======
 from fiftyone.core.session.events import StateUpdate
 from fiftyone.core.session.session import build_color_scheme
->>>>>>> 5af63542
 from fiftyone.core.spaces import default_spaces, Space
 import fiftyone.core.stages as fos
 import fiftyone.core.utils as fou
@@ -37,7 +32,6 @@
 from fiftyone.server.events import get_state, dispatch_event
 from fiftyone.server.inputs import SelectedLabel
 from fiftyone.server.query import (
-    Dataset,
     SidebarGroup,
     SavedView,
 )
@@ -240,22 +234,8 @@
     ) -> bool:
         state = get_state()
         state.dataset.group_slice = slice
-<<<<<<< HEAD
         await dispatch_event(subscription, SetGroupSlice(slice=slice))
         return True
-=======
-        await dispatch_event(subscription, StateUpdate(state=state))
-        return await Dataset.resolver(
-            name=state.dataset.name,
-            view=view,
-            saved_view_slug=fou.to_slug(view_name)
-            if view_name
-            else fou.to_slug(state.view.name)
-            if state.view is not None and state.view.name
-            else None,
-            info=info,
-        )
->>>>>>> 5af63542
 
     @gql.mutation
     async def create_saved_view(
@@ -457,12 +437,7 @@
 
         try:
             view = dataset.select_fields(meta_filter=meta_filter)
-<<<<<<< HEAD
-        except Exception:
-=======
-            print("\nmeta_filter\n", meta_filter)
         except Exception as e:
->>>>>>> 5af63542
             try:
                 view = dataset.select_fields(meta_filter)
             except Exception:
@@ -472,18 +447,11 @@
         try:
             is_video = dataset.media_type == "video"
             for stage in view._stages:
-<<<<<<< HEAD
-                sf = stage.get_selected_fields(view, frames=has_frames)
-                res += [schema[st] for st in sf if st in schema]
-        except Exception:
-=======
                 res += [
                     st
                     for st in stage.get_selected_fields(view, frames=is_video)
                 ]
         except Exception as e:
-            print("failed to get_selected_fields", e)
->>>>>>> 5af63542
             res = []
 
         return res
