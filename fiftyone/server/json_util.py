"""
<<<<<<< HEAD
FiftyOne server JSON utilies.
=======
FiftyOne Server JSON utilities.
>>>>>>> 9236c754

| Copyright 2017-2022, Voxel51, Inc.
| `voxel51.com <https://voxel51.com/>`_
|
"""
from bson import ObjectId, json_util
from collections import OrderedDict
from datetime import date, datetime
from json import JSONEncoder
import math

from fiftyone.core.sample import Sample, SampleView
from fiftyone.core.stages import ViewStage
import fiftyone.core.utils as fou


_MASK_CLASSES = {"Detection", "Heatmap", "Segmentation"}


def _handle_bytes(o):
    for k, v in o.items():
        if isinstance(v, bytes):
            o[k] = str(fou.deserialize_numpy_array(v).shape)
        elif isinstance(v, dict):
            o[k] = _handle_bytes(v)

    return o


def _handle_numpy_array(raw, _cls=None):
    if _cls not in _MASK_CLASSES:
        return str(fou.deserialize_numpy_array(raw).shape)

    return fou.serialize_numpy_array(
        fou.deserialize_numpy_array(raw), ascii=True
    )


def _handle_date(dt):
    return {
        "_cls": "DateTime",
        "datetime": fou.datetime_to_timestamp(dt),
    }


def _is_invalid_number(value):
    if not isinstance(value, float):
        return False

    return math.isnan(value) or math.isinf(value)


def convert(d):
    if isinstance(d, (dict, OrderedDict)):
        for k, v in d.items():
            if isinstance(v, bytes):
                d[k] = _handle_numpy_array(v, d.get("_cls", None))
            elif isinstance(v, (date, datetime)):
                d[k] = _handle_date(v)
            elif isinstance(v, ObjectId):
                d[k] = str(v)
            elif isinstance(v, (dict, OrderedDict, list)):
                convert(v)
            elif _is_invalid_number(v):
                d[k] = str(v)

    if isinstance(d, list):
        for idx, i in enumerate(d):
            if isinstance(i, tuple):
                d[idx] = list(i)
                i = d[idx]

            if isinstance(i, bytes):
                d[idx] = _handle_numpy_array(i)
            elif isinstance(i, (date, datetime)):
                d[idx] = _handle_date(i)
            elif isinstance(i, ObjectId):
                d[idx] = str(i)
            elif isinstance(i, (dict, OrderedDict, list)):
                convert(i)
            elif _is_invalid_number(i):
                d[idx] = str(i)

    return d


class FiftyOneJSONEncoder(JSONEncoder):
    """JSON encoder for the FiftyOne server.

    Any classes with non-standard serialization methods should
    be accounted for in the `default()` method.
    """

    def default(self, o):  # pylint: disable=E0202
        """Returns the serialized representation of the objects

        Args:
            o: the object

        Returns:
            str
        """
        if isinstance(o, (Sample, SampleView)):
            return _handle_bytes(o.to_mongo_dict(include_id=True))
        if issubclass(type(o), ViewStage):
            return o._serialize()
        if isinstance(o, ObjectId):
            return str(o)
        if isinstance(o, float):
            return json_util.dumps(o)
        return super().default(o)

    @staticmethod
    def dumps(*args, **kwargs):
        kwargs["cls"] = FiftyOneJSONEncoder
        return json_util.dumps(
            json_util.loads(
                json_util.dumps(*args, **kwargs), parse_constant=lambda c: c
            ),
            **kwargs
        )

    @staticmethod
    def loads(*args, **kwargs):
        return json_util.loads(*args, **kwargs)

    @staticmethod
    def process(*args, **kwargs):
        kwargs["cls"] = FiftyOneJSONEncoder
        return json_util.loads(
            json_util.dumps(*args, **kwargs), parse_constant=lambda c: c
        )<|MERGE_RESOLUTION|>--- conflicted
+++ resolved
@@ -1,9 +1,5 @@
 """
-<<<<<<< HEAD
-FiftyOne server JSON utilies.
-=======
 FiftyOne Server JSON utilities.
->>>>>>> 9236c754
 
 | Copyright 2017-2022, Voxel51, Inc.
 | `voxel51.com <https://voxel51.com/>`_
