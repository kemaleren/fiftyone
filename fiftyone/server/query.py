--- conflicted
+++ resolved
@@ -294,11 +294,7 @@
         filter: t.Optional[SampleFilter] = None,
     ) -> Connection[SampleItem, str]:
         return await paginate_samples(
-<<<<<<< HEAD
-            dataset, view, None, None, first, after, sample_filter=filter
-=======
-            dataset, view, None, first, after, group_id=group_id
->>>>>>> a5af6645
+            dataset, view, None, first, after, sample_filter=filter
         )
 
     @gql.field
