"""
FiftyOne Tornado server.

| Copyright 2017-2021, Voxel51, Inc.
| `voxel51.com <https://voxel51.com/>`_
|
"""
import asyncio
import argparse
from collections import defaultdict
from datetime import date, datetime, timedelta
import math
import os
import traceback

import tornado.escape
import tornado.ioloop
import tornado.iostream
import tornado.options
import tornado.web
from tornado.web import HTTPError
import tornado.websocket

import eta.core.serial as etas

if os.environ.get("FIFTYONE_DISABLE_SERVICES", False):
    del os.environ["FIFTYONE_DISABLE_SERVICES"]

os.environ["FIFTYONE_SERVER"] = "1"

import fiftyone as fo
import fiftyone.core.aggregations as foa
import fiftyone.constants as foc
import fiftyone.core.clips as focl
from fiftyone.core.expressions import ViewField as F, _escape_regex_chars
import fiftyone.core.dataset as fod
import fiftyone.core.fields as fof
import fiftyone.core.labels as fol
import fiftyone.core.media as fom
import fiftyone.core.odm as foo
from fiftyone.core.stages import _STAGES
import fiftyone.core.stages as fosg
import fiftyone.core.state as fos
import fiftyone.core.uid as fou
import fiftyone.core.utils as fout
import fiftyone.core.view as fov

from fiftyone.server.aggregations import (
    build_label_tag_aggregations,
    get_app_statistics,
)
from fiftyone.server.colorscales import ColorscalesHandler
from fiftyone.server.extended_view import get_extended_view, get_view_field
from fiftyone.server.json_util import convert, FiftyOneJSONEncoder
<<<<<<< HEAD
from fiftyone.server.utils import (
    change_label_tags,
    change_sample_tags,
    meets_type,
    read_metadata,
)
=======
import fiftyone.server.metadata as fosm
import fiftyone.server.utils as fosu
>>>>>>> c2c823f9


db = foo.get_async_db_conn()
_notebook_clients = {}
_deactivated_clients = set()
_DISCONNECT_TIMEOUT = 1  # seconds
_DEFAULT_NUM_HISTOGRAM_BINS = 25
_LIST_LIMIT = 200


class RequestHandler(tornado.web.RequestHandler):
    """"Base class for HTTP request handlers"""

    def set_default_headers(self, *args, **kwargs):
        self.set_header("Access-Control-Allow-Origin", "*")
        self.set_header("Access-Control-Allow-Headers", "x-requested-with")
        self.set_header("Access-Control-Allow-Methods", "POST, GET, OPTIONS")
        self.set_header("x-colab-notebook-cache-control", "no-cache")

    async def get(self):
        self.write(self.get_response())

    def get_response(self):
        """Returns the serializable response

        Returns:
            dict
        """
        raise NotImplementedError("subclass must implement get_response()")


class FiftyOneHandler(RequestHandler):
    """Returns the version info of the fiftyone being used"""

    @staticmethod
    def get_response():
        """Returns the serializable response

        Returns:
            dict
        """
        uid, _ = fou.get_user_id()
        isfile = os.path.isfile(foc.TEAMS_PATH)
        if isfile:
            submitted = etas.load_json(foc.TEAMS_PATH)["submitted"]
        else:
            submitted = False

        return {
            "version": foc.VERSION,
            "user_id": uid,
            "do_not_track": fo.config.do_not_track,
            "teams": {"submitted": submitted, "minimized": isfile},
            "dev_install": foc.DEV_INSTALL or foc.RC_INSTALL,
        }


class NotebookHandler(RequestHandler):
    """Check that the requested handle exists on the server"""

    async def get(self):
        # pylint: disable=no-value-for-parameter
        handle_id = self.get_argument("handleId")

        response = self.get_response(handle_id)
        if response is None:
            raise tornado.web.HTTPError(status_code=404)

        self.write(response)

    @staticmethod
    def get_response(handle):
        """Returns if the notebook handle exists on the server.

        Returns:
            the handle ID
        """
        global _notebook_clients
        if handle in set(_notebook_clients.values()):
            return {"exists": True}


class ReactivateHandler(RequestHandler):
    """Reactivates an IPython display handle"""

    async def get(self):
        # pylint: disable=no-value-for-parameter
        handle_id = self.get_argument("handleId")
        self.write(self.get_response(handle_id))

    @staticmethod
    def get_response(handle_id):
        """Returns on success

        Args:
            handle_id: a handle uuid
        """
        StateHandler.state["active_handle"] = handle_id
        global _deactivated_clients
        _deactivated_clients.discard(handle_id)
        for client in StateHandler.clients:
            client.write_message({"type": "reactivate", "handle": handle_id})

        return {}


class StagesHandler(RequestHandler):
    """Returns the definitions of stages available to the App"""

    @staticmethod
    def get_response():
        """Returns the serializable response

        Returns:
            dict
        """
        return {
            "stages": [
                {"name": stage.__name__, "params": stage._params()}
                for stage in _STAGES
            ]
        }


class FramesHandler(tornado.web.RequestHandler):
    """Frames stream requests"""

    def set_default_headers(self, *args, **kwargs):
        self.set_header("Access-Control-Allow-Origin", "*")
        self.set_header("Access-Control-Allow-Headers", "x-requested-with")
        self.set_header("Access-Control-Allow-Methods", "POST, GET, OPTIONS")
        self.set_header("x-colab-notebook-cache-control", "no-cache")

    async def get(self):
        # pylint: disable=no-value-for-parameter
        sample_id = self.get_argument("sampleId", None)
        # pylint: disable=no-value-for-parameter
        start_frame = int(self.get_argument("frameNumber"))
        # pylint: disable=no-value-for-parameter
        frame_count = int(self.get_argument("frameCount"))

        if sample_id is None or start_frame is None:
            raise ValueError("error")

        end_frame = min(
            # pylint: disable=no-value-for-parameter
            int(self.get_argument("numFrames")) + start_frame,
            frame_count,
        )
        state = fos.StateDescription.from_dict(StateHandler.state)
        if state.view is not None:
            view = state.view
        elif state.dataset is not None:
            view = state.dataset

        view = fov.make_optimized_select_view(view, sample_id)
        view = view.set_field(
            "frames",
            F("frames").filter(
                (F("frame_number") >= start_frame)
                & (F("frame_number") <= end_frame)
            ),
        )

        frames = await foo.aggregate(
            StateHandler.sample_collection(), view._pipeline(frames_only=True)
        ).to_list(end_frame - start_frame + 1)
        convert(frames)
        self.write({"frames": frames, "range": [start_frame, end_frame]})


class PageHandler(tornado.web.RequestHandler):
    """Page requests

    Args:
        page: the page number
        page_length (20): the number of items to return
    """

    def set_default_headers(self, *args, **kwargs):
        self.set_header("Access-Control-Allow-Origin", "*")
        self.set_header("Access-Control-Allow-Headers", "x-requested-with")
        self.set_header("Access-Control-Allow-Methods", "POST, GET, OPTIONS")
        self.set_header("x-colab-notebook-cache-control", "no-cache")

    async def get(self):
        # pylint: disable=no-value-for-parameter
        page = int(self.get_argument("page", 1))
        page_length = int(self.get_argument("page_length", 20))

        state = fos.StateDescription.from_dict(StateHandler.state)
        if state.view is not None:
            view = state.view
        elif state.dataset is not None:
            view = state.dataset
        else:
            self.write({"results": [], "more": False})
            return

        view = get_extended_view(view, state.filters, count_labels_tags=True)
        if view.media_type == fom.VIDEO:
            if isinstance(view, focl.ClipsView):
                expr = F("frame_number") == F("$support")[0]
            else:
                expr = F("frame_number") == 1

            view = view.set_field("frames", F("frames").filter(expr))

        view = view.skip((page - 1) * page_length)

        samples = await foo.aggregate(
            StateHandler.sample_collection(),
            view._pipeline(attach_frames=True, detach_frames=False),
        ).to_list(page_length + 1)
        convert(samples)

        more = False
        if len(samples) > page_length:
            samples = samples[:page_length]
            more = page + 1

        results = await _generate_results(samples, view.media_type)

<<<<<<< HEAD
        for r in results:
            filepath = r["sample"]["filepath"]
            if filepath not in metadata:
                metadata[filepath] = read_metadata(
                    filepath, r["sample"].get("metadata", None)
                )
=======
        self.write({"results": results, "more": more})
>>>>>>> c2c823f9


async def _generate_results(samples, media_type):
    metadata_map = {s["filepath"]: s.get("metadata", None) for s in samples}

    filepaths = list(metadata_map.keys())
    metadatas = await asyncio.gather(
        *[
            fosm.get_metadata(f, media_type, metadata=metadata_map[f])
            for f in filepaths
        ]
    )
    metadata_map = {f: m for f, m in zip(filepaths, metadatas)}

    results = []
    for sample in samples:
        filepath = sample["filepath"]
        sample_result = {"sample": sample}
        sample_result.update(metadata_map[filepath])
        results.append(sample_result)

    return results


class TeamsHandler(RequestHandler):
    """Returns whether the teams button should be minimized"""

    def post(self):
        submitted = self.get_argument("submitted", "") == "true"
        etas.write_json({"submitted": submitted}, foc.TEAMS_PATH)


def _catch_errors(func):
    async def wrapper(self, *args, **kwargs):
        try:
            StateHandler.prev_state = StateHandler.state
            result = await func(self, *args, **kwargs)
            return result
        except Exception:
            StateHandler.state = StateHandler.prev_state
            clients = list(StateHandler.clients)
            if isinstance(self, PollingHandler):
                clients.append(self)

            for client in clients:
                client.write_message(
                    {
                        "type": "notification",
                        "kind": "Server Error",
                        "message": (
                            "An exception has been raised by the server. Your session "
                            "has been reverted to its previous state."
                        ),
                        "session_items": [traceback.format_exc()],
                        "app_items": [
                            "A traceback has been printed to your Python shell."
                        ],
                    }
                )

    return wrapper


class PollingHandler(tornado.web.RequestHandler):

    clients = defaultdict(set)
    screenshots = {}

    def set_default_headers(self, *args, **kwargs):
        self.set_header("Access-Control-Allow-Origin", "*")
        self.set_header("Access-Control-Allow-Headers", "x-requested-with")
        self.set_header("Access-Control-Allow-Methods", "POST, GET, OPTIONS")

    @staticmethod
    def gather_messages(client):
        messages = [
            {"type": message} for message in PollingHandler.clients[client]
        ]
        PollingHandler.clients[client].clear()
        return messages

    @_catch_errors
    async def get(self):
        # pylint: disable=no-value-for-parameter
        client = self.get_argument("sessionId")
        if client not in PollingHandler.clients:
            PollingHandler.clients[client].add("update")
            PollingHandler.clients[client].add("statistics")
            PollingHandler.clients[client].add("extended_statistics")

        messages = self.gather_messages(client)
        self.write_message({"messages": messages})

    @_catch_errors
    async def post(self):
        # pylint: disable=no-value-for-parameter
        client = self.get_argument("sessionId")
        # pylint: disable=no-value-for-parameter
        mode = self.get_argument("mode")
        message = StateHandler.loads(self.request.body)
        event = message.pop("type")
        force_update = False
        if mode == "push":
            if event == "as_app":
                if message["notebook"]:
                    message["ignore"] = client
                    global _notebook_clients
                    global _deactivated_clients
                    StateHandler.state["active_handle"] = message["handle"]
                    _deactivated_clients.discard(message["handle"])
                    _notebook_clients[client] = message["handle"]
                    event = "update"
                    force_update = True
                    message = {"state": StateHandler.state}

            if event in {
                "count_values",
                "distinct",
                "distributions",
                "get_video_data",
                "all_tags",
                "selected_statistics",
                "tag_modal",
                "modal_statistics",
                "tag_statistics",
            }:
                caller = self
            elif event in {"capture", "update"}:
                caller = client
            else:
                caller = StateHandler

            if event == "refresh":
                message["polling_client"] = client

            if event == "update" and not force_update:
                message["ignore_polling_client"] = client

            handle = getattr(StateHandler, "on_%s" % event)
            await handle(caller, **message)

            if caller == self:
                return

            messages = self.gather_messages(client)
            self.write_message({"messages": messages})
            return

        if event == "update":
            self.write_message({"type": "update", "state": StateHandler.state})

        elif event == "deactivate":
            self.write_message({"type": "deactivate"})

        state = fos.StateDescription.from_dict(StateHandler.state)
        if state.view is not None:
            view = state.view
        else:
            view = state.dataset

        if event == "statistics":
            await StateHandler.send_statistics(
                view, extended=False, filters=state.filters, only=self
            )

        elif event == "extended_statistics":
            await StateHandler.send_statistics(
                view, extended=True, filters=state.filters, only=self
            )

    def write_message(self, message):
        message = StateHandler.dumps(message)
        self.write(message)


class StateHandler(tornado.websocket.WebSocketHandler):
    """WebSocket handler for bi-directional state communication.

    Attributes:
        app_clients: active App clients
        clients: active clients
        state: the current a serialized
            :class:`fiftyone.core.state.StateDescription`, serialized
        prev_state: the previous a serialized
            :class:`fiftyone.core.state.StateDescription`, serialized
    """

    app_clients = set()
    clients = set()
    state = fos.StateDescription().serialize()
    prev_state = fos.StateDescription().serialize()

    @staticmethod
    def dumps(data):
        """Serializes data to a JSON formatted :class:`str`.

        Args:
            data: serializable object

        Returns:
            :class:`str`
        """
        return FiftyOneJSONEncoder.dumps(data)

    @staticmethod
    def loads(data):
        """Deserialized data to an object.

        Args:
            data: :class:`str`, :class:`bytes`, or :class:`bytearray`

        Returns:
            an object
        """
        return FiftyOneJSONEncoder.loads(data)

    @staticmethod
    def sample_collection():
        """Getter for the current sample collection."""
        state = fos.StateDescription.from_dict(StateHandler.state)
        if state.view is not None:
            dataset = state.view._dataset
        else:
            dataset = state.dataset

        return db[dataset._sample_collection_name]

    def write_message(self, message):
        """Writes a message to the client.

        Args:
            message: a serializable object
        """
        if message is None:
            return
        message = self.dumps(message)
        return super().write_message(message)

    def check_origin(self, origin):
        """Accepts all origins.

        Returns:
            True
        """
        return True

    def open(self):
        """On open, add the client to the active clients set, and write the
        current state to the new client.
        """
        StateHandler.clients.add(self)
        _write_message(
            {"type": "update", "state": StateHandler.state}, only=self
        )

    def on_close(self):
        """On close, remove the client from the active clients set, and
        active App clients set (if applicable).
        """
        StateHandler.clients.remove(self)
        StateHandler.app_clients.discard(self)

        async def close_wait():
            await asyncio.sleep(_DISCONNECT_TIMEOUT)
            if not StateHandler.app_clients:
                _write_message({"type": "close"}, session=True)

        tornado.ioloop.IOLoop.current().add_callback(close_wait)

    @_catch_errors
    async def on_message(self, message):
        """On message, call the associated event awaitable, with respect to
        the provided message type.

        Args:
            message: a serialized message
        """
        message = self.loads(message)
        event = getattr(self, "on_%s" % message.pop("type"))
        await event(self, **message)

    @staticmethod
    async def on_capture(self, src, width):
        global _notebook_clients
        _write_message(
            {
                "type": "capture",
                "handle": _notebook_clients[self],
                "src": src,
                "width": width,
            }
        )

    @staticmethod
    async def on_as_app(self, notebook=False, handle=None, ignore=None):
        """Event for registering a client as an App."""
        if isinstance(self, StateHandler):
            StateHandler.app_clients.add(self)

        global _notebook_clients
        if isinstance(self, StateHandler) and notebook:
            _notebook_clients[self] = handle

        if not isinstance(self, StateHandler):
            return

        awaitables = self.get_statistics_awaitables(only=self)
        asyncio.gather(*awaitables)

    @staticmethod
    async def on_refresh(self, polling_client=None):
        """Event for refreshing an App client."""
        state = fos.StateDescription.from_dict(StateHandler.state)
        state.refresh = not state.refresh
        StateHandler.state = state.serialize()

        if polling_client:
            PollingHandler.clients[polling_client].update(
                {"update", "statistics", "extended_statistics"}
            )
        else:
            awaitables = [self.send_updates(only=self)]
            awaitables += self.get_statistics_awaitables(only=self)
            asyncio.gather(*awaitables)

    @staticmethod
    async def on_filters_update(self, filters):
        """Event for updating state filters. Sends an extended dataset
        statistics message to active App clients.

        Args:
            filters: a :class:`dict` mapping field path to a serialized
                :class:fiftyone.core.stages.Stage`
        """
        state = fos.StateDescription.from_dict(StateHandler.state)
        state.filters = filters
        state.selected_labels = []
        state.selected = []
        if state.view is not None:
            view = state.view
        else:
            view = state.dataset

        StateHandler.state = state.serialize()
        for clients in PollingHandler.clients.values():
            clients.update({"extended_statistics"})

        await self.send_statistics(view, filters=filters, extended=True)

    @staticmethod
    async def on_update(caller, state, ignore_polling_client=None):
        """Event for state updates. Sends an update message to all active
        clients, and statistics messages to active App clients.

        Args:
            state: a serialized :class:`fiftyone.core.state.StateDescription`
        """
        StateHandler.state = fos.StateDescription.from_dict(state).serialize()
        active_handle = state["active_handle"]
        global _notebook_clients
        global _deactivated_clients
        _deactivated_clients.discard(active_handle)

        # ignore deactivated notebook cells
        if (
            active_handle
            and caller in _notebook_clients
            and _notebook_clients[caller] != active_handle
        ):
            return

        for client, events in PollingHandler.clients.items():
            if client in _notebook_clients:
                uuid = _notebook_clients[client]

                # deactivate the last active colab cell
                if uuid != active_handle:
                    events.clear()
                    _deactivated_clients.add(uuid)
                    events.add("deactivate")
                    continue

            if client == ignore_polling_client:
                events.update({"statistics", "extended_statistics"})

            events.update({"update", "statistics", "extended_statistics"})

        awaitables = [
            StateHandler.send_updates(),
        ]
        awaitables += StateHandler.get_statistics_awaitables()
        asyncio.gather(*awaitables)

    @staticmethod
    async def on_set_selection(self, _ids):
        """Event for setting the selected
        :class:`fiftyone.core.samples.Sample` _ids

        Args:
            _ids: a list of sample _id
        """
        StateHandler.state["selected"] = _ids
        await self.send_updates(ignore=self)

    @staticmethod
    async def on_clear_selection(self):
        """Event for clearing the currently selected sample _ids.

        Sends state updates to all active clients.
        """
        StateHandler.state["selected"] = []
        await self.send_updates(ignore=self)

    @staticmethod
    async def on_set_selected_labels(self, selected_labels):
        """Event for setting the entire selected objects list.

        Args:
            selected_labels: a list of selected labels
        """
        if not isinstance(selected_labels, list):
            raise TypeError("selected_labels must be a list")

        StateHandler.state["selected_labels"] = selected_labels
        await self.send_updates(ignore=self)

    @staticmethod
    async def on_set_dataset(self, dataset_name):
        """Event for setting the current dataset by name.

        Args:
            dataset_name: the dataset name
        """
        dataset = fod.load_dataset(dataset_name)
        config = fos.StateDescription.from_dict(StateHandler.state).config
        active_handle = StateHandler.state["active_handle"]
        StateHandler.state = fos.StateDescription(
            dataset=dataset, config=config, active_handle=active_handle
        ).serialize()
        await self.on_update(self, StateHandler.state)

    @staticmethod
    async def on_tag(
        caller, changes, target_labels=False, active_labels=None,
    ):
        state = fos.StateDescription.from_dict(StateHandler.state)
        if state.view is not None:
            view = state.view
        else:
            view = state.dataset

        view = get_extended_view(view, state.filters)
        if state.selected:
            view = view.select(state.selected)

        if target_labels:
            change_label_tags(view, changes, label_fields=active_labels)
        else:
            change_sample_tags(view, changes)

        StateHandler.state["refresh"] = not state.refresh
        for clients in PollingHandler.clients.values():
            clients.update({"update"})

        await StateHandler.on_update(caller, StateHandler.state)

    @staticmethod
    async def on_modal_statistics(caller, sample_id, uuid, filters=None):
        state = fos.StateDescription.from_dict(StateHandler.state)
        if state.view is not None:
            view = state.view
        else:
            view = state.dataset

        if filters is not None:
            view = get_extended_view(
                view, filters, count_labels_tags=False, only_matches=False
            )

        view = view.select(sample_id)
        result = await get_app_statistics(view, filters)
        message = {"type": "modal_statistics", "data": result, "uuid": uuid}
        _write_message(message, app=True, only=caller)

    @staticmethod
    async def on_save_filters(caller, add_stages=[], with_selected=False):
        state = fos.StateDescription.from_dict(StateHandler.state)
        if state.view is not None:
            view = state.view
        else:
            view = state.dataset

        view = get_extended_view(view, state.filters)

        if with_selected:
            if state.selected:
                view = view.select(state.selected)
            elif state.selected_labels:
                view = view.select_labels(state.selected_labels)

        for d in add_stages:
            stage = fosg.ViewStage._from_dict(d)
            view = view.add_stage(stage)

        state.selected = []
        state.selected_labels = []
        state.view = view
        state.filters = {}

        await StateHandler.on_update(caller, state.serialize())

    @staticmethod
    async def on_tag_modal(
        caller,
        changes,
        sample_id=None,
        labels=False,
        filters={},
        active_labels=[],
        frame_number=None,
    ):
        state = fos.StateDescription.from_dict(StateHandler.state)
        if state.view is not None:
            view = state.view
        else:
            view = state.dataset

        sample_ids = [sample_id]
        view = get_extended_view(view, filters)

        if labels:
            if state.selected_labels:
                labels = state.selected_labels
                sample_ids = list({label["sample_id"] for label in labels})
                tag_view = view.select_labels(labels=labels)
            else:
                tag_view = view.select(sample_id)

            change_label_tags(tag_view, changes, label_fields=active_labels)
        else:
            tag_view = view.select(sample_id)
            change_sample_tags(tag_view, changes)

        for clients in PollingHandler.clients.values():
            clients.update({"extended_statistics", "statistics"})

        if isinstance(caller, PollingHandler):
            await StateHandler.send_samples(
                sample_id, sample_ids, current_frame=frame_number, only=caller
            )

        awaitables = [
            StateHandler.send_samples(
                sample_id, sample_ids, current_frame=frame_number
            )
        ]
        awaitables += StateHandler.get_statistics_awaitables()

        asyncio.gather(*awaitables)

    @staticmethod
    async def on_tag_statistics(
        caller,
        active_labels=[],
        filters={},
        sample_id=None,
        uuid=None,
        labels=False,
    ):
        state = fos.StateDescription.from_dict(StateHandler.state)
        if state.view is not None:
            view = state.view
        else:
            view = state.dataset

        view = get_extended_view(view, filters)

        if state.selected_labels and labels:
            view = view.select_labels(state.selected_labels)
        elif sample_id:
            view = view.select(sample_id)
        elif state.selected:
            view = view.select(state.selected)

        if labels:
            view = view.select_fields(active_labels)
            count_aggs, tag_aggs = build_label_tag_aggregations(view)
            results = await view._async_aggregate(count_aggs + tag_aggs)

            count = sum(results[: len(count_aggs)])
            tags = defaultdict(int)
            for result in results[len(count_aggs) :]:
                for tag, num in result.items():
                    tags[tag] += num
        else:
            tags = view.count_values("tags")
            count = sum(tags.values())

        _write_message(
            {
                "type": "tag_statistics",
                "count": count,
                "tags": tags,
                "uuid": uuid,
            },
            only=caller,
        )

    @classmethod
    async def send_samples(
        cls, sample_id, sample_ids, current_frame=None, only=None
    ):
        state = fos.StateDescription.from_dict(StateHandler.state)
        if state.view is not None:
            view = state.view
        else:
            view = state.dataset

        view = get_extended_view(view, state.filters, count_labels_tags=True)
        view = fov.make_optimized_select_view(view, sample_ids)

        if view.media_type == fom.VIDEO and current_frame is not None:
            default_filter = F("frame_number") == 1
            current_filter = F("frame_number").is_in([current_frame, 1])
            filter_frames = lambda f: F("frames").filter(f)
            expr = F.if_else(
                F(view._get_db_fields_map()["id"]).to_string() == sample_id,
                filter_frames(current_filter),
                filter_frames(default_filter),
            )
            view = view.set_field("frames", expr)

        samples = await foo.aggregate(
            StateHandler.sample_collection(),
            view._pipeline(attach_frames=True, detach_frames=False),
        ).to_list(len(sample_ids))
        convert(samples)

        _write_message(
            {"type": "samples_update", "samples": samples}, app=True, only=only
        )

    @classmethod
    def get_statistics_awaitables(cls, only=None):
        """Gets statistic awaitables that will send statistics to the relevant
        client(s) when executed

        Args:
            only (None): a client to restrict the messages to

        Returns:
            a list of coroutines
        """
        if StateHandler.state["dataset"] is None:
            return []

        state = fos.StateDescription.from_dict(StateHandler.state)
        if state.view is not None:
            view = state.view
        else:
            view = state.dataset

        return [
            cls.send_statistics(
                view, extended=False, filters=state.filters, only=only,
            ),
            cls.send_statistics(
                view, extended=True, filters=state.filters, only=only
            ),
        ]

    @classmethod
    async def send_updates(cls, ignore=None, only=None):
        """Sends an update event to the all clients, exluding the ignore
        client, if it is not None.

        Args:
            ignore (None): a client to not send the update to
            only (None): a client to restrict the updates to
        """
        _write_message(
            {"type": "update", "state": StateHandler.state},
            ignore=ignore,
            only=only,
        )

    @classmethod
    async def send_statistics(
        cls, view, extended=False, filters=None, only=None
    ):
        """Sends a statistics event given using the provided view to all App
        clients, unless an only client is provided in which case it is only
        sent to the that client.

        Args:
            view: a view
            extended (False): whether to apply the extended view filters
            filters (None): filter stages to append to the view
            only (None): a client to restrict the message to
        """
        base_view = view
        result = None
        if view is not None and (not extended or filters):
            if extended:
                view = get_extended_view(view, filters)

            result = await get_app_statistics(view, filters)

        view = (
            base_view._serialize()
            if isinstance(base_view, fov.DatasetView)
            else []
        )

        _write_message(
            {
                "type": "statistics",
                "data": result,
                "view": view,
                "filters": filters,
                "extended": extended,
            },
            app=True,
            only=only,
        )

    @classmethod
    async def on_count_values(
        cls,
        self,
        path,
        uuid=None,
        selected=[],
        search="",
        asc=False,
        count=True,
        limit=_LIST_LIMIT,
        sample_id=None,
    ):
        state = fos.StateDescription.from_dict(StateHandler.state)
        if state.view is not None:
            view = state.view
        elif state.dataset is not None:
            view = state.dataset

        view = _get_search_view(view, path, search, selected)

        if sample_id is not None:
            view = view.select(sample_id)

        sort_by = "count" if count else "_id"

        count, first = await view._async_aggregate(
            foa.CountValues(path, _first=limit, _asc=asc, _sort_by=sort_by)
        )

        _write_message(
            {
                "type": "count_values",
                "count": count,
                "results": first,
                "uuid": uuid,
            },
            app=True,
            only=self,
        )

    @classmethod
    async def on_distributions(cls, self, group):
        """Sends distribution data with respect to a group to the requesting
        client.

        Args:
            group: the distribution group. Valid groups are 'labels', 'scalars',
                and 'tags'.
        """
        state = fos.StateDescription.from_dict(StateHandler.state)
        results = None
        if state.view is not None:
            view = state.view
        elif state.dataset is not None:
            view = state.dataset
        else:
            results = []

        view = get_extended_view(view, state.filters)

        if group == "label tags" and results is None:

            def filter(field):
                path = _label_filter(field)

                if path is not None:
                    path = "%s.tags" % path

                return path

            aggs, fields = _count_values(filter, view)
            results = await _gather_results(aggs, fields, view)

        elif group == "labels" and results is None:

            def filter(field):
                path = _label_filter(field)

                if path is not None:
                    path = "%s.label" % path

                return path

            aggs, fields = _count_values(filter, view)
            results = await _gather_results(aggs, fields, view)

        elif group == "sample tags" and results is None:
            aggs = [foa.CountValues("tags", _first=_LIST_LIMIT)]
            try:
                fields = [view.get_field_schema()["tags"]]
                results = await _gather_results(aggs, fields, view)
            except:
                results = []

        elif results is None:

            def filter(field):
                if field.name in {"tags", "filepath"} or field.name.startswith(
                    "_"
                ):
                    return None

                if meets_type(field, (fof.BooleanField, fof.StringField)):
                    return field.name

                return None

            aggs, fields = _count_values(filter, view)

            (
                hist_aggs,
                hist_fields,
                ticks,
                nonfinites,
            ) = await _numeric_histograms(view, view.get_field_schema())
            aggs.extend(hist_aggs)
            fields.extend(hist_fields)
            results = await _gather_results(aggs, fields, view, ticks)
            for result, nonfinites in zip(
                results[-len(hist_aggs) :], nonfinites
            ):
                data = result["data"]
                if data and data[-1]["key"] == "None":
                    data[-1]["count"] -= sum(
                        map(lambda v: v["count"], nonfinites)
                    )

                data.extend(nonfinites)

        results = sorted(results, key=lambda i: i["name"])
        _write_message(
            {"type": "distributions", "results": results}, only=self
        )


def _label_filter(field):
    path = None
    if isinstance(field, fof.EmbeddedDocumentField) and issubclass(
        field.document_type, fol.Label
    ):
        path = field.name
        if issubclass(field.document_type, fol._HasLabelList):
            path = "%s.%s" % (path, field.document_type._LABEL_LIST_FIELD,)

    return path


def _get_search_view(view, path, search, selected):
    search = _escape_regex_chars(search)

    fields_map = view._get_db_fields_map()
    if search == "" and not selected:
        return view

    if "." in path:
        fields = path.split(".")
        if view.media_type == fom.VIDEO and fields[0] == "frames":
            field = ".".join(fields[:2])
        else:
            field = fields[0]

        vf = F("label")
        meth = lambda expr: view.filter_labels(field, expr)
    else:
        vf = get_view_field(fields_map, path)
        meth = view.match

    if search != "" and selected:
        expr = vf.re_match(search) & ~vf.is_in(selected)
    elif search != "":
        expr = vf.re_match(search)
    elif selected:
        expr = ~vf.is_in(selected)

    return meth(expr)


def _write_message(message, app=False, session=False, ignore=None, only=None):
    clients = StateHandler.app_clients if app else StateHandler.clients
    clients = _filter_deactivated_clients(clients)

    if only:
        only.write_message(message)
        return

    for client in clients:
        if session and client in StateHandler.app_clients:
            continue

        if client == ignore:
            continue

        client.write_message(message)


def _filter_deactivated_clients(clients):
    global _notebook_clients
    global _deactivated_clients
    active_handle = StateHandler.state["active_handle"]

    filtered = []

    for client in clients:
        if client in _notebook_clients:
            uuid = _notebook_clients[client]
            if uuid != active_handle and uuid not in _deactivated_clients:
                _deactivated_clients.add(uuid)
                client.write_message({"type": "deactivate"})

            if uuid != active_handle:
                continue

        filtered.append(client)

    return filtered


def _create_histogram_key(field, start, end):
    if isinstance(field, (fof.DateField, fof.DateTimeField)):
        return fout.datetime_to_timestamp(start + ((end - start) / 2))

    return round((start + end) / 2, 4)


def _parse_histogram_values(result, field):
    counts, edges, other = result
    data = sorted(
        [
            {
                "key": _create_histogram_key(field, k, edges[idx + 1]),
                "count": v,
                "edges": (k, edges[idx + 1]),
            }
            for idx, (k, v) in enumerate(zip(edges, counts))
        ],
        key=lambda i: i["key"],
    )
    if (
        meets_type(field, fof.IntField)
        and len(data) == _DEFAULT_NUM_HISTOGRAM_BINS
    ):
        for bin_ in data:
            bin_["edges"] = [math.ceil(e) for e in bin_["edges"]]
            bin_["key"] = math.ceil(bin_["key"])
    elif meets_type(field, fof.IntField):
        for bin_ in data:
            del bin_["edges"]

    if other > 0:
        data.append({"key": "None", "count": other})

    return data


def _parse_count_values(result, field):
    return sorted(
        [{"key": k, "count": v} for k, v in result[1]],
        key=lambda i: i["count"],
        reverse=True,
    )


async def _gather_results(aggs, fields, view, ticks=None):
    response = await view._async_aggregate(aggs)

    sorters = {
        foa.HistogramValues: _parse_histogram_values,
        foa.CountValues: _parse_count_values,
    }

    results = []
    for idx, (result, agg) in enumerate(zip(response, aggs)):
        field = fields[idx]
        try:
            type_ = field.document_type.__name__
            cls = field.document_type
        except:
            type_ = field.__class__.__name__
            cls = None

        name = agg.field_name
        if cls and issubclass(cls, fol.Label):
            if view.media_type == fom.VIDEO and name.startswith(
                view._FRAMES_PREFIX
            ):
                name = "".join(name.split(".")[:2])
            else:
                name = name.split(".")[0]

        data = sorters[type(agg)](result, field)
        result_ticks = 0
        if type(agg) == foa.HistogramValues:
            result_ticks = ticks.pop(0)
            if result_ticks is None:
                result_ticks = []
                step = max(len(data) // 4, 1)
                for i in range(0, len(data), step):
                    result_ticks.append(data[i]["key"])

                if result[2] > 0 and len(data) and data[-1]["key"] != "None":
                    result_ticks.append("None")

        if data:
            results.append(
                {
                    "data": data,
                    "name": name,
                    "ticks": result_ticks,
                    "type": type_,
                }
            )

    return results


def _count_values(f, view):
    aggregations = []
    fields = []
    schemas = [(view.get_field_schema(), "")]
    if view.media_type == fom.VIDEO:
        schemas.append((view.get_frame_field_schema(), view._FRAMES_PREFIX))

    for schema, prefix in schemas:
        for field in schema.values():
            path = f(field)
            if path is None:
                continue

            fields.append(field)
            aggregations.append(
                foa.CountValues(
                    "%s%s" % (prefix, path), _first=_LIST_LIMIT, _asc=False
                )
            )

    return aggregations, fields


def _numeric_bounds(paths):
    return [
        foa.Bounds(path, safe=True, _count_nonfinites=True) for path in paths
    ]


async def _numeric_histograms(view, schema, prefix=""):
    paths = []
    fields = []
    numerics = (fof.IntField, fof.FloatField, fof.DateField, fof.DateTimeField)
    for name, field in schema.items():
        if prefix != "" and name == "frame_number":
            continue

        if meets_type(field, numerics):
            paths.append("%s%s" % (prefix, name))
            fields.append(field)

    aggs = _numeric_bounds(paths)
    bounds = await view._async_aggregate(aggs)
    aggregations = []
    ticks = []
    nonfinites = []
    for result, field, path in zip(bounds, fields, paths):
        range_ = result.pop("bounds")
        result = [{"key": k, "count": v} for k, v in result.items() if v > 0]
        nonfinites.append(result)
        bins = _DEFAULT_NUM_HISTOGRAM_BINS
        num_ticks = None
        if range_[0] == range_[1]:
            bins = 1
            if range_[0] is None:
                range_ = [0, 1]

        if isinstance(range_[1], datetime):
            range_ = (range_[0], range_[1] + timedelta(milliseconds=1))
        elif isinstance(range_[1], date):
            range_ = (range_[0], range_[1] + timedelta(days=1))
        else:
            range_ = (range_[0], range_[1] + 1e-6)

        if meets_type(field, fof.IntField):
            delta = range_[1] - range_[0]
            range_ = (range_[0] - 0.5, range_[1] + 0.5)
            if delta < _DEFAULT_NUM_HISTOGRAM_BINS:
                bins = delta + 1
                num_ticks = 0

        ticks.append(num_ticks)
        aggregations.append(foa.HistogramValues(path, bins=bins, range=range_))

    return aggregations, fields, ticks, nonfinites


class FileHandler(tornado.web.StaticFileHandler):
    def set_headers(self):
        super().set_headers()
        self.set_header("Access-Control-Allow-Origin", "*")
        self.set_header("Access-Control-Allow-Headers", "x-requested-with")
        self.set_header("Access-Control-Allow-Methods", "GET, HEAD, OPTIONS")
        self.set_header("content-length", self.get_content_size())
        self.set_header("x-colab-notebook-cache-control", "no-cache")

    def get_content_type(self):
        if self.absolute_path.endswith(".js"):
            return "text/javascript"

        return super().get_content_type()


class MediaHandler(FileHandler):
    @classmethod
    def get_absolute_path(cls, root, path):
        if os.name != "nt":
            path = os.path.join("/", path)

        return path

    def validate_absolute_path(self, root, absolute_path):
        if os.path.isdir(absolute_path) and self.default_filename is not None:
            if not self.request.path.endswith("/"):
                self.redirect(self.request.path + "/", permanent=True)
                return None

            absolute_path = os.path.join(absolute_path, self.default_filename)
        if not os.path.exists(absolute_path):
            raise HTTPError(404)

        if not os.path.isfile(absolute_path):
            raise HTTPError(403, "%s is not a file", self.path)

        return absolute_path


class Application(tornado.web.Application):
    """FiftyOne Tornado Application"""

    def __init__(self, **settings):
        server_path = os.path.dirname(os.path.abspath(__file__))
        rel_web_path = "static"
        web_path = os.path.join(server_path, rel_web_path)
        handlers = [
            (r"/colorscales", ColorscalesHandler),
            (r"/fiftyone", FiftyOneHandler),
            (r"/frames", FramesHandler),
            (r"/filepath/(.*)", MediaHandler, {"path": ""},),
            (r"/notebook", NotebookHandler),
            (r"/page", PageHandler),
            (r"/polling", PollingHandler),
            (r"/reactivate", ReactivateHandler),
            (r"/stages", StagesHandler),
            (r"/state", StateHandler),
            (r"/teams", TeamsHandler),
            (
                r"/(.*)",
                FileHandler,
                {"path": web_path, "default_filename": "index.html"},
            ),
        ]
        super().__init__(handlers, **settings)


if __name__ == "__main__":
    parser = argparse.ArgumentParser()
    parser.add_argument("--port", type=int, default=fo.config.default_app_port)
    parser.add_argument(
        "--address", type=str, default=fo.config.default_app_address
    )
    args = parser.parse_args()
    app = Application(debug=foc.DEV_INSTALL)
    app.listen(args.port, address=args.address)
    tornado.ioloop.IOLoop.current().start()<|MERGE_RESOLUTION|>--- conflicted
+++ resolved
@@ -52,17 +52,8 @@
 from fiftyone.server.colorscales import ColorscalesHandler
 from fiftyone.server.extended_view import get_extended_view, get_view_field
 from fiftyone.server.json_util import convert, FiftyOneJSONEncoder
-<<<<<<< HEAD
-from fiftyone.server.utils import (
-    change_label_tags,
-    change_sample_tags,
-    meets_type,
-    read_metadata,
-)
-=======
 import fiftyone.server.metadata as fosm
 import fiftyone.server.utils as fosu
->>>>>>> c2c823f9
 
 
 db = foo.get_async_db_conn()
@@ -286,16 +277,7 @@
 
         results = await _generate_results(samples, view.media_type)
 
-<<<<<<< HEAD
-        for r in results:
-            filepath = r["sample"]["filepath"]
-            if filepath not in metadata:
-                metadata[filepath] = read_metadata(
-                    filepath, r["sample"].get("metadata", None)
-                )
-=======
         self.write({"results": results, "more": more})
->>>>>>> c2c823f9
 
 
 async def _generate_results(samples, media_type):
@@ -752,9 +734,9 @@
             view = view.select(state.selected)
 
         if target_labels:
-            change_label_tags(view, changes, label_fields=active_labels)
-        else:
-            change_sample_tags(view, changes)
+            fosu.change_label_tags(view, changes, label_fields=active_labels)
+        else:
+            fosu.change_sample_tags(view, changes)
 
         StateHandler.state["refresh"] = not state.refresh
         for clients in PollingHandler.clients.values():
@@ -834,10 +816,12 @@
             else:
                 tag_view = view.select(sample_id)
 
-            change_label_tags(tag_view, changes, label_fields=active_labels)
+            fosu.change_label_tags(
+                tag_view, changes, label_fields=active_labels
+            )
         else:
             tag_view = view.select(sample_id)
-            change_sample_tags(tag_view, changes)
+            fosu.change_sample_tags(tag_view, changes)
 
         for clients in PollingHandler.clients.values():
             clients.update({"extended_statistics", "statistics"})
@@ -1125,7 +1109,7 @@
                 ):
                     return None
 
-                if meets_type(field, (fof.BooleanField, fof.StringField)):
+                if fosu.meets_type(field, (fof.BooleanField, fof.StringField)):
                     return field.name
 
                 return None
@@ -1261,13 +1245,13 @@
         key=lambda i: i["key"],
     )
     if (
-        meets_type(field, fof.IntField)
+        fosu.meets_type(field, fof.IntField)
         and len(data) == _DEFAULT_NUM_HISTOGRAM_BINS
     ):
         for bin_ in data:
             bin_["edges"] = [math.ceil(e) for e in bin_["edges"]]
             bin_["key"] = math.ceil(bin_["key"])
-    elif meets_type(field, fof.IntField):
+    elif fosu.meets_type(field, fof.IntField):
         for bin_ in data:
             del bin_["edges"]
 
@@ -1375,7 +1359,7 @@
         if prefix != "" and name == "frame_number":
             continue
 
-        if meets_type(field, numerics):
+        if fosu.meets_type(field, numerics):
             paths.append("%s%s" % (prefix, name))
             fields.append(field)
 
@@ -1402,7 +1386,7 @@
         else:
             range_ = (range_[0], range_[1] + 1e-6)
 
-        if meets_type(field, fof.IntField):
+        if fosu.meets_type(field, fof.IntField):
             delta = range_[1] - range_[0]
             range_ = (range_[0] - 0.5, range_[1] + 0.5)
             if delta < _DEFAULT_NUM_HISTOGRAM_BINS:
