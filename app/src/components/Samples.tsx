--- conflicted
+++ resolved
@@ -3,10 +3,6 @@
 import useMeasure from "react-use-measure";
 import { useSetRecoilState, useRecoilValue } from "recoil";
 import styled from "styled-components";
-<<<<<<< HEAD
-import { ExpandLess, ExpandMore } from "@material-ui/icons";
-=======
->>>>>>> c78767b0
 
 import Loading from "./Loading";
 import Sample from "./Sample";
@@ -59,15 +55,11 @@
               {r.samples.map((s, j) => (
                 <React.Fragment key={j}>
                   <div key={"column"} style={{ padding: 0, width: "100%" }}>
-<<<<<<< HEAD
-                    <Sample sample={s.sample} metadata={s.metadata} />
-=======
                     <Sample
                       sample={s.sample}
                       metadata={s.metadata}
                       index={indices[s.sample._id]}
                     />
->>>>>>> c78767b0
                   </div>
                   {j < r.samples.length - 1 && (
                     <div
