# FiftyOne App

The home of the
[FiftyOne App](https://voxel51.com/docs/fiftyone/user_guide/app.html).

## Installation

The following installation steps are a part of the
[install script](../install.bash).

First, install [`nvm`](https://github.com/nvm-sh/nvm) and install and set your
<<<<<<< HEAD
node version to `v17.9.0` using `nvm`.

```sh
nvm install v17.9.0
nvm use v17.9.0
=======
node version to `v16.4.2` using `nvm`:

```shell
nvm install v16.4.2
nvm use v16.4.2
>>>>>>> 22e34e91
```

Then install `yarn` globally in your node environment with `npm`:

```shell
npm -g install yarn
```

Install the app with `yarn` in this directory:

```shell
yarn install
```

## Development

First, start the App client development server with hot reloading by running:

```shell
yarn dev
```

Next, we generally recommend starting the backend server manually so you have
access to stack traces:

```shell
python fiftyone/server/main.py
```

Either way, now simply launch the App like normal:

```py
import fiftyone as fo
import fiftyone.zoo as foz

dataset = foz.load_zoo_dataset("quickstart")

session = fo.launch_app(dataset)
```

## Style Guide

All App code contributed to FiftyOne must follow our
[style guide](../STYLE_GUIDE.md#app-style-guide).

## Best practices

This section will continue to evolve as we learn more about what works best.

It should be noted that this App was began as this
[boilerplate](https://github.com/electron-react-boilerplate/electron-react-boilerplate).

Best practices:

-   All React components should be function-based, not class-based
-   We recommend writing fully typed TypeScript, although we are still
    transitioning
-   With the app dev environment installed, you can run `yarn storybook`<|MERGE_RESOLUTION|>--- conflicted
+++ resolved
@@ -9,19 +9,11 @@
 [install script](../install.bash).
 
 First, install [`nvm`](https://github.com/nvm-sh/nvm) and install and set your
-<<<<<<< HEAD
 node version to `v17.9.0` using `nvm`.
 
 ```sh
 nvm install v17.9.0
 nvm use v17.9.0
-=======
-node version to `v16.4.2` using `nvm`:
-
-```shell
-nvm install v16.4.2
-nvm use v16.4.2
->>>>>>> 22e34e91
 ```
 
 Then install `yarn` globally in your node environment with `npm`:
