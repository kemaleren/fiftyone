import { animated, useSpring } from "@react-spring/web";
import { useState } from "react";
import { selectorFamily } from "recoil";
import styled from "styled-components";

import { useTheme } from "@fiftyone/components";
import * as fos from "@fiftyone/state";
import {
  groupId,
  groupSlice,
  groupStatistics,
  isGroup,
  State,
} from "@fiftyone/state";
import { getFetchFunction, toSnakeCase } from "@fiftyone/utilities";

export const SwitcherDiv = styled.div`
  border-bottom: 1px solid ${({ theme }) => theme.background.body};
  display: flex;
  margin: 0 -0.5rem;
  padding: 0 0.5rem;
`;

export const SwitchDiv = animated(styled.div`
  flex-basis: 0;
  flex-grow: 1;
  font-size: 1rem;
  padding-left: 0.4rem;
  line-height: 2;
  font-weight: bold;
  border-bottom-color: ${({ theme }) => theme.primary.plainColor};
  border-bottom-style: solid;
  border-bottom-width: 2px;
  text-transform: capitalize;
`);

export const useHighlightHover = (disabled, override = null, color = null) => {
  const [hovering, setHovering] = useState(false);
  const theme = useTheme();
  const on =
    typeof override === "boolean"
      ? override && !disabled
      : hovering && !disabled;
  const style = useSpring({
    backgroundColor: on ? theme.background.level1 : theme.background.level2,
    color: color ? color : on ? theme.text.primary : theme.text.secondary,
  });

  const onMouseEnter = () => setHovering(true);

  const onMouseLeave = () => setHovering(false);

  return {
    style: {
      ...style,
      cursor: disabled ? "default" : "pointer",
    },
    onMouseEnter,
    onMouseLeave,
  };
};

export const tagStatistics = selectorFamily<
  {
    count: number;
    items: number;
    tags: { [key: string]: number };
  },
  { modal: boolean; labels: boolean }
>({
  key: "tagStatistics",
  get:
    ({ modal, labels: count_labels }) =>
    async ({ get }) => {
      return await getFetchFunction()(
        "POST",
        "/tagging",
        tagParameters({
          activeFields: get(fos.activeLabelFields({ modal })),

          dataset: get(fos.datasetName),
          filters: get(modal ? fos.modalFilters : fos.filters),

          groupData: get(isGroup)
            ? {
                id: modal ? get(groupId) : null,
<<<<<<< HEAD
                slice: get(modal ? fos.modalGroupSlice : groupSlice),
=======
                slices: [get(currentSlice(modal))],
>>>>>>> c9f37ad3
                mode: get(groupStatistics(modal)),
              }
            : null,
          hiddenLabels: get(fos.hiddenLabelsArray),
          modal,
          sampleId: modal ? get(fos.sidebarSampleId) : null,
          selectedSamples: [...get(fos.selectedSamples)],
          selectedLabels: get(fos.selectedLabels),
          targetLabels: count_labels,
          view: get(fos.view),
        })
      );
    },
});

export const numItemsInSelection = selectorFamily<number, boolean>({
  key: "numLabelsInSelectedSamples",
  get:
    (labels) =>
    ({ get }) => {
      return get(tagStatistics({ modal: false, labels })).count;
    },
});

export const selectedSamplesCount = selectorFamily<number, boolean>({
  key: "selectedSampleCount",
  get:
    (modal) =>
    ({ get }) => {
      return get(tagStatistics({ modal, labels: false })).items;
    },
});

export const tagStats = selectorFamily<
  { [key: string]: number } | null,
  { modal: boolean; labels: boolean }
>({
  key: "tagStats",
  get:
    ({ modal, labels }) =>
    ({ get }) => {
      const data = Object.keys(
        get(
          labels
            ? fos.labelTagCounts({ modal: false, extended: false })
            : fos.sampleTagCounts({ modal: false, extended: false })
        )
      ).map((t) => [t, 0]);

      return {
        ...Object.fromEntries(data),
        ...get(tagStatistics({ modal, labels })).tags,
      };
    },
});

export const tagParameters = ({
  sampleId,
  targetLabels,
  hiddenLabels,
  activeFields,
  selectedSamples,
  selectedLabels,
  groupData,
  ...params
}: {
  dataset: string;
  modal: boolean;
  view: State.Stage[];
  filters: State.Filters;
  selectedSamples: Set<string>;
  selectedLabels: State.SelectedLabel[];
  hiddenLabels: State.SelectedLabel[];
  activeFields: string[];
  groupData: {
    id: string | null;
    slices: string[] | null;
    mode: "group" | "slice";
  } | null;
  targetLabels: boolean;
  sampleId: string | null;
}) => {
  const shouldShowCurrentSample =
    params.modal && selectedSamples.size == 0 && hiddenLabels.length == 0;
  const groups = groupData?.mode === "group";

  const getSampleIds = () => {
    if (shouldShowCurrentSample && !groups) {
      if (groupData?.slices) {
        return null;
      }
      return [sampleId];
    } else if (selectedSamples.size) {
      return [...selectedSamples];
    }
    return null;
  };

  return {
    ...params,
    label_fields: activeFields,
    target_labels: targetLabels,
    slices: !groups ? groupData?.slices : null,
    group_id: params.modal ? groupData?.id : null,
    sample_ids: getSampleIds(),
    labels:
      params.modal && targetLabels && selectedLabels && selectedLabels.length
        ? toSnakeCase(selectedLabels)
        : null,
    hidden_labels:
      params.modal && targetLabels && hiddenLabels.length
        ? toSnakeCase(hiddenLabels)
        : null,
  };
};<|MERGE_RESOLUTION|>--- conflicted
+++ resolved
@@ -1,18 +1,11 @@
+import { useTheme } from "@fiftyone/components";
+import * as fos from "@fiftyone/state";
+import { State, groupId, groupStatistics, isGroup } from "@fiftyone/state";
+import { getFetchFunction, toSnakeCase } from "@fiftyone/utilities";
 import { animated, useSpring } from "@react-spring/web";
 import { useState } from "react";
 import { selectorFamily } from "recoil";
 import styled from "styled-components";
-
-import { useTheme } from "@fiftyone/components";
-import * as fos from "@fiftyone/state";
-import {
-  groupId,
-  groupSlice,
-  groupStatistics,
-  isGroup,
-  State,
-} from "@fiftyone/state";
-import { getFetchFunction, toSnakeCase } from "@fiftyone/utilities";
 
 export const SwitcherDiv = styled.div`
   border-bottom: 1px solid ${({ theme }) => theme.background.body};
@@ -84,11 +77,7 @@
           groupData: get(isGroup)
             ? {
                 id: modal ? get(groupId) : null,
-<<<<<<< HEAD
-                slice: get(modal ? fos.modalGroupSlice : groupSlice),
-=======
                 slices: [get(currentSlice(modal))],
->>>>>>> c9f37ad3
                 mode: get(groupStatistics(modal)),
               }
             : null,
