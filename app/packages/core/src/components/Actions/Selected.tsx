import {
  AbstractLooker,
  FrameLooker,
  ImageLooker,
  VideoLooker,
} from "@fiftyone/looker";
<<<<<<< HEAD
=======
import { useEventHandler, useSetSelected } from "@fiftyone/state";
import React, {
  MutableRefObject,
  RefObject,
  useCallback,
  useLayoutEffect,
} from "react";
import {
  RecoilValueReadOnly,
  useRecoilCallback,
  useRecoilTransaction_UNSTABLE,
  useRecoilValue,
} from "recoil";

>>>>>>> a53b9019
import * as fos from "@fiftyone/state";
import { State, useEventHandler, useSetSelected } from "@fiftyone/state";
import React, {
  MutableRefObject,
  RefObject,
  useCallback,
  useLayoutEffect,
} from "react";
import { RecoilValueReadOnly, useRecoilCallback, useRecoilValue } from "recoil";
import { ActionOption } from "./Common";
import Popout from "./Popout";

const useClearSampleSelection = (close) => {
  const setSelected = useSetSelected();

  return useCallback(() => {
    setSelected(new Set());
    close();
  }, []);
};

const useGridActions = (close: () => void) => {
  const elementNames = useRecoilValue(fos.elementNames);
  const clearSelection = useClearSampleSelection(close);
  const setView = fos.useSetView();
  const selected = useRecoilValue(fos.selectedSamples);
  const addStage = useCallback(
    (name: string) => {
      setView((cur) => [
        ...cur,
        {
          _cls: `fiftyone.core.stages.${name}`,
          kwargs: [["sample_ids", [...selected]]],
        },
      ]);
      close();
    },
    [selected]
  );
  return [
    {
      text: `Clear selected ${elementNames.plural}`,
      title: `Deselect all selected ${elementNames.plural}`,
      onClick: clearSelection,
    },
    {
      text: `Only show selected ${elementNames.plural}`,
      title: `Hide all other ${elementNames.plural}`,
      onClick: () => addStage("Select"),
    },
    {
      text: `Hide selected ${elementNames.plural}`,
      title: `Show only unselected ${elementNames.plural}`,
      onClick: () => addStage("Exclude"),
    },
  ];
};

const toLabelMap = (
  labels: fos.State.SelectedLabel[]
): fos.State.SelectedLabelMap =>
  Object.fromEntries(labels.map(({ labelId, ...rest }) => [labelId, rest]));

const useSelectVisible = (
  visibleAtom?: RecoilValueReadOnly<fos.State.SelectedLabel[]> | null,
  visible?: fos.State.SelectedLabel[]
) => {
  return useRecoilCallback(({ snapshot, set }) => async () => {
    const selected = await snapshot.getPromise(fos.selectedLabelMap);
    visible = visibleAtom ? await snapshot.getPromise(visibleAtom) : visible;

    set(fos.selectedLabelMap, {
      ...selected,
      ...toLabelMap(visible || []),
    });
  });
};

const useUnselectVisible = (
  visibleIdsAtom?: RecoilValueReadOnly<Set<string>>,
  visibleIds?: Set<string>
) => {
  return useRecoilCallback(({ snapshot, set }) => async () => {
    const selected = await snapshot.getPromise(fos.selectedLabels);
    visibleIds = visibleIdsAtom
      ? await snapshot.getPromise(visibleIdsAtom)
      : visibleIds;

    const filtered = Object.entries(selected).filter(
      ([label_id]) => !visibleIds.has(label_id)
    );
    set(fos.selectedLabelMap, Object.fromEntries(filtered));
  });
};

const useClearSelectedLabels = (close) => {
  return useRecoilCallback(
    ({ set }) =>
      async () => {
        set(fos.selectedLabels, []);
        close();
      },
    []
  );
};

const useHideSelected = () => {
  return useRecoilCallback(({ snapshot, set, reset }) => async () => {
    const selected = await snapshot.getPromise(fos.selectedLabelMap);
    const hidden = await snapshot.getPromise(fos.hiddenLabels);
    reset(fos.selectedLabels);
    set(fos.hiddenLabels, { ...hidden, ...selected });
  });
};

const useHideOthers = (
  visibleAtom?: RecoilValueReadOnly<State.SelectedLabel[]>,
  visible?: State.SelectedLabel[]
) => {
  return useRecoilCallback(({ snapshot, set }) => async () => {
    const selected = await snapshot.getPromise(fos.selectedLabelIds);
    visible = visibleAtom ? await snapshot.getPromise(visibleAtom) : visible;
    const hidden = await snapshot.getPromise(fos.hiddenLabels);
    set(fos.hiddenLabels, {
      ...hidden,
      ...toLabelMap(visible.filter(({ labelId }) => !selected.has(labelId))),
    });
  });
};

const hasSetDiff = <T extends unknown>(a: Set<T>, b: Set<T>): boolean =>
  new Set([...a].filter((e) => !b.has(e))).size > 0;

const hasSetInt = <T extends unknown>(a: Set<T>, b: Set<T>): boolean =>
  new Set([...a].filter((e) => b.has(e))).size > 0;

const toIds = (labels: State.SelectedLabel[]) =>
  new Set([...labels].map(({ labelId }) => labelId));

const useVisibleSampleLabels = (lookerRef: RefObject<AbstractLooker>) => {
  const isGroup = useRecoilValue(fos.isGroup);
<<<<<<< HEAD
  const activeSlice = useRecoilValue(fos.modalGroupSlice);
  const activeSample = useRecoilValue(fos.activeModalSample(activeSlice));
  const labelValues = useRecoilValue(fos.labelValues({ sample: activeSample }));
=======
  const activeLabels = useRecoilValue(fos.activeLabels({}));
>>>>>>> a53b9019

  const currentSampleLabels = lookerRef.current
    ? lookerRef.current.getCurrentSampleLabels()
    : [];

  if (isGroup) {
    return activeLabels;
  }

  return currentSampleLabels;
};

const useModalActions = (
  lookerRef: MutableRefObject<
    VideoLooker | ImageLooker | FrameLooker | undefined
  >,
  close
) => {
  const selected = useRecoilValue(fos.selectedSamples);
  const clearSelection = useClearSampleSelection(close);
  const selectedLabels = useRecoilValue(fos.selectedLabelIds);
  const visibleSampleLabels = useVisibleSampleLabels(lookerRef);
  const isVideo =
    useRecoilValue(fos.isVideoDataset) && useRecoilValue(fos.isRootView);
  const visibleFrameLabels =
    lookerRef.current instanceof VideoLooker
      ? lookerRef.current.getCurrentFrameLabels()
      : new Array<fos.State.SelectedLabel>();

  const closeAndCall = (callback) => {
    return React.useCallback(() => {
      close();
      callback();
    }, []);
  };
  const elementNames = useRecoilValue(fos.elementNames);

  const hasVisibleUnselected = hasSetDiff(
    toIds(visibleSampleLabels),
    selectedLabels
  );
  const hasFrameVisibleUnselected = hasSetDiff(
    toIds(visibleFrameLabels),
    selectedLabels
  );
  const hasVisibleSelection = hasSetInt(
    selectedLabels,
    toIds(visibleSampleLabels)
  );

  return [
    selected.size > 0 && {
      text: `Clear selected ${elementNames.plural}`,
      title: `Deselect all selected ${elementNames.plural}`,
      onClick: clearSelection,
    },
    {
      text: `Select visible (current ${elementNames.singular})`,
      hidden: !hasVisibleUnselected,
      onClick: closeAndCall(useSelectVisible(null, visibleSampleLabels)),
    },
    {
      text: `Unselect visible (current ${elementNames.singular})`,
      hidden: !hasVisibleSelection,
      onClick: closeAndCall(
        useUnselectVisible(null, toIds(visibleSampleLabels))
      ),
    },
    isVideo && {
      text: "Select visible (current frame)",
      hidden: !hasFrameVisibleUnselected,
      onClick: closeAndCall(useSelectVisible(null, visibleFrameLabels)),
    },
    isVideo && {
      text: "Unselect visible (current frame)",
      hidden: !hasVisibleSelection,
      onClick: closeAndCall(
        useUnselectVisible(null, toIds(visibleFrameLabels))
      ),
    },
    {
      text: "Clear selection",
      hidden: !selectedLabels.size,
      onClick: closeAndCall(useClearSelectedLabels(close)),
    },
    {
      text: "Hide selected",
      hidden: !selectedLabels.size,
      onClick: closeAndCall(useHideSelected()),
    },
    {
      text: `Hide unselected (current ${elementNames.singular})`,
      hidden: !hasVisibleUnselected,
      onClick: closeAndCall(useHideOthers(null, visibleSampleLabels)),
    },
    isVideo && {
      text: "Hide unselected (current frame)",
      hidden: !hasFrameVisibleUnselected,
      onClick: closeAndCall(useHideOthers(null, visibleFrameLabels)),
    },
  ].filter(Boolean);
};

interface SelectionActionsProps {
  modal: boolean;
  close: () => void;
  lookerRef?: MutableRefObject<
    VideoLooker | ImageLooker | FrameLooker | undefined
  >;
  bounds: any;
}

const SelectionActions = ({
  modal,
  close,
  lookerRef,
  bounds,
}: SelectionActionsProps) => {
  useLayoutEffect(() => {
    lookerRef &&
      lookerRef.current instanceof VideoLooker &&
      lookerRef.current.pause &&
      lookerRef.current.pause();
  });
  const actions = modal
    ? useModalActions(lookerRef, close)
    : useGridActions(close);

  lookerRef && useEventHandler(lookerRef.current, "play", close);

  return (
    <Popout modal={modal} bounds={bounds}>
      {actions.map((props, i) => (
        <ActionOption {...props} key={i} />
      ))}
    </Popout>
  );
};

export default React.memo(SelectionActions);<|MERGE_RESOLUTION|>--- conflicted
+++ resolved
@@ -4,27 +4,11 @@
   ImageLooker,
   VideoLooker,
 } from "@fiftyone/looker";
-<<<<<<< HEAD
-=======
-import { useEventHandler, useSetSelected } from "@fiftyone/state";
-import React, {
-  MutableRefObject,
-  RefObject,
-  useCallback,
-  useLayoutEffect,
-} from "react";
-import {
-  RecoilValueReadOnly,
-  useRecoilCallback,
-  useRecoilTransaction_UNSTABLE,
-  useRecoilValue,
-} from "recoil";
-
->>>>>>> a53b9019
 import * as fos from "@fiftyone/state";
 import { State, useEventHandler, useSetSelected } from "@fiftyone/state";
-import React, {
+import {
   MutableRefObject,
+  default as React,
   RefObject,
   useCallback,
   useLayoutEffect,
@@ -162,13 +146,7 @@
 
 const useVisibleSampleLabels = (lookerRef: RefObject<AbstractLooker>) => {
   const isGroup = useRecoilValue(fos.isGroup);
-<<<<<<< HEAD
-  const activeSlice = useRecoilValue(fos.modalGroupSlice);
-  const activeSample = useRecoilValue(fos.activeModalSample(activeSlice));
-  const labelValues = useRecoilValue(fos.labelValues({ sample: activeSample }));
-=======
   const activeLabels = useRecoilValue(fos.activeLabels({}));
->>>>>>> a53b9019
 
   const currentSampleLabels = lookerRef.current
     ? lookerRef.current.getCurrentSampleLabels()
