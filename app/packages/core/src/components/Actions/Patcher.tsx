<<<<<<< HEAD
import React, { useState } from "react";
import { selector, useRecoilValue } from "recoil";
import { useSpring } from "@react-spring/web";
=======
>>>>>>> a53b9019
import {
  useToClips,
  useToEvaluationPatches,
  useToPatches,
} from "@fiftyone/state";
import {
  CLIPS_FRAME_FIELDS,
  CLIPS_SAMPLE_FIELDS,
  EMBEDDED_DOCUMENT_FIELD,
  PATCHES_FIELDS,
} from "@fiftyone/utilities";
<<<<<<< HEAD

import {
  OBJECT_PATCHES,
  EVALUATION_PATCHES,
=======
import { useSpring } from "@react-spring/web";
import React, { useState } from "react";
import { selector, useRecoilValue } from "recoil";
import {
>>>>>>> a53b9019
  CLIPS_VIEWS,
  EVALUATION_PATCHES,
  OBJECT_PATCHES,
} from "../../utils/links";

import { useTheme } from "@fiftyone/components";
import * as fos from "@fiftyone/state";
<<<<<<< HEAD
=======
import { ActionOption } from "./Common";
import Popout from "./Popout";
import { SwitchDiv, SwitcherDiv } from "./utils";
>>>>>>> a53b9019

export const patchesFields = selector<string[]>({
  key: "patchesFields",
  get: ({ get }) => {
    const paths = get(fos.labelFields({}));
    return paths.filter((p) =>
      get(
        fos.meetsType({
          path: p,
          ftype: EMBEDDED_DOCUMENT_FIELD,
          embeddedDocType: PATCHES_FIELDS,
        })
      )
    );
  },
});

export const clipsFields = selector<string[]>({
  key: "clipsFields",
  get: ({ get }) =>
    [
      ...get(
        fos.fieldPaths({
          space: fos.State.SPACE.FRAME,
          ftype: EMBEDDED_DOCUMENT_FIELD,
          embeddedDocType: CLIPS_FRAME_FIELDS,
        })
      ),
      ...get(
        fos.fieldPaths({
          space: fos.State.SPACE.SAMPLE,
          ftype: EMBEDDED_DOCUMENT_FIELD,
          embeddedDocType: CLIPS_SAMPLE_FIELDS,
        })
      ),
    ].sort(),
});

const evaluationKeys = selector<string[]>({
  key: "evaluationKeys",
  get: ({ get }) => {
    const paths = get(fos.labelFields({}));
    const valid = paths.filter((p) =>
      get(
        fos.meetsType({
          path: p,
          ftype: EMBEDDED_DOCUMENT_FIELD,
          embeddedDocType: PATCHES_FIELDS,
        })
      )
    );

    const evals = get(fos.dataset).evaluations.filter(
      (e) =>
        valid.includes(e.config.predField) || valid.includes(e.config.gtField)
    );

    const keys = evals.map(({ key }) => key);

    return keys;
  },
});

const LabelsClips = ({ close }) => {
  const fields = useRecoilValue(clipsFields);
  const toClips = useToClips();

  return (
    <>
      {fields.map((field) => {
        return (
          <ActionOption
            key={field}
            text={field}
            title={`Switch to clips view for the "${field}" field`}
            onClick={() => {
              close();
              toClips(field);
            }}
          />
        );
      })}
      <ActionOption
        key={0}
        text={"About clips views"}
        title={"About clips views"}
        href={CLIPS_VIEWS}
      />
    </>
  );
};

const LabelsPatches = ({ close }) => {
  const fields = useRecoilValue(patchesFields);
  const toPatches = useToPatches();

  return (
    <>
      {fields.map((field) => {
        return (
          <ActionOption
            key={field}
            text={field}
            title={`Switch to patches view for the "${field}" field`}
            onClick={() => {
              close();
              toPatches(field);
            }}
          />
        );
      })}
      <ActionOption
        key={0}
        text={"About patch views"}
        title={"About patch views"}
        href={OBJECT_PATCHES}
      />
    </>
  );
};

const EvaluationPatches = ({ close }) => {
  const evaluations = useRecoilValue(evaluationKeys);
  const toEvaluationPatches = useToEvaluationPatches();

  return (
    <>
      {evaluations.map((evaluation) => {
        return (
          <ActionOption
            key={evaluation}
            text={evaluation}
            title={`Switch to evaluation patches view for the "${evaluation}" evaluation`}
            onClick={() => {
              close();
              toEvaluationPatches(evaluation);
            }}
          />
        );
      })}
      <ActionOption
        key={0}
        text={"About evaluation views"}
        title={"About evaluation views"}
        href={EVALUATION_PATCHES}
      />
    </>
  );
};

type PatcherProps = {
  close: () => void;
};

const Patcher = ({ bounds, close }: PatcherProps) => {
  const theme = useTheme();
  const isVideo =
    useRecoilValue(fos.isVideoDataset) && useRecoilValue(fos.isRootView);
  const isClips = useRecoilValue(fos.isClipsView);
  const [labels, setLabels] = useState(true);

  const labelProps = useSpring({
    borderBottomColor: labels
      ? theme.primary.plainColor
      : theme.background.level2,
    cursor: labels ? "default" : "pointer",
  });
  const evaluationProps = useSpring({
    borderBottomColor: labels
      ? theme.background.level2
      : theme.primary.plainColor,
    cursor: labels ? "pointer" : "default",
  });
  return (
    <Popout modal={false} bounds={bounds}>
      <SwitcherDiv>
        <SwitchDiv
          style={labelProps}
          onClick={() => !labels && setLabels(true)}
        >
          Labels
        </SwitchDiv>
        {!isVideo && (
          <SwitchDiv
            style={evaluationProps}
            onClick={() => labels && setLabels(false)}
          >
            Evaluations
          </SwitchDiv>
        )}
      </SwitcherDiv>
      {labels && (isVideo || isClips) && <LabelsClips close={close} />}
      {labels && !isVideo && !isClips && <LabelsPatches close={close} />}
      {!labels && <EvaluationPatches close={close} />}
    </Popout>
  );
};

export default React.memo(Patcher);<|MERGE_RESOLUTION|>--- conflicted
+++ resolved
@@ -1,9 +1,5 @@
-<<<<<<< HEAD
-import React, { useState } from "react";
-import { selector, useRecoilValue } from "recoil";
-import { useSpring } from "@react-spring/web";
-=======
->>>>>>> a53b9019
+import { useTheme } from "@fiftyone/components";
+import * as fos from "@fiftyone/state";
 import {
   useToClips,
   useToEvaluationPatches,
@@ -15,30 +11,17 @@
   EMBEDDED_DOCUMENT_FIELD,
   PATCHES_FIELDS,
 } from "@fiftyone/utilities";
-<<<<<<< HEAD
-
-import {
-  OBJECT_PATCHES,
-  EVALUATION_PATCHES,
-=======
 import { useSpring } from "@react-spring/web";
-import React, { useState } from "react";
+import { default as React, useState } from "react";
 import { selector, useRecoilValue } from "recoil";
 import {
->>>>>>> a53b9019
   CLIPS_VIEWS,
   EVALUATION_PATCHES,
   OBJECT_PATCHES,
 } from "../../utils/links";
-
-import { useTheme } from "@fiftyone/components";
-import * as fos from "@fiftyone/state";
-<<<<<<< HEAD
-=======
 import { ActionOption } from "./Common";
 import Popout from "./Popout";
 import { SwitchDiv, SwitcherDiv } from "./utils";
->>>>>>> a53b9019
 
 export const patchesFields = selector<string[]>({
   key: "patchesFields",
