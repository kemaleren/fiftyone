--- conflicted
+++ resolved
@@ -354,7 +354,6 @@
           return;
         }
 
-<<<<<<< HEAD
         const unsubscribe = subscribe((_, { set, reset }) => {
           set(fos.savingFilters, false);
           reset(fos.similarityParameters);
@@ -377,24 +376,6 @@
           ]);
         } else {
           set(fos.view, (v) => v);
-=======
-        set(fos.savingFilters, true);
-        if (selected.size > 0) {
-          setView(
-            (v) => [
-              ...v,
-              {
-                _cls: "fiftyone.core.stages.Select",
-                kwargs: [["sample_ids", [...selected]]],
-              },
-            ],
-            undefined,
-            undefined,
-            true
-          );
-        } else {
-          setView((v) => v);
->>>>>>> 466de7c4
         }
       },
     []
