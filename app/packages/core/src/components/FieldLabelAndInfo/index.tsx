--- conflicted
+++ resolved
@@ -266,11 +266,7 @@
   const colorBy = colorSettings.by;
   const onClickCustomizeColor = () => {
     // open the color customization modal based on colorBy status
-<<<<<<< HEAD
-    setIsCustomizingColor({ path: field.path });
-=======
     setIsCustomizingColor({ path: path || field.path });
->>>>>>> 491c237b
   };
 
   useEffect(updatePosition, [field, isCollapsed]);
