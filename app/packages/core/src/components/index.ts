--- conflicted
+++ resolved
@@ -4,11 +4,6 @@
 export { default as EmptySamples } from "./EmptySamples";
 export { default as FieldLabelAndInfo } from "./FieldLabelAndInfo";
 export { default as Loading } from "./Loading";
-<<<<<<< HEAD
 export * from "./Sidebar";
 export { default as ViewBar } from "./ViewBar/ViewBar";
-=======
-export { default as Setup } from "./Setup";
-export { default as ViewBar } from "./ViewBar/ViewBar";
-export { default as ResourceCount } from "./ResourceCount";
->>>>>>> daca7fa2
+export { default as ResourceCount } from "./ResourceCount";