--- conflicted
+++ resolved
@@ -9,6 +9,7 @@
 import { useRecoilState, useRecoilValue, useResetRecoilState } from "recoil";
 import styled from "styled-components";
 import SchemaSettings from "../Schema/SchemaSettings";
+import { Filter } from "./Entries";
 import { resizeHandle } from "./Sidebar.module.css";
 import ViewSelection from "./ViewSelection";
 
@@ -728,7 +729,6 @@
     >
       {modalContainer && <SchemaSettings />}
       {!modal && (
-<<<<<<< HEAD
         <Box
           style={{
             padding: 8,
@@ -740,22 +740,8 @@
         >
           <ViewSelection />
         </Box>
-=======
-        <Suspense>
-          <Box
-            style={{
-              padding: 8,
-              paddingLeft: 16,
-              paddingRight: 16,
-              background: theme.background.mediaSpace,
-              borderTopRightRadius: 8,
-            }}
-          >
-            <ViewSelection id="saved-views" />
-          </Box>
-        </Suspense>
->>>>>>> 7136d887
       )}
+      <Filter modal={modal} />
       <SidebarColumn
         ref={container}
         onScroll={({ target }) => {
