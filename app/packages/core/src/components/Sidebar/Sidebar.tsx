import { useTheme } from "@fiftyone/components";
import * as fos from "@fiftyone/state";
<<<<<<< HEAD
import { useEventHandler } from "@fiftyone/state";
import { move, scrollbarStyles } from "@fiftyone/utilities";
=======
import { useEventHandler, replace } from "@fiftyone/state";
import { scrollbarStyles } from "@fiftyone/utilities";
>>>>>>> fceb2504
import { Box } from "@mui/material";
import { Controller, animated, config } from "@react-spring/web";
import { Resizable } from "re-resizable";
import { default as React, useCallback, useRef, useState } from "react";
import { useRecoilState, useRecoilValue, useResetRecoilState } from "recoil";
import styled from "styled-components";
import SchemaSettings from "../Schema/SchemaSettings";
import Filter from "./Entries/FilterEntry";
import { resizeHandle } from "./Sidebar.module.css";
import ViewSelection from "./ViewSelection";

const MARGIN = 3;

const fn = (
  items: InteractiveItems,
  currentOrder: string[],
  newOrder: string[],
  activeKey: string | null = null,
  delta = 0,
  lastTouched: string | null = null
) => {
  let groupActive = false;
  const currentY = {};
  let y = 0;
  for (const key of currentOrder) {
    const {
      entry,
      el,
      controller: { springs },
    } = items[key];
    if (entry.kind === fos.EntryKind.GROUP) {
      groupActive = key === activeKey;
    }
    let shown = true;

    if (entry.kind === fos.EntryKind.PATH) {
      shown = entry.shown;
    } else if (entry.kind === fos.EntryKind.EMPTY) {
      shown = entry.shown;
    }

    const height = el.getBoundingClientRect().height;
    const scale = springs.scale.get();
    if (scale > 1) {
      y += (height - height / scale) / 2;
    }

    currentY[key] = y;

    if (shown) {
      y += height + MARGIN;
    }
  }

  let scale = 1;
  if (activeKey) {
    const w = items[activeKey].el.parentElement.getBoundingClientRect().width;
    scale = (w - 12) / (w - 16);
  }

  const results = {};
  y = 0;
  let paths = 0;

  groupActive = false;
  let groupRaised = false;
  for (const key of newOrder) {
    const {
      entry,
      active,
      el,
      controller: { springs },
    } = items[key];
    if (entry.kind === fos.EntryKind.GROUP) {
      groupActive = key === activeKey;
      groupRaised = lastTouched === key;
      paths = 0;
    }

    const dragging =
      (activeKey === key || groupActive) && entry.kind !== fos.EntryKind.INPUT;
    const raise = dragging || groupRaised || key === lastTouched;
    let shown = true;

    if (entry.kind === fos.EntryKind.PATH) {
      shown = entry.shown;
      paths++;
    } else if (entry.kind === fos.EntryKind.EMPTY) {
      shown = paths === 0 && entry.shown;
    }

    results[key] = {
      cursor: dragging ? "grabbing" : "pointer",
      top: dragging ? currentY[key] + delta : y,
      zIndex: dragging || raise ? 1 : 0,
      scale: dragging ? scale : 1,
      shadow: dragging ? 8 : 0,
      left: shown ? 0 : -3000,
      height: shown
        ? Array.from(el.children).reduce((height, child) => {
            return height + child.getBoundingClientRect().height;
          }, 0)
        : 0,
    };

    if (active) {
      results[key].immediate = (k) => ["left", "zIndex", "cursor"].includes(k);
    }

    if (shown) {
      y += el.getBoundingClientRect().height / springs.scale.get() + MARGIN;
    }

    if (activeKey) {
      results[key].immediate = (k) =>
        (dragging && k !== "scale") || ["left", "zIndex", "cursor"].includes(k);
    }
  }

  return { results, minHeight: y };
};

export const getEntryKey = (entry: fos.SidebarEntry) => {
  if (entry.kind === fos.EntryKind.GROUP) {
    return JSON.stringify([entry.name]);
  }

  if (entry.kind === fos.EntryKind.PATH) {
    return JSON.stringify(["", entry.path]);
  }

  if (entry.kind === fos.EntryKind.EMPTY) {
    return JSON.stringify([entry.group, ""]);
  }
  if (entry.kind === fos.EntryKind.INPUT) {
    return `input-${entry.type}`;
  }

  throw new Error("invalid entry");
};

const isShown = (entry: fos.SidebarEntry) => {
  if (entry.kind === fos.EntryKind.PATH && !entry.shown) {
    return false;
  }

  if (entry.kind === fos.EntryKind.EMPTY && !entry.shown) {
    return false;
  }

  if (entry.kind === fos.EntryKind.INPUT) {
    return true;
  }

  return true;
};

const measureEntries = (
  activeKey: string,
  items: InteractiveItems,
  order: string[]
): {
  data: { top: number; height: number; key: string }[];
  activeHeight: number;
} => {
  const data = [];
  let previous = { top: -MARGIN, height: 0 };
  let activeHeight = 0;

  for (let i = 0; i < order.length; i++) {
    const key = order[i];
    const entry = items[key].entry;

    if (!isShown(entry)) continue;

    let height = items[key].el.getBoundingClientRect().height;

    if (key === activeKey) activeHeight = height;

    height /= items[key].controller.springs.scale.get();

    const top = previous.top + previous.height + MARGIN;
    data.push({ key, height, top });
    previous = { top, height };
  }

  return { data, activeHeight };
};

const measureGroups = (
  activeKey: string,
  items: InteractiveItems,
  order: string[]
): {
  data: { top: number; height: number; key: string }[];
  activeHeight: number;
} => {
  const data = [];
  let current = {
    top: -MARGIN,
    height: 0,
    key: getEntryKey(items[order[0]].entry),
  };
  let activeHeight = -MARGIN;

  for (let i = 0; i < order.length; i++) {
    const key = order[i];
    const entry = items[key].entry;

    if (entry.kind === fos.EntryKind.INPUT && entry.type === "add") break;

    if (entry.kind === fos.EntryKind.GROUP) {
      data.push(current);
      current = { top: current.top + current.height, height: 0, key };
      data[data.length - 1].height -= MARGIN;
    }

    if (!isShown(entry)) continue;

    const height = items[key].el.getBoundingClientRect().height;
    if (current.key === activeKey) {
      activeHeight += MARGIN + height;
    }

    current.height +=
      height / items[key].controller.springs.scale.get() + MARGIN;
  }

  data.push(current);

  return { data, activeHeight };
};

const isDisabledEntry = (
  entry: fos.SidebarEntry,
  disabled: Set<string>,
  excludeGroups = false
) => {
  if (entry.kind === fos.EntryKind.PATH) {
    return (
      entry.path.startsWith("tags.") ||
      entry.path.startsWith("_label_tags.") ||
      disabled.has(entry.path)
    );
  }

  if (entry.kind === fos.EntryKind.EMPTY) {
    return entry.group === "tags" || entry.group === "label tags";
  }

  if (excludeGroups && entry.kind === fos.EntryKind.GROUP) {
    return (
      entry.name === "tags" ||
      entry.name === "label tags" ||
      entry.name === "other"
    );
  }

  if (entry.kind === fos.EntryKind.INPUT) {
    return true;
  }

  return false;
};

const getAfterKey = (
  activeKey: string,
  items: InteractiveItems,
  order: string[],
  direction: Direction,
  disabled: Set<string>
): string | null => {
  if (!items[activeKey]) {
    return;
  }

  const up = direction === Direction.UP;
  const baseTop = items[order[0]].el.parentElement.getBoundingClientRect().y;
  const isGroup = items[activeKey].entry.kind === fos.EntryKind.GROUP;
  let { data, activeHeight } = isGroup
    ? measureGroups(activeKey, items, order)
    : measureEntries(activeKey, items, order);

  data = data.filter(
    ({ key }) => !isDisabledEntry(items[key].entry, disabled, !isGroup)
  );

  const { top } = items[activeKey].el.getBoundingClientRect();
  let y = top - baseTop;

  if (!up) {
    y += activeHeight;
  }

  let filtered = data
    .map(({ key, top, height }) => {
      const midpoint = up ? top + height / 2 : top + height - height / 2;
      return {
        delta: up ? midpoint - y : y - midpoint,
        key,
      };
    })
    .sort((a, b) => a.delta - b.delta)
    .filter(({ delta, key }) => delta >= 0 || key === activeKey);

  if (!filtered.length) {
    return up ? data.slice(-1)[0].key : data[0].key;
  }

  if (up && !isGroup) {
    filtered = filtered.filter(({ key }) => {
      const prev = order[order.indexOf(key) - 1];
      return !prev || !isDisabledEntry(items[prev].entry, disabled);
    });
  }

  const result = filtered[0].key;
  if (isGroup) {
    if (result === null) return order[0];

    let index = order.indexOf(result) + (up ? -1 : 1);
    if (result === activeKey) up ? index++ : index--;
    if (index <= 0) order[0];

    if (order[index] === activeKey) return activeKey;

    index++;
    try {
      while (
        [fos.EntryKind.PATH, fos.EntryKind.EMPTY].includes(
          items[order[index]].entry.kind
        )
      )
        index++;

      index--;
    } catch {}

    return order[index];
  }

  const first = order.filter(
    (key) => !isDisabledEntry(items[key].entry, disabled, true)
  )[0];
  if (order.indexOf(result) <= order.indexOf(first)) {
    if (up) return order[order.indexOf(first) + 1];
    return first;
  }

  return result;
};

type InteractiveItems = {
  [key: string]: {
    el: HTMLDivElement;
    controller: Controller;
    entry: fos.SidebarEntry;
    active: boolean;
  };
};

enum Direction {
  UP = "UP",
  DOWN = "DOWN",
}

const SidebarColumn = styled.div`
  position: relative;
  max-height: 100%;
  width: 100%;
  flex: 1;

  overflow-y: scroll;
  overflow-x: hidden;

  scrollbar-color: ${({ theme }) => theme.text.tertiary}
    ${({ theme }) => theme.background.body};
  background: ${({ theme }) => theme.background.sidebar};
  ${scrollbarStyles}
`;

const Container = animated(styled.div`
  position: relative;
  min-height: 100%;
  margin: 0 0.25rem 0 1rem;

  & > div {
    position: absolute;
    transform-origin: 50% 50% 0px;
    touch-action: none;
    width: 100%;
  }
`);

type RenderEntry = (
  key: string,
  group: string,
  entry: fos.SidebarEntry,
  controller: Controller,
  trigger: (
    event: React.MouseEvent<HTMLDivElement>,
    key: string,
    cb: () => void
  ) => void
) => { children: React.ReactNode; disabled: boolean };

const InteractiveSidebar = ({
  render,
  modal,
}: {
  render: RenderEntry;
  modal: boolean;
}) => {
  const order = useRef<string[]>([]);
  const lastOrder = useRef<string[]>([]);
  const down = useRef<string>(null);
  const last = useRef<number>(null);
  const lastDirection = useRef<Direction>(null);
  const start = useRef<number>(0);
  const items = useRef<InteractiveItems>({});
  const container = useRef<HTMLDivElement>();
  const scroll = useRef<number>(0);
  const maxScrollHeight = useRef<number>();
  const [width, setWidth] = useRecoilState(fos.sidebarWidth(modal));
  const resetWidth = useResetRecoilState(fos.sidebarWidth(modal));
  const shown = useRecoilValue(fos.sidebarVisible(modal));
  const [entries, setEntries] = fos.useEntries(modal);
  const disabled = useRecoilValue(fos.disabledPaths);
  const cb = useRef<() => void>();
  const [containerController] = useState(
    () => new Controller({ minHeight: 0 })
  );

  const modalContainer = document.getElementById("modal");

  if (entries instanceof Error) {
    throw entries;
  }

  let group = null;
  order.current = [...entries].map((entry) => getEntryKey(entry));
  for (const entry of entries) {
    const key = getEntryKey(entry);
    if (entry.kind === fos.EntryKind.GROUP) {
      group = entry.name;
    }

    if (entry.kind === fos.EntryKind.GROUP && entry.name in replace) {
      const oldKey = getEntryKey({ ...entry, name: replace[entry.name] });
      items.current[key] = items.current[oldKey];

      items.current = Object.fromEntries(
        Object.entries(items.current).filter(([k]) => k !== oldKey)
      );
      items.current[key].entry = entry;
    } else if (entry.kind === fos.EntryKind.EMPTY && entry.group in replace) {
      const oldKey = getEntryKey({ ...entry, group: replace[entry.group] });
      items.current[key] = items.current[oldKey];

      items.current = Object.fromEntries(
        Object.entries(items.current).filter(([k]) => k !== oldKey)
      );
      items.current[key].entry = entry;
      delete replace[entry.group];
    } else if (!(key in items.current)) {
      items.current[key] = {
        el: null,
        controller: new Controller({
          cursor: "pointer",
          top: -3000,
          left: 0,
          zIndex: 0,
          scale: 1,
          shadow: 0,
          height: 0,
          config: {
            ...config.stiff,
            bounce: 0,
          },
          overflow: "visible",
        }),
        entry,
        active: false,
      };
    } else {
      items.current[key].entry = entry;
    }
  }

  const getNewOrder = (direction: Direction): string[] => {
    let after = getAfterKey(
      down.current,
      items.current,
      lastOrder.current,
      direction,
      disabled
    );

    let entry = items.current[down.current].entry;
    if (down.current === after && entry.kind === fos.EntryKind.GROUP) {
      const ai = lastOrder.current.indexOf(after) - 1;
      after = ai >= 0 ? lastOrder.current[ai] : null;
    }

    let from = lastOrder.current.indexOf(down.current);
    let to = after ? lastOrder.current.indexOf(after) : 0;
    if (entry.kind === fos.EntryKind.PATH) {
      to = Math.max(to, 1);
      return move(lastOrder.current, from, to);
    }

    const section = [];
    do {
      section.push(lastOrder.current[from]);
      from++;

      if (from >= order.current.length) break;

      entry = items.current[lastOrder.current[from]].entry;
    } while (
      entry.kind !== fos.EntryKind.GROUP &&
      entry.kind !== fos.EntryKind.INPUT
    );

    if (after === null) {
      return [
        ...section,
        ...lastOrder.current.filter((key) => !section.includes(key)),
      ];
    }
    const result = [];
    const pool = lastOrder.current.filter((key) => !section.includes(key));
    let i = 0;
    let terminate = false;
    while (i < pool.length && !terminate) {
      result.push(pool[i]);
      terminate = pool[i] === after;
      i++;
    }

    return [...result, ...section, ...pool.slice(i)];
  };
  const lastTouched = useRef<string>();

  const placeItems = useCallback(() => {
    const { results: placements, minHeight } = fn(
      items.current,
      order.current,
      order.current,
      null,
      0,
      lastTouched.current
    );

    containerController.set({ minHeight: minHeight + MARGIN });
    for (const key of order.current) {
      const item = items.current[key];

      if (item.active) {
        item.controller.start(placements[key]);
      } else {
        item.controller.set(placements[key]);
        item.active = true;
      }
    }
  }, []);

  const exit = useCallback(() => {
    if (down.current === null) {
      start.current = null;
      cb.current = null;
      return;
    }

    requestAnimationFrame(() => {
      cb.current();

      lastTouched.current = down.current;
      const newOrder = getNewOrder(lastDirection.current);
      order.current = newOrder;

      const newEntries = order.current.map((key) => items.current[key].entry);

      cb.current = null;
      down.current = null;
      start.current = null;
      lastDirection.current = null;

      setEntries(newEntries);
    });
  }, [entries]);

  useEventHandler(document.body, "mouseup", exit);
  useEventHandler(document.body, "mouseleave", exit);

  const scrollWith = useCallback((direction: Direction, y: number) => {
    requestAnimationFrame(() => {
      const { top, bottom, height } = container.current.getBoundingClientRect();
      const up = direction === Direction.UP;
      const delta = up ? y - top : bottom - y;
      const canScroll = up
        ? scroll.current > 0
        : scroll.current + height < maxScrollHeight.current;

      if (down.current && canScroll && delta < 24) {
        container.current.scroll(
          0,
          container.current.scrollTop + (up ? -1 : 1)
        );
        animate(y);
        scrollWith(direction, y);
      }
    });
  }, []);

  const animate = useCallback((y) => {
    if (down.current == null) return;
    document.getSelection().removeAllRanges();
    const entry = items.current[down.current].entry;

    const d = y - last.current;

    if (d > 0) {
      lastDirection.current = Direction.DOWN;
    } else if (d < 0 || !lastDirection.current) {
      lastDirection.current = Direction.UP;
    }

    if (![fos.EntryKind.PATH, fos.EntryKind.GROUP].includes(entry.kind)) return;
    const realDelta = y - start.current;
    const newOrder = getNewOrder(lastDirection.current);
    const { results, minHeight } = fn(
      items.current,
      order.current,
      newOrder,
      down.current,
      realDelta
    );
    containerController.set({ minHeight: minHeight + MARGIN });

    for (const key of order.current)
      items.current[key].controller.start(results[key]);

    last.current = y;
    lastOrder.current = newOrder;
  }, []);

  useEventHandler(document.body, "mousemove", ({ clientY }) => {
    if (!down.current) return;

    // do not allow dragging sample tags and label tags
    const entry = items.current[down.current].entry;
    if (["_label_tags", "tags"].includes(entry.path)) return;

    requestAnimationFrame(() => {
      animate(clientY);
      scrollWith(lastDirection.current, clientY);
    });
  });

  const trigger = useCallback(
    (
      event: React.MouseEvent<HTMLDivElement>,
      key: string,
      callback: () => void
    ) => {
      if (event.button !== 0) return;

      down.current = key;
      cb.current = callback;
      start.current = event.clientY;
      last.current = start.current;
      lastOrder.current = order.current;
      maxScrollHeight.current = container.current.scrollHeight;
      lastTouched.current = null;
      placeItems();
    },
    [placeItems]
  );

  const [observer] = useState<ResizeObserver>(
    () => new ResizeObserver(placeItems)
  );
  const theme = useTheme();
  const resizableSide = modal ? "left" : "right";

  return shown ? (
    <Resizable
      data-cy="sidebar"
      size={{ height: "100%", width }}
      minWidth={200}
      maxWidth={600}
      enable={{
        top: false,
        right: !modal,
        bottom: false,
        left: modal,
        topRight: false,
        bottomRight: false,
        bottomLeft: false,
        topLeft: false,
      }}
      onResizeStop={(e, direction, ref, { width: delta }) => {
        setWidth(width + delta);
        // reset sidebar to default width on double click
        if (e.detail === 2) resetWidth();
      }}
      style={{
        borderLeft: modal
          ? `1px solid ${theme.primary.plainBorder}`
          : undefined,
        borderRight: !modal
          ? `1px solid ${theme.primary.plainBorder}`
          : undefined,
        borderTopRightRadius: 8,
        display: "flex",
        flexDirection: "column",
      }}
      handleStyles={{
        [resizableSide]: { right: 0, width: 4 },
      }}
      handleClasses={{
        [resizableSide]: resizeHandle,
      }}
    >
      {modalContainer && <SchemaSettings />}
      {!modal && (
        <Box
          style={{
            padding: 8,
            paddingLeft: 16,
            paddingRight: 16,
            background: theme.background.mediaSpace,
            borderTopRightRadius: 8,
          }}
        >
          <ViewSelection />
        </Box>
      )}
<<<<<<< HEAD
      <SidebarColumn
        ref={container}
        onScroll={({ target }) => {
          if (start.current !== null) {
            start.current += scroll.current - target.scrollTop;
          }

          scroll.current = target.scrollTop;
          down.current && animate(last.current);
        }}
      >
        <Container style={containerController.springs}>
          {order.current.map((key) => {
            const entry = items.current[key].entry;
            if (entry.kind === fos.EntryKind.GROUP) {
              group = entry.name;
=======
      <Suspense>
        <Filter modal={modal} />
        <SidebarColumn
          ref={container}
          onScroll={({ target }) => {
            if (start.current !== null) {
              start.current += scroll.current - target.scrollTop;
>>>>>>> fceb2504
            }

            const { shadow, cursor, ...springs } =
              items.current[key].controller.springs;
            const keyTrigger = ["tags", "_label_tags"].includes(key[1])
              ? null
              : trigger;
            const { children } = render(
              key,
              group,
              entry,
              items.current[key].controller,
              keyTrigger
            );
            const style = {};
            if (entry.kind === fos.EntryKind.INPUT) {
              style.zIndex = 0;
            }

            return (
              <animated.div
                onMouseDownCapture={() => {
                  lastTouched.current = undefined;
                  placeItems();
                }}
                key={key}
                style={{
                  ...springs,
                  boxShadow: shadow.to(
                    (s) => `rgba(0, 0, 0, 0.15) 0px ${s}px ${2 * s}px 0px`
                  ),
                  ...style,
                }}
              >
                <div
                  ref={(node) => {
                    if (!items.current[key]) {
                      return;
                    }

                    items.current[key].el &&
                      observer.unobserve(items.current[key].el);
                    node && observer.observe(node);
                    items.current[key].el = node;
                  }}
                >
                  {children}
                </div>
              </animated.div>
            );
          })}
        </Container>
      </SidebarColumn>
    </Resizable>
  ) : null;
};

export default React.memo(InteractiveSidebar);<|MERGE_RESOLUTION|>--- conflicted
+++ resolved
@@ -1,12 +1,7 @@
 import { useTheme } from "@fiftyone/components";
 import * as fos from "@fiftyone/state";
-<<<<<<< HEAD
-import { useEventHandler } from "@fiftyone/state";
+import { replace, useEventHandler } from "@fiftyone/state";
 import { move, scrollbarStyles } from "@fiftyone/utilities";
-=======
-import { useEventHandler, replace } from "@fiftyone/state";
-import { scrollbarStyles } from "@fiftyone/utilities";
->>>>>>> fceb2504
 import { Box } from "@mui/material";
 import { Controller, animated, config } from "@react-spring/web";
 import { Resizable } from "re-resizable";
@@ -14,7 +9,6 @@
 import { useRecoilState, useRecoilValue, useResetRecoilState } from "recoil";
 import styled from "styled-components";
 import SchemaSettings from "../Schema/SchemaSettings";
-import Filter from "./Entries/FilterEntry";
 import { resizeHandle } from "./Sidebar.module.css";
 import ViewSelection from "./ViewSelection";
 
@@ -746,7 +740,6 @@
           <ViewSelection />
         </Box>
       )}
-<<<<<<< HEAD
       <SidebarColumn
         ref={container}
         onScroll={({ target }) => {
@@ -763,15 +756,6 @@
             const entry = items.current[key].entry;
             if (entry.kind === fos.EntryKind.GROUP) {
               group = entry.name;
-=======
-      <Suspense>
-        <Filter modal={modal} />
-        <SidebarColumn
-          ref={container}
-          onScroll={({ target }) => {
-            if (start.current !== null) {
-              start.current += scroll.current - target.scrollTop;
->>>>>>> fceb2504
             }
 
             const { shadow, cursor, ...springs } =
