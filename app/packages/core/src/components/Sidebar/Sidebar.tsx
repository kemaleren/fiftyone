import { useTheme } from "@fiftyone/components";
import * as fos from "@fiftyone/state";
import { useEventHandler } from "@fiftyone/state";
import { move, scrollbarStyles } from "@fiftyone/utilities";
import { Box } from "@mui/material";
import { animated, config, Controller } from "@react-spring/web";
import { Resizable } from "re-resizable";
import {
  default as React,
  default as React,
  useCallback,
  useRef,
  useState,
} from "react";
import { useRecoilState, useRecoilValue, useResetRecoilState } from "recoil";
import styled from "styled-components";
import SchemaSettings from "../Schema/SchemaSettings";
import { replace } from "./Entries/GroupEntries";
import { resizeHandle } from "./Sidebar.module.css";
<<<<<<< HEAD
import ViewSelection from "./ViewSelection";
=======
import SchemaSettings from "../Schema/SchemaSettings";
>>>>>>> 5af63542

const MARGIN = 3;

const fn = (
  items: InteractiveItems,
  currentOrder: string[],
  newOrder: string[],
  activeKey: string | null = null,
  delta = 0,
  lastTouched: string | null = null
) => {
  let groupActive = false;
  const currentY = {};
  let y = 0;
  for (const key of currentOrder) {
    const {
      entry,
      el,
      controller: { springs },
    } = items[key];
    if (entry.kind === fos.EntryKind.GROUP) {
      groupActive = key === activeKey;
    }
    let shown = true;

    if (entry.kind === fos.EntryKind.PATH) {
      shown = entry.shown;
    } else if (entry.kind === fos.EntryKind.EMPTY) {
      shown = entry.shown;
    }

    const height = el.getBoundingClientRect().height;
    const scale = springs.scale.get();
    if (scale > 1) {
      y += (height - height / scale) / 2;
    }

    currentY[key] = y;

    if (shown) {
      y += height + MARGIN;
    }
  }

  let scale = 1;
  if (activeKey) {
    const w = items[activeKey].el.parentElement.getBoundingClientRect().width;
    scale = (w - 12) / (w - 16);
  }

  const results = {};
  y = 0;
  let paths = 0;

  groupActive = false;
  let groupRaised = false;
  for (const key of newOrder) {
    const {
      entry,
      active,
      el,
      controller: { springs },
    } = items[key];
    if (entry.kind === fos.EntryKind.GROUP) {
      groupActive = key === activeKey;
      groupRaised = lastTouched === key;
      paths = 0;
    }

    const dragging =
      (activeKey === key || groupActive) && entry.kind !== fos.EntryKind.INPUT;
    const raise = dragging || groupRaised || key === lastTouched;
    let shown = true;

    if (entry.kind === fos.EntryKind.PATH) {
      shown = entry.shown;
      paths++;
    } else if (entry.kind === fos.EntryKind.EMPTY) {
      shown = paths === 0 && entry.shown;
    }

    results[key] = {
      cursor: dragging ? "grabbing" : "pointer",
      top: dragging ? currentY[key] + delta : y,
      zIndex: dragging || raise ? 1 : 0,
      scale: dragging ? scale : 1,
      shadow: dragging ? 8 : 0,
      left: shown ? 0 : -3000,
      height: shown
        ? Array.from(el.children).reduce((height, child) => {
            return height + child.getBoundingClientRect().height;
          }, 0)
        : 0,
    };

    if (active) {
      results[key].immediate = (k) => ["left", "zIndex", "cursor"].includes(k);
    }

    if (shown) {
      y += el.getBoundingClientRect().height / springs.scale.get() + MARGIN;
    }

    if (activeKey) {
      results[key].immediate = (k) =>
        (dragging && k !== "scale") || ["left", "zIndex", "cursor"].includes(k);
    }
  }

  return { results, minHeight: y };
};

export const getEntryKey = (entry: fos.SidebarEntry) => {
  if (entry.kind === fos.EntryKind.GROUP) {
    return JSON.stringify([entry.name]);
  }

  if (entry.kind === fos.EntryKind.PATH) {
    return JSON.stringify(["", entry.path]);
  }

  if (entry.kind === fos.EntryKind.EMPTY) {
    return JSON.stringify([entry.group, ""]);
  }
  if (entry.kind === fos.EntryKind.INPUT) {
    return `input-${entry.type}`;
  }

  throw new Error("invalid entry");
};

const isShown = (entry: fos.SidebarEntry) => {
  if (entry.kind === fos.EntryKind.PATH && !entry.shown) {
    return false;
  }

  if (entry.kind === fos.EntryKind.EMPTY && !entry.shown) {
    return false;
  }

  if (entry.kind === fos.EntryKind.INPUT) {
    return true;
  }

  return true;
};

const measureEntries = (
  activeKey: string,
  items: InteractiveItems,
  order: string[]
): {
  data: { top: number; height: number; key: string }[];
  activeHeight: number;
} => {
  const data = [];
  let previous = { top: -MARGIN, height: 0 };
  let activeHeight = 0;

  for (let i = 0; i < order.length; i++) {
    const key = order[i];
    const entry = items[key].entry;

    if (!isShown(entry)) continue;

    let height = items[key].el.getBoundingClientRect().height;

    if (key === activeKey) activeHeight = height;

    height /= items[key].controller.springs.scale.get();

    const top = previous.top + previous.height + MARGIN;
    data.push({ key, height, top });
    previous = { top, height };
  }

  return { data, activeHeight };
};

const measureGroups = (
  activeKey: string,
  items: InteractiveItems,
  order: string[]
): {
  data: { top: number; height: number; key: string }[];
  activeHeight: number;
} => {
  const data = [];
  let current = {
    top: -MARGIN,
    height: 0,
    key: getEntryKey(items[order[0]].entry),
  };
  let activeHeight = -MARGIN;

  for (let i = 0; i < order.length; i++) {
    const key = order[i];
    const entry = items[key].entry;

    if (entry.kind === fos.EntryKind.INPUT && entry.type === "add") break;

    if (entry.kind === fos.EntryKind.GROUP) {
      data.push(current);
      current = { top: current.top + current.height, height: 0, key };
      data[data.length - 1].height -= MARGIN;
    }

    if (!isShown(entry)) continue;

    const height = items[key].el.getBoundingClientRect().height;
    if (current.key === activeKey) {
      activeHeight += MARGIN + height;
    }

    current.height +=
      height / items[key].controller.springs.scale.get() + MARGIN;
  }

  data.push(current);

  return { data, activeHeight };
};

const isDisabledEntry = (
  entry: fos.SidebarEntry,
  disabled: Set<string>,
  excludeGroups = false
) => {
  if (entry.kind === fos.EntryKind.PATH) {
    return (
      entry.path.startsWith("tags.") ||
      entry.path.startsWith("_label_tags.") ||
      disabled.has(entry.path)
    );
  }

  if (entry.kind === fos.EntryKind.EMPTY) {
    return entry.group === "tags" || entry.group === "label tags";
  }

  if (excludeGroups && entry.kind === fos.EntryKind.GROUP) {
    return (
      entry.name === "tags" ||
      entry.name === "label tags" ||
      entry.name === "other"
    );
  }

  if (entry.kind === fos.EntryKind.INPUT) {
    return true;
  }

  return false;
};

const getAfterKey = (
  activeKey: string,
  items: InteractiveItems,
  order: string[],
  direction: Direction,
  disabled: Set<string>
): string | null => {
  if (!items[activeKey]) {
    return;
  }

  const up = direction === Direction.UP;
  const baseTop = items[order[0]].el.parentElement.getBoundingClientRect().y;
  const isGroup = items[activeKey].entry.kind === fos.EntryKind.GROUP;
  let { data, activeHeight } = isGroup
    ? measureGroups(activeKey, items, order)
    : measureEntries(activeKey, items, order);

  data = data.filter(
    ({ key }) => !isDisabledEntry(items[key].entry, disabled, !isGroup)
  );

  const { top } = items[activeKey].el.getBoundingClientRect();
  let y = top - baseTop;

  if (!up) {
    y += activeHeight;
  }

  let filtered = data
    .map(({ key, top, height }) => {
      const midpoint = up ? top + height / 2 : top + height - height / 2;
      return {
        delta: up ? midpoint - y : y - midpoint,
        key,
      };
    })
    .sort((a, b) => a.delta - b.delta)
    .filter(({ delta, key }) => delta >= 0 || key === activeKey);

  if (!filtered.length) {
    return up ? data.slice(-1)[0].key : data[0].key;
  }

  if (up && !isGroup) {
    filtered = filtered.filter(({ key }) => {
      const prev = order[order.indexOf(key) - 1];
      return !prev || !isDisabledEntry(items[prev].entry, disabled);
    });
  }

  const result = filtered[0].key;
  if (isGroup) {
    if (result === null) return order[0];

    let index = order.indexOf(result) + (up ? -1 : 1);
    if (result === activeKey) up ? index++ : index--;
    if (index <= 0) order[0];

    if (order[index] === activeKey) return activeKey;

    index++;
    try {
      while (
        [fos.EntryKind.PATH, fos.EntryKind.EMPTY].includes(
          items[order[index]].entry.kind
        )
      )
        index++;

      index--;
    } catch {}

    return order[index];
  }

  const first = order.filter(
    (key) => !isDisabledEntry(items[key].entry, disabled, true)
  )[0];
  if (order.indexOf(result) <= order.indexOf(first)) {
    if (up) return order[order.indexOf(first) + 1];
    return first;
  }

  return result;
};

type InteractiveItems = {
  [key: string]: {
    el: HTMLDivElement;
    controller: Controller;
    entry: fos.SidebarEntry;
    active: boolean;
  };
};

enum Direction {
  UP = "UP",
  DOWN = "DOWN",
}

const SidebarColumn = styled.div`
  position: relative;
  max-height: 100%;
  width: 100%;
  flex: 1;

  overflow-y: scroll;
  overflow-x: hidden;

  scrollbar-color: ${({ theme }) => theme.text.tertiary}
    ${({ theme }) => theme.background.body};
  background: ${({ theme }) => theme.background.sidebar};
  ${scrollbarStyles}
`;

const Container = animated(styled.div`
  position: relative;
  min-height: 100%;
  margin: 0 0.25rem 0 1rem;

  & > div {
    position: absolute;
    transform-origin: 50% 50% 0px;
    touch-action: none;
    width: 100%;
  }
`);

type RenderEntry = (
  key: string,
  group: string,
  entry: fos.SidebarEntry,
  controller: Controller,
  trigger: (
    event: React.MouseEvent<HTMLDivElement>,
    key: string,
    cb: () => void
  ) => void
) => { children: React.ReactNode; disabled: boolean };

const InteractiveSidebar = ({
  render,
  modal,
}: {
  render: RenderEntry;
  modal: boolean;
}) => {
  const order = useRef<string[]>([]);
  const lastOrder = useRef<string[]>([]);
  const down = useRef<string>(null);
  const last = useRef<number>(null);
  const lastDirection = useRef<Direction>(null);
  const start = useRef<number>(0);
  const items = useRef<InteractiveItems>({});
  const container = useRef<HTMLDivElement>();
  const scroll = useRef<number>(0);
  const maxScrollHeight = useRef<number>();
  const [width, setWidth] = useRecoilState(fos.sidebarWidth(modal));
  const resetWidth = useResetRecoilState(fos.sidebarWidth(modal));
  const shown = useRecoilValue(fos.sidebarVisible(modal));
  const [entries, setEntries] = fos.useEntries(modal);
  const disabled = useRecoilValue(fos.disabledPaths);
  const cb = useRef<() => void>();
  const [containerController] = useState(
    () => new Controller({ minHeight: 0 })
  );

  const modalContainer = document.getElementById("modal");

  if (entries instanceof Error) {
    throw entries;
  }

  let group = null;
  order.current = [...entries].map((entry) => getEntryKey(entry));
  for (const entry of entries) {
    const key = getEntryKey(entry);
    if (entry.kind === fos.EntryKind.GROUP) {
      group = entry.name;
    }

    if (entry.kind === fos.EntryKind.GROUP && entry.name in replace) {
      const oldKey = getEntryKey({ ...entry, name: replace[entry.name] });
      items.current[key] = items.current[oldKey];

      items.current = Object.fromEntries(
        Object.entries(items.current).filter(([k]) => k !== oldKey)
      );
      items.current[key].entry = entry;
    } else if (entry.kind === fos.EntryKind.EMPTY && entry.group in replace) {
      const oldKey = getEntryKey({ ...entry, group: replace[entry.group] });
      items.current[key] = items.current[oldKey];

      items.current = Object.fromEntries(
        Object.entries(items.current).filter(([k]) => k !== oldKey)
      );
      items.current[key].entry = entry;
      delete replace[entry.group];
    } else if (!(key in items.current)) {
      items.current[key] = {
        el: null,
        controller: new Controller({
          cursor: "pointer",
          top: -3000,
          left: 0,
          zIndex: 0,
          scale: 1,
          shadow: 0,
          height: 0,
          config: {
            ...config.stiff,
            bounce: 0,
          },
          overflow: "visible",
        }),
        entry,
        active: false,
      };
    } else {
      items.current[key].entry = entry;
    }
  }

  const getNewOrder = (direction: Direction): string[] => {
    let after = getAfterKey(
      down.current,
      items.current,
      lastOrder.current,
      direction,
      disabled
    );

    let entry = items.current[down.current].entry;
    if (down.current === after && entry.kind === fos.EntryKind.GROUP) {
      const ai = lastOrder.current.indexOf(after) - 1;
      after = ai >= 0 ? lastOrder.current[ai] : null;
    }

    let from = lastOrder.current.indexOf(down.current);
    let to = after ? lastOrder.current.indexOf(after) : 0;
    if (entry.kind === fos.EntryKind.PATH) {
      to = Math.max(to, 1);
      return move(lastOrder.current, from, to);
    }

    const section = [];
    do {
      section.push(lastOrder.current[from]);
      from++;

      if (from >= order.current.length) break;

      entry = items.current[lastOrder.current[from]].entry;
    } while (
      entry.kind !== fos.EntryKind.GROUP &&
      entry.kind !== fos.EntryKind.INPUT
    );

    if (after === null) {
      return [
        ...section,
        ...lastOrder.current.filter((key) => !section.includes(key)),
      ];
    }
    const result = [];
    const pool = lastOrder.current.filter((key) => !section.includes(key));
    let i = 0;
    let terminate = false;
    while (i < pool.length && !terminate) {
      result.push(pool[i]);
      terminate = pool[i] === after;
      i++;
    }

    return [...result, ...section, ...pool.slice(i)];
  };
  const lastTouched = useRef<string>();

  const placeItems = useCallback(() => {
    const { results: placements, minHeight } = fn(
      items.current,
      order.current,
      order.current,
      null,
      0,
      lastTouched.current
    );

    containerController.set({ minHeight: minHeight + MARGIN });
    for (const key of order.current) {
      const item = items.current[key];

      if (item.active) {
        item.controller.start(placements[key]);
      } else {
        item.controller.set(placements[key]);
        item.active = true;
      }
    }
  }, []);

  const exit = useCallback(() => {
    if (down.current === null) {
      start.current = null;
      cb.current = null;
      return;
    }

    requestAnimationFrame(() => {
      cb.current();

      lastTouched.current = down.current;
      const newOrder = getNewOrder(lastDirection.current);
      order.current = newOrder;

      const newEntries = order.current.map((key) => items.current[key].entry);

      cb.current = null;
      down.current = null;
      start.current = null;
      lastDirection.current = null;

      setEntries(newEntries);
    });
  }, [entries]);

  useEventHandler(document.body, "mouseup", exit);
  useEventHandler(document.body, "mouseleave", exit);

  const scrollWith = useCallback((direction: Direction, y: number) => {
    requestAnimationFrame(() => {
      const { top, bottom, height } = container.current.getBoundingClientRect();
      const up = direction === Direction.UP;
      const delta = up ? y - top : bottom - y;
      const canScroll = up
        ? scroll.current > 0
        : scroll.current + height < maxScrollHeight.current;

      if (down.current && canScroll && delta < 24) {
        container.current.scroll(
          0,
          container.current.scrollTop + (up ? -1 : 1)
        );
        animate(y);
        scrollWith(direction, y);
      }
    });
  }, []);

  const animate = useCallback((y) => {
    if (down.current == null) return;
    document.getSelection().removeAllRanges();
    const entry = items.current[down.current].entry;

    const d = y - last.current;

    if (d > 0) {
      lastDirection.current = Direction.DOWN;
    } else if (d < 0 || !lastDirection.current) {
      lastDirection.current = Direction.UP;
    }

    if (![fos.EntryKind.PATH, fos.EntryKind.GROUP].includes(entry.kind)) return;
    const realDelta = y - start.current;
    const newOrder = getNewOrder(lastDirection.current);
    const { results, minHeight } = fn(
      items.current,
      order.current,
      newOrder,
      down.current,
      realDelta
    );
    containerController.set({ minHeight: minHeight + MARGIN });

    for (const key of order.current)
      items.current[key].controller.start(results[key]);

    last.current = y;
    lastOrder.current = newOrder;
  }, []);

  useEventHandler(document.body, "mousemove", ({ clientY }) => {
    if (!down.current) return;

    // do not allow dragging sample tags and label tags
    const entry = items.current[down.current].entry;
    if (["_label_tags", "tags"].includes(entry.path)) return;

    requestAnimationFrame(() => {
      animate(clientY);
      scrollWith(lastDirection.current, clientY);
    });
  });

  const trigger = useCallback(
    (
      event: React.MouseEvent<HTMLDivElement>,
      key: string,
      callback: () => void
    ) => {
      if (event.button !== 0) return;

      down.current = key;
      cb.current = callback;
      start.current = event.clientY;
      last.current = start.current;
      lastOrder.current = order.current;
      maxScrollHeight.current = container.current.scrollHeight;
      lastTouched.current = null;
      placeItems();
    },
    [placeItems]
  );

  const [observer] = useState<ResizeObserver>(
    () => new ResizeObserver(placeItems)
  );
  const theme = useTheme();
  const resizableSide = modal ? "left" : "right";

  return shown ? (
    <Resizable
      size={{ height: "100%", width }}
      minWidth={200}
      maxWidth={600}
      enable={{
        top: false,
        right: !modal,
        bottom: false,
        left: modal,
        topRight: false,
        bottomRight: false,
        bottomLeft: false,
        topLeft: false,
      }}
      onResizeStop={(e, direction, ref, { width: delta }) => {
        setWidth(width + delta);
        // reset sidebar to default width on double click
        if (e.detail === 2) resetWidth();
      }}
      style={{
        borderLeft: modal
          ? `1px solid ${theme.primary.plainBorder}`
          : undefined,
        borderRight: !modal
          ? `1px solid ${theme.primary.plainBorder}`
          : undefined,
        borderTopRightRadius: 8,
        display: "flex",
        flexDirection: "column",
      }}
      handleStyles={{
        [resizableSide]: { right: 0, width: 4 },
      }}
      handleClasses={{
        [resizableSide]: resizeHandle,
      }}
    >
      {modalContainer && <SchemaSettings />}
      {!modal && (
        <Box
          style={{
            padding: 8,
            paddingLeft: 16,
            paddingRight: 16,
            background: theme.background.mediaSpace,
            borderTopRightRadius: 8,
          }}
        >
          <ViewSelection />
        </Box>
      )}
      <SidebarColumn
        ref={container}
        onScroll={({ target }) => {
          if (start.current !== null) {
            start.current += scroll.current - target.scrollTop;
          }

          scroll.current = target.scrollTop;
          down.current && animate(last.current);
        }}
      >
        <Container style={containerController.springs}>
          {order.current.map((key) => {
            const entry = items.current[key].entry;
            if (entry.kind === fos.EntryKind.GROUP) {
              group = entry.name;
            }

            const { shadow, cursor, ...springs } =
              items.current[key].controller.springs;
            const keyTrigger = ["tags", "_label_tags"].includes(key[1])
              ? null
              : trigger;
            const { children } = render(
              key,
              group,
              entry,
              items.current[key].controller,
              keyTrigger
            );
            const style = {};
            if (entry.kind === fos.EntryKind.INPUT) {
              style.zIndex = 0;
            }

            return (
              <animated.div
                onMouseDownCapture={() => {
                  lastTouched.current = undefined;
                  placeItems();
                }}
                key={key}
                style={{
                  ...springs,
                  boxShadow: shadow.to(
                    (s) => `rgba(0, 0, 0, 0.15) 0px ${s}px ${2 * s}px 0px`
                  ),
                  ...style,
                }}
              >
                <div
                  ref={(node) => {
                    if (!items.current[key]) {
                      return;
                    }

                    items.current[key].el &&
                      observer.unobserve(items.current[key].el);
                    node && observer.observe(node);
                    items.current[key].el = node;
                  }}
                >
                  {children}
                </div>
              </animated.div>
            );
          })}
        </Container>
      </SidebarColumn>
    </Resizable>
  ) : null;
};

export default React.memo(InteractiveSidebar);<|MERGE_RESOLUTION|>--- conflicted
+++ resolved
@@ -3,7 +3,7 @@
 import { useEventHandler } from "@fiftyone/state";
 import { move, scrollbarStyles } from "@fiftyone/utilities";
 import { Box } from "@mui/material";
-import { animated, config, Controller } from "@react-spring/web";
+import { Controller, animated, config } from "@react-spring/web";
 import { Resizable } from "re-resizable";
 import {
   default as React,
@@ -17,11 +17,7 @@
 import SchemaSettings from "../Schema/SchemaSettings";
 import { replace } from "./Entries/GroupEntries";
 import { resizeHandle } from "./Sidebar.module.css";
-<<<<<<< HEAD
 import ViewSelection from "./ViewSelection";
-=======
-import SchemaSettings from "../Schema/SchemaSettings";
->>>>>>> 5af63542
 
 const MARGIN = 3;
 
