import React, { useCallback, useRef, useState } from "react";
import { animated, Controller, config } from "@react-spring/web";
import styled from "styled-components";

import { move } from "@fiftyone/utilities";

import { useEventHandler } from "@fiftyone/state";
import { scrollbarStyles } from "../utils";
import { Resizable } from "re-resizable";
import { useRecoilState, useRecoilValue, useResetRecoilState } from "recoil";
import { replace } from "./Entries/GroupEntries";
import { useTheme } from "@fiftyone/components";
import * as fos from "@fiftyone/state";
import { Box } from "@mui/material";
import ViewSelection from "./ViewSelection";
import { resizeHandle } from "./Sidebar.module.css";
const MARGIN = 3;

const fn = (
  items: InteractiveItems,
  currentOrder: string[],
  newOrder: string[],
  activeKey: string | null = null,
  delta = 0,
  lastTouched: string | null = null
) => {
  let groupActive = false;
  const currentY = {};
  let y = 0;
  for (const key of currentOrder) {
    const {
      entry,
      el,
      controller: { springs },
    } = items[key];
    if (entry.kind === fos.EntryKind.GROUP) {
      groupActive = key === activeKey;
    }
    let shown = true;

    if (entry.kind === fos.EntryKind.PATH) {
      shown = entry.shown;
    } else if (entry.kind === fos.EntryKind.EMPTY) {
      shown = entry.shown;
    }

    const height = el.getBoundingClientRect().height;
    const scale = springs.scale.get();
    if (scale > 1) {
      y += (height - height / scale) / 2;
    }

    currentY[key] = y;

    if (shown) {
      y += height + MARGIN;
    }
  }

  let scale = 1;
  if (activeKey) {
    const w = items[activeKey].el.parentElement.getBoundingClientRect().width;
    scale = (w - 12) / (w - 16);
  }

  const results = {};
  y = 0;
  let paths = 0;

  groupActive = false;
  let groupRaised = false;
  for (const key of newOrder) {
    const {
      entry,
      active,
      el,
      controller: { springs },
    } = items[key];
    if (entry.kind === fos.EntryKind.GROUP) {
      groupActive = key === activeKey;
      groupRaised = lastTouched === key;
      paths = 0;
    }

    const dragging =
      (activeKey === key || groupActive) && entry.kind !== fos.EntryKind.INPUT;
    const raise = dragging || groupRaised || key === lastTouched;
    let shown = true;

    if (entry.kind === fos.EntryKind.PATH) {
      shown = entry.shown;
      paths++;
    } else if (entry.kind === fos.EntryKind.EMPTY) {
      shown = paths === 0 && entry.shown;
    }

    results[key] = {
      cursor: dragging ? "grabbing" : "pointer",
      top: dragging ? currentY[key] + delta : y,
      zIndex: dragging || raise ? 1 : 0,
      scale: dragging ? scale : 1,
      shadow: dragging ? 8 : 0,
      left: shown ? 0 : -3000,
      height: shown
        ? Array.from(el.children).reduce((height, child) => {
            return height + child.getBoundingClientRect().height;
          }, 0)
        : 0,
    };

    if (active) {
      results[key].immediate = (k) => ["left", "zIndex", "cursor"].includes(k);
    }

    if (shown) {
      y += el.getBoundingClientRect().height / springs.scale.get() + MARGIN;
    }

    if (activeKey) {
      results[key].immediate = (k) =>
        (dragging && k !== "scale") || ["left", "zIndex", "cursor"].includes(k);
    }
  }

  return { results, minHeight: y };
};

export const getEntryKey = (entry: fos.SidebarEntry) => {
  if (entry.kind === fos.EntryKind.GROUP) {
    return JSON.stringify([entry.name]);
  }

  if (entry.kind === fos.EntryKind.PATH) {
    return JSON.stringify(["", entry.path]);
  }

  if (entry.kind === fos.EntryKind.EMPTY) {
    return JSON.stringify([entry.group, ""]);
  }
  if (entry.kind === fos.EntryKind.INPUT) {
    return `input-${entry.type}`;
  }

  throw new Error("invalid entry");
};

const isShown = (entry: fos.SidebarEntry) => {
  if (entry.kind === fos.EntryKind.PATH && !entry.shown) {
    return false;
  }

  if (entry.kind === fos.EntryKind.EMPTY && !entry.shown) {
    return false;
  }

  if (entry.kind === fos.EntryKind.INPUT) {
    return true;
  }

  return true;
};

const measureEntries = (
  activeKey: string,
  items: InteractiveItems,
  order: string[]
): {
  data: { top: number; height: number; key: string }[];
  activeHeight: number;
} => {
  const data = [];
  let previous = { top: -MARGIN, height: 0 };
  let activeHeight = 0;

  for (let i = 0; i < order.length; i++) {
    const key = order[i];
    const entry = items[key].entry;

    if (!isShown(entry)) continue;

    let height = items[key].el.getBoundingClientRect().height;

    if (key === activeKey) activeHeight = height;

    height /= items[key].controller.springs.scale.get();

    const top = previous.top + previous.height + MARGIN;
    data.push({ key, height, top });
    previous = { top, height };
  }

  return { data, activeHeight };
};

const measureGroups = (
  activeKey: string,
  items: InteractiveItems,
  order: string[]
): {
  data: { top: number; height: number; key: string }[];
  activeHeight: number;
} => {
  const data = [];
  let current = {
    top: -MARGIN,
    height: 0,
    key: getEntryKey(items[order[0]].entry),
  };
  let activeHeight = -MARGIN;

  for (let i = 0; i < order.length; i++) {
    const key = order[i];
    const entry = items[key].entry;

    if (entry.kind === fos.EntryKind.INPUT && entry.type === "add") break;

    if (entry.kind === fos.EntryKind.GROUP) {
      data.push(current);
      current = { top: current.top + current.height, height: 0, key };
      data[data.length - 1].height -= MARGIN;
    }

    if (!isShown(entry)) continue;

    const height = items[key].el.getBoundingClientRect().height;
    if (current.key === activeKey) {
      activeHeight += MARGIN + height;
    }

    current.height +=
      height / items[key].controller.springs.scale.get() + MARGIN;
  }

  data.push(current);

  return { data, activeHeight };
};

const isDisabledEntry = (
  entry: fos.SidebarEntry,
  disabled: Set<string>,
  excludeGroups = false
) => {
  if (entry.kind === fos.EntryKind.PATH) {
    return (
      entry.path.startsWith("tags.") ||
      entry.path.startsWith("_label_tags.") ||
      disabled.has(entry.path)
    );
  }

  if (entry.kind === fos.EntryKind.EMPTY) {
    return entry.group === "tags" || entry.group === "label tags";
  }

  if (excludeGroups && entry.kind === fos.EntryKind.GROUP) {
    return (
      entry.name === "tags" ||
      entry.name === "label tags" ||
      entry.name === "other"
    );
  }

  if (entry.kind === fos.EntryKind.INPUT) {
    return true;
  }

  return false;
};

const getAfterKey = (
  activeKey: string,
  items: InteractiveItems,
  order: string[],
  direction: Direction,
  disabled: Set<string>
): string | null => {
  if (!items[activeKey]) {
    return;
  }

  const up = direction === Direction.UP;
  const baseTop = items[order[0]].el.parentElement.getBoundingClientRect().y;
  const isGroup = items[activeKey].entry.kind === fos.EntryKind.GROUP;
  let { data, activeHeight } = isGroup
    ? measureGroups(activeKey, items, order)
    : measureEntries(activeKey, items, order);

  data = data.filter(
    ({ key }) => !isDisabledEntry(items[key].entry, disabled, !isGroup)
  );

  const { top } = items[activeKey].el.getBoundingClientRect();
  let y = top - baseTop;

  if (!up) {
    y += activeHeight;
  }

  let filtered = data
    .map(({ key, top, height }) => {
      const midpoint = up ? top + height / 2 : top + height - height / 2;
      return {
        delta: up ? midpoint - y : y - midpoint,
        key,
      };
    })
    .sort((a, b) => a.delta - b.delta)
    .filter(({ delta, key }) => delta >= 0 || key === activeKey);

  if (!filtered.length) {
    return up ? data.slice(-1)[0].key : data[0].key;
  }

  if (up && !isGroup) {
    filtered = filtered.filter(({ key }) => {
      const prev = order[order.indexOf(key) - 1];
      return !prev || !isDisabledEntry(items[prev].entry, disabled);
    });
  }

  const result = filtered[0].key;
  if (isGroup) {
    if (result === null) return order[0];

    let index = order.indexOf(result) + (up ? -1 : 1);
    if (result === activeKey) up ? index++ : index--;
    if (index <= 0) order[0];

    if (order[index] === activeKey) return activeKey;

    index++;
    try {
      while (
        [fos.EntryKind.PATH, fos.EntryKind.EMPTY].includes(
          items[order[index]].entry.kind
        )
      )
        index++;

      index--;
    } catch {}

    return order[index];
  }

  const first = order.filter(
    (key) => !isDisabledEntry(items[key].entry, disabled, true)
  )[0];
  if (order.indexOf(result) <= order.indexOf(first)) {
    if (up) return order[order.indexOf(first) + 1];
    return first;
  }

  return result;
};

type InteractiveItems = {
  [key: string]: {
    el: HTMLDivElement;
    controller: Controller;
    entry: fos.SidebarEntry;
    active: boolean;
  };
};

enum Direction {
  UP = "UP",
  DOWN = "DOWN",
}

const SidebarColumn = styled.div`
  position: relative;
  max-height: 100%;
  width: 100%;
  flex: 1;

  overflow-y: scroll;
  overflow-x: hidden;

  scrollbar-color: ${({ theme }) => theme.text.tertiary}
    ${({ theme }) => theme.background.body};
  background: ${({ theme }) => theme.background.sidebar};
  ${scrollbarStyles}
`;

const Container = animated(styled.div`
  position: relative;
  min-height: 100%;
  margin: 0 0.25rem 0 1rem;

  & > div {
    position: absolute;
    transform-origin: 50% 50% 0px;
    touch-action: none;
    width: 100%;
  }
`);

type RenderEntry = (
  key: string,
  group: string,
  entry: fos.SidebarEntry,
  controller: Controller,
  trigger: (
    event: React.MouseEvent<HTMLDivElement>,
    key: string,
    cb: () => void
  ) => void
) => { children: React.ReactNode; disabled: boolean };

const InteractiveSidebar = ({
  render,
  modal,
}: {
  render: RenderEntry;
  modal: boolean;
}) => {
  const order = useRef<string[]>([]);
  const lastOrder = useRef<string[]>([]);
  const down = useRef<string>(null);
  const last = useRef<number>(null);
  const lastDirection = useRef<Direction>(null);
  const start = useRef<number>(0);
  const items = useRef<InteractiveItems>({});
  const container = useRef<HTMLDivElement>();
  const scroll = useRef<number>(0);
  const maxScrollHeight = useRef<number>();
  const [width, setWidth] = useRecoilState(fos.sidebarWidth(modal));
  const resetWidth = useResetRecoilState(fos.sidebarWidth(modal));
  const shown = useRecoilValue(fos.sidebarVisible(modal));
  const [entries, setEntries] = fos.useEntries(modal);
  const disabled = useRecoilValue(fos.disabledPaths);
  const cb = useRef<() => void>();
  const [containerController] = useState(
    () => new Controller({ minHeight: 0 })
  );

  if (entries instanceof Error) {
    throw entries;
  }

  let group = null;
  order.current = [...entries].map((entry) => getEntryKey(entry));
  for (const entry of entries) {
    const key = getEntryKey(entry);
    if (entry.kind === fos.EntryKind.GROUP) {
      group = entry.name;
    }

    if (entry.kind === fos.EntryKind.GROUP && entry.name in replace) {
      const oldKey = getEntryKey({ ...entry, name: replace[entry.name] });
      items.current[key] = items.current[oldKey];

      items.current = Object.fromEntries(
        Object.entries(items.current).filter(([k]) => k !== oldKey)
      );
      items.current[key].entry = entry;
    } else if (entry.kind === fos.EntryKind.EMPTY && entry.group in replace) {
      const oldKey = getEntryKey({ ...entry, group: replace[entry.group] });
      items.current[key] = items.current[oldKey];

      items.current = Object.fromEntries(
        Object.entries(items.current).filter(([k]) => k !== oldKey)
      );
      items.current[key].entry = entry;
      delete replace[entry.group];
    } else if (!(key in items.current)) {
      items.current[key] = {
        el: null,
        controller: new Controller({
          cursor: "pointer",
          top: -3000,
          left: 0,
          zIndex: 0,
          scale: 1,
          shadow: 0,
          height: 0,
          config: {
            ...config.stiff,
            bounce: 0,
          },
          overflow: "visible",
        }),
        entry,
        active: false,
      };
    } else {
      items.current[key].entry = entry;
    }
  }

  const getNewOrder = (direction: Direction): string[] => {
    let after = getAfterKey(
      down.current,
      items.current,
      lastOrder.current,
      direction,
      disabled
    );

    let entry = items.current[down.current].entry;
    if (down.current === after && entry.kind === fos.EntryKind.GROUP) {
      const ai = lastOrder.current.indexOf(after) - 1;
      after = ai >= 0 ? lastOrder.current[ai] : null;
    }

    let from = lastOrder.current.indexOf(down.current);
    let to = after ? lastOrder.current.indexOf(after) : 0;
    if (entry.kind === fos.EntryKind.PATH) {
      to = Math.max(to, 1);
      return move(lastOrder.current, from, to);
    }

    const section = [];
    do {
      section.push(lastOrder.current[from]);
      from++;

      if (from >= order.current.length) break;

      entry = items.current[lastOrder.current[from]].entry;
    } while (
      entry.kind !== fos.EntryKind.GROUP &&
      entry.kind !== fos.EntryKind.INPUT
    );

    if (after === null) {
      return [
        ...section,
        ...lastOrder.current.filter((key) => !section.includes(key)),
      ];
    }
    const result = [];
    const pool = lastOrder.current.filter((key) => !section.includes(key));
    let i = 0;
    let terminate = false;
    while (i < pool.length && !terminate) {
      result.push(pool[i]);
      terminate = pool[i] === after;
      i++;
    }

    return [...result, ...section, ...pool.slice(i)];
  };
  const lastTouched = useRef<string>();

  const placeItems = useCallback(() => {
    const { results: placements, minHeight } = fn(
      items.current,
      order.current,
      order.current,
      null,
      0,
      lastTouched.current
    );

    containerController.set({ minHeight: minHeight + MARGIN });
    for (const key of order.current) {
      const item = items.current[key];

      if (item.active) {
        item.controller.start(placements[key]);
      } else {
        item.controller.set(placements[key]);
        item.active = true;
      }
    }
  }, []);

  const exit = useCallback(() => {
    if (down.current === null) {
      start.current = null;
      cb.current = null;
      return;
    }

    requestAnimationFrame(() => {
      cb.current();

      lastTouched.current = down.current;
      const newOrder = getNewOrder(lastDirection.current);
      order.current = newOrder;

      const newEntries = order.current.map((key) => items.current[key].entry);

      cb.current = null;
      down.current = null;
      start.current = null;
      lastDirection.current = null;

      setEntries(newEntries);
    });
  }, [entries]);

  useEventHandler(document.body, "mouseup", exit);
  useEventHandler(document.body, "mouseleave", exit);

  const scrollWith = useCallback((direction: Direction, y: number) => {
    requestAnimationFrame(() => {
      const { top, bottom, height } = container.current.getBoundingClientRect();
      const up = direction === Direction.UP;
      const delta = up ? y - top : bottom - y;
      const canScroll = up
        ? scroll.current > 0
        : scroll.current + height < maxScrollHeight.current;

      if (down.current && canScroll && delta < 24) {
        container.current.scroll(
          0,
          container.current.scrollTop + (up ? -1 : 1)
        );
        animate(y);
        scrollWith(direction, y);
      }
    });
  }, []);

  const animate = useCallback((y) => {
    if (down.current == null) return;
    document.getSelection().removeAllRanges();
    const entry = items.current[down.current].entry;

    const d = y - last.current;

    if (d > 0) {
      lastDirection.current = Direction.DOWN;
    } else if (d < 0 || !lastDirection.current) {
      lastDirection.current = Direction.UP;
    }

    if (![fos.EntryKind.PATH, fos.EntryKind.GROUP].includes(entry.kind)) return;
    const realDelta = y - start.current;
    const newOrder = getNewOrder(lastDirection.current);
    const { results, minHeight } = fn(
      items.current,
      order.current,
      newOrder,
      down.current,
      realDelta
    );
    containerController.set({ minHeight: minHeight + MARGIN });

    for (const key of order.current)
      items.current[key].controller.start(results[key]);

    last.current = y;
    lastOrder.current = newOrder;
  }, []);

  useEventHandler(document.body, "mousemove", ({ clientY }) => {
    if (!down.current) return;

    // do not allow dragging sample tags and label tags
    const entry = items.current[down.current].entry;
    if (["_label_tags", "tags"].includes(entry.path)) return;

    requestAnimationFrame(() => {
      animate(clientY);
      scrollWith(lastDirection.current, clientY);
    });
  });

  const trigger = useCallback(
    (
      event: React.MouseEvent<HTMLDivElement>,
      key: string,
      callback: () => void
    ) => {
      if (event.button !== 0) return;

      down.current = key;
      cb.current = callback;
      start.current = event.clientY;
      last.current = start.current;
      lastOrder.current = order.current;
      maxScrollHeight.current = container.current.scrollHeight;
      lastTouched.current = null;
      placeItems();
    },
    [placeItems]
  );

  const [observer] = useState<ResizeObserver>(
    () => new ResizeObserver(placeItems)
  );
  const theme = useTheme();
  const resizableSide = modal ? "left" : "right";

  return shown ? (
    <Resizable
      size={{ height: "100%", width }}
      minWidth={200}
      maxWidth={600}
      enable={{
        top: false,
        right: !modal,
        bottom: false,
        left: modal,
        topRight: false,
        bottomRight: false,
        bottomLeft: false,
        topLeft: false,
      }}
      onResizeStop={(e, direction, ref, { width: delta }) => {
        setWidth(width + delta);
        // reset sidebar to default width on double click
        if (e.detail === 2) resetWidth();
      }}
      style={{
        borderLeft: modal
          ? `1px solid ${theme.primary.plainBorder}`
          : undefined,
        borderRight: !modal
          ? `1px solid ${theme.primary.plainBorder}`
          : undefined,
        borderTopRightRadius: 8,
        display: "flex",
        flexDirection: "column",
      }}
      handleStyles={{
        [resizableSide]: { right: 0, width: 4 },
      }}
      handleClasses={{
        [resizableSide]: resizeHandle,
      }}
    >
      {!modal && (
        <Box
          style={{
            padding: 8,
            paddingLeft: 16,
            paddingRight: 16,
            background: theme.background.mediaSpace,
            borderTopRightRadius: 8,
          }}
        >
          <ViewSelection />
        </Box>
      )}
      <SidebarColumn
        ref={container}
        onScroll={({ target }) => {
          if (start.current !== null) {
            start.current += scroll.current - target.scrollTop;
          }

          scroll.current = target.scrollTop;
          down.current && animate(last.current);
        }}
      >
        <Container style={containerController.springs}>
          {order.current.map((key) => {
            const entry = items.current[key].entry;
            if (entry.kind === fos.EntryKind.GROUP) {
              group = entry.name;
            }
            const { shadow, cursor, ...springs } =
              items.current[key].controller.springs;
            const { children } = render(
              key,
              group,
              entry,
              items.current[key].controller,
              trigger
            );
            const style = {};
            if (entry.kind === fos.EntryKind.INPUT) {
              style.zIndex = 0;
            }

<<<<<<< HEAD
            return (
              <animated.div
                onMouseDownCapture={() => {
                  lastTouched.current = undefined;
                  placeItems();
                }}
                key={key}
                style={{
                  ...springs,
                  boxShadow: shadow.to(
                    (s) => `rgba(0, 0, 0, 0.15) 0px ${s}px ${2 * s}px 0px`
                  ),
                  ...style,
                }}
              >
                <div
                  ref={(node) => {
                    if (!items.current[key]) {
                      return;
                    }

                    items.current[key].el &&
                      observer.unobserve(items.current[key].el);
                    node && observer.observe(node);
                    items.current[key].el = node;
=======
            scroll.current = target.scrollTop;
            down.current && animate(last.current);
          }}
        >
          <Container style={containerController.springs}>
            {order.current.map((key) => {
              const entry = items.current[key].entry;
              if (entry.kind === fos.EntryKind.GROUP) {
                group = entry.name;
              }

              const { shadow, cursor, ...springs } =
                items.current[key].controller.springs;
              const keyTrigger = ["tags", "_label_tags"].includes(key[1])
                ? null
                : trigger;
              const { children } = render(
                key,
                group,
                entry,
                items.current[key].controller,
                keyTrigger
              );
              const style = {};
              if (entry.kind === fos.EntryKind.INPUT) {
                style.zIndex = 0;
              }

              return (
                <animated.div
                  onMouseDownCapture={() => {
                    lastTouched.current = undefined;
                    placeItems();
                  }}
                  key={key}
                  style={{
                    ...springs,
                    boxShadow: shadow.to(
                      (s) => `rgba(0, 0, 0, 0.15) 0px ${s}px ${2 * s}px 0px`
                    ),
                    ...style,
>>>>>>> e9c2d2b0
                  }}
                >
                  {children}
                </div>
              </animated.div>
            );
          })}
        </Container>
      </SidebarColumn>
    </Resizable>
  ) : null;
};

export default React.memo(InteractiveSidebar);<|MERGE_RESOLUTION|>--- conflicted
+++ resolved
@@ -1,19 +1,19 @@
+import { animated, config, Controller } from "@react-spring/web";
 import React, { useCallback, useRef, useState } from "react";
-import { animated, Controller, config } from "@react-spring/web";
 import styled from "styled-components";
 
 import { move } from "@fiftyone/utilities";
 
+import { useTheme } from "@fiftyone/components";
+import * as fos from "@fiftyone/state";
 import { useEventHandler } from "@fiftyone/state";
-import { scrollbarStyles } from "../utils";
+import { Box } from "@mui/material";
 import { Resizable } from "re-resizable";
 import { useRecoilState, useRecoilValue, useResetRecoilState } from "recoil";
+import { scrollbarStyles } from "../utils";
 import { replace } from "./Entries/GroupEntries";
-import { useTheme } from "@fiftyone/components";
-import * as fos from "@fiftyone/state";
-import { Box } from "@mui/material";
+import { resizeHandle } from "./Sidebar.module.css";
 import ViewSelection from "./ViewSelection";
-import { resizeHandle } from "./Sidebar.module.css";
 const MARGIN = 3;
 
 const fn = (
@@ -755,21 +755,24 @@
             if (entry.kind === fos.EntryKind.GROUP) {
               group = entry.name;
             }
+
             const { shadow, cursor, ...springs } =
               items.current[key].controller.springs;
+            const keyTrigger = ["tags", "_label_tags"].includes(key[1])
+              ? null
+              : trigger;
             const { children } = render(
               key,
               group,
               entry,
               items.current[key].controller,
-              trigger
+              keyTrigger
             );
             const style = {};
             if (entry.kind === fos.EntryKind.INPUT) {
               style.zIndex = 0;
             }
 
-<<<<<<< HEAD
             return (
               <animated.div
                 onMouseDownCapture={() => {
@@ -795,49 +798,6 @@
                       observer.unobserve(items.current[key].el);
                     node && observer.observe(node);
                     items.current[key].el = node;
-=======
-            scroll.current = target.scrollTop;
-            down.current && animate(last.current);
-          }}
-        >
-          <Container style={containerController.springs}>
-            {order.current.map((key) => {
-              const entry = items.current[key].entry;
-              if (entry.kind === fos.EntryKind.GROUP) {
-                group = entry.name;
-              }
-
-              const { shadow, cursor, ...springs } =
-                items.current[key].controller.springs;
-              const keyTrigger = ["tags", "_label_tags"].includes(key[1])
-                ? null
-                : trigger;
-              const { children } = render(
-                key,
-                group,
-                entry,
-                items.current[key].controller,
-                keyTrigger
-              );
-              const style = {};
-              if (entry.kind === fos.EntryKind.INPUT) {
-                style.zIndex = 0;
-              }
-
-              return (
-                <animated.div
-                  onMouseDownCapture={() => {
-                    lastTouched.current = undefined;
-                    placeItems();
-                  }}
-                  key={key}
-                  style={{
-                    ...springs,
-                    boxShadow: shadow.to(
-                      (s) => `rgba(0, 0, 0, 0.15) 0px ${s}px ${2 * s}px 0px`
-                    ),
-                    ...style,
->>>>>>> e9c2d2b0
                   }}
                 >
                   {children}
