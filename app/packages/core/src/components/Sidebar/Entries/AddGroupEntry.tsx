--- conflicted
+++ resolved
@@ -1,59 +1,46 @@
 import * as fos from "@fiftyone/state";
-import React, { useContext, useState } from "react";
+import React, { useState } from "react";
 import { useRecoilCallback, useRecoilValue } from "recoil";
 
 import { InputDiv } from "./utils";
 
 const AddGroup = () => {
   const [value, setValue] = useState("");
-<<<<<<< HEAD
-=======
-  const context = useContext(RouterContext);
   const isFieldVisibilityApplied = useRecoilValue(fos.isFieldVisibilityActive);
->>>>>>> e559c3c4
+  const readOnly = useRecoilValue(fos.readOnly);
 
   const addGroup = useRecoilCallback(
-    ({ set, snapshot }) => async (newGroup: string) => {
-      const current = await snapshot.getPromise(
-        fos.sidebarGroupsDefinition(false)
-      );
-      if (
-        !fos.validateGroupName(
-          current.map(({ name }) => name),
-          newGroup
-        )
-      ) {
-        return;
-      }
-      const newGroups: fos.State.SidebarGroup[] = [
-        ...current,
-        { name: newGroup, paths: [] },
-      ];
+    ({ set, snapshot }) =>
+      async (newGroup: string) => {
+        const current = await snapshot.getPromise(
+          fos.sidebarGroupsDefinition(false)
+        );
+        if (
+          !fos.validateGroupName(
+            current.map(({ name }) => name),
+            newGroup
+          )
+        ) {
+          return;
+        }
+        const newGroups: fos.State.SidebarGroup[] = [
+          ...current,
+          { name: newGroup, paths: [] },
+        ];
 
-<<<<<<< HEAD
-      const view = await snapshot.getPromise(fos.view);
-      set(fos.sidebarGroupsDefinition(false), newGroups);
-      fos.persistSidebarGroups({
-        dataset: "",
-        stages: view,
-        sidebarGroups: newGroups,
-      });
-    },
-=======
         const view = await snapshot.getPromise(fos.view);
         set(fos.sidebarGroupsDefinition(false), newGroups);
         fos.persistSidebarGroups({
           subscription: await snapshot.getPromise(fos.stateSubscription),
-          dataset: getDatasetName(context),
+          dataset: (await snapshot.getPromise(fos.datasetName)) as string,
           stages: view,
           sidebarGroups: newGroups,
         });
       },
->>>>>>> e559c3c4
     []
   );
 
-  if (isFieldVisibilityApplied) {
+  if (isFieldVisibilityApplied || readOnly) {
     return null;
   }
 
