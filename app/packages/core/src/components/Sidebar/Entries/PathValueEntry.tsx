--- conflicted
+++ resolved
@@ -12,11 +12,7 @@
 import { KeyboardArrowDown, KeyboardArrowUp } from "@mui/icons-material";
 import { useSpring } from "@react-spring/core";
 import React, { Suspense, useMemo, useState } from "react";
-<<<<<<< HEAD
-import { useRecoilValue } from "recoil";
-=======
 import { useRecoilValue, useRecoilValueLoadable } from "recoil";
->>>>>>> fceb2504
 import styled from "styled-components";
 import LoadingDots from "../../../../../components/src/components/Loading/LoadingDots";
 import { prettify } from "../../../utils/generic";
