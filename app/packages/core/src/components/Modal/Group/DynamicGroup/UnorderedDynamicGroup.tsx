import { Bar } from "@fiftyone/components";
import { AbstractLooker } from "@fiftyone/looker";
import * as fos from "@fiftyone/state";
import React, { useRef } from "react";
import { useRecoilValue } from "recoil";
import styled from "styled-components";
import { ModalActionsRow } from "../../../Actions";
import Sample from "../../Sample";
import { useGroupContext } from "../GroupContextProvider";
import { GroupSuspense } from "../GroupSuspense";
import { DynamicGroupCarousel } from "./carousel/DynamicGroupCarousel";

const RootContainer = styled.div`
  height: 100%;
  width: 100%;
`;

const ElementsContainer = styled.div`
  width: 100%;
  height: 100%;
  display: flex;
  flex-direction: column;
  justify-content: center;
`;

export const UnorderedDynamicGroup = () => {
<<<<<<< HEAD
  const { lookerRefCallback, groupByFieldValue } = useGroupContext();
  const lookerRef = useRef<AbstractLooker>();
=======
  const { lookerRefCallback } = useGroupContext();
  const lookerRef = useRef<AbstractLooker>();
  const groupByFieldValue = useRecoilValue(fos.groupByFieldValue);
>>>>>>> a53b9019

  const isImageVisible = useRecoilValue(fos.groupMediaIsImageVisible);
  const isCarouselVisible = useRecoilValue(fos.groupMediaIsCarouselVisible);

  if (!groupByFieldValue) {
    return null;
  }

  return (
    <RootContainer>
      {/* weird conditional rendering of the bar because lookerControls messes up positioning of the bar in firefox in inexplicable ways */}
      {!isImageVisible && <UnorderedDynamicGroupBar lookerRef={lookerRef} />}
      <ElementsContainer>
        {isImageVisible && <UnorderedDynamicGroupBar lookerRef={lookerRef} />}
        {isCarouselVisible && <DynamicGroupCarousel key={groupByFieldValue} />}
        {isImageVisible && (
<<<<<<< HEAD
          <Sample
            lookerRefCallback={lookerRefCallback}
            lookerRef={lookerRef}
            hideSampleBar
          />
=======
          <GroupSuspense>
            <Sample
              lookerRefCallback={lookerRefCallback}
              lookerRef={lookerRef}
              hideSampleBar
            />
          </GroupSuspense>
>>>>>>> a53b9019
        )}
      </ElementsContainer>
    </RootContainer>
  );
};

const UnorderedDynamicGroupBar = ({
  lookerRef,
}: {
  lookerRef: React.MutableRefObject<AbstractLooker | undefined>;
}) => {
  return (
    <Bar
      style={{
        position: "relative",
        display: "flex",
        justifyContent: "right",
        zIndex: 10000,
      }}
    >
      <ModalActionsRow isGroup lookerRef={lookerRef} />
    </Bar>
  );
};<|MERGE_RESOLUTION|>--- conflicted
+++ resolved
@@ -24,14 +24,9 @@
 `;
 
 export const UnorderedDynamicGroup = () => {
-<<<<<<< HEAD
-  const { lookerRefCallback, groupByFieldValue } = useGroupContext();
-  const lookerRef = useRef<AbstractLooker>();
-=======
   const { lookerRefCallback } = useGroupContext();
   const lookerRef = useRef<AbstractLooker>();
   const groupByFieldValue = useRecoilValue(fos.groupByFieldValue);
->>>>>>> a53b9019
 
   const isImageVisible = useRecoilValue(fos.groupMediaIsImageVisible);
   const isCarouselVisible = useRecoilValue(fos.groupMediaIsCarouselVisible);
@@ -48,13 +43,6 @@
         {isImageVisible && <UnorderedDynamicGroupBar lookerRef={lookerRef} />}
         {isCarouselVisible && <DynamicGroupCarousel key={groupByFieldValue} />}
         {isImageVisible && (
-<<<<<<< HEAD
-          <Sample
-            lookerRefCallback={lookerRefCallback}
-            lookerRef={lookerRef}
-            hideSampleBar
-          />
-=======
           <GroupSuspense>
             <Sample
               lookerRefCallback={lookerRefCallback}
@@ -62,7 +50,6 @@
               hideSampleBar
             />
           </GroupSuspense>
->>>>>>> a53b9019
         )}
       </ElementsContainer>
     </RootContainer>
