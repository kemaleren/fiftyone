import { isValidColor } from "@fiftyone/looker/src/overlays/util";
import * as fos from "@fiftyone/state";
import DeleteIcon from "@material-ui/icons/Delete";
import colorString from "color-string";
import { cloneDeep } from "lodash";
import React, {
  useCallback,
  useEffect,
  useMemo,
  useRef,
  useState,
} from "react";
import { ChromePicker } from "react-color";
import { useRecoilValue } from "recoil";
import styled from "styled-components";
import Input from "../../Common/Input";
import { Button } from "../../utils";
<<<<<<< HEAD
import { activeColorField } from "../state";
=======
import { activeColorPath } from "../state";
>>>>>>> 491c237b
import { colorPicker } from "./Colorpicker.module.css";

const RowContainer = styled.div`
  display: flex;
  align-items: center;
  margin-bottom: 10px;
  column-count: 2;
`;

const AddContainer = styled.div`
  display: flex;
  justify-content: start;
  align-items: center;
  margin-bottom: 0.5rem;
`;

const DeleteButton = styled(DeleteIcon)`
  cursor: pointer;
`;

const ColorSquare = styled.div<{ color: string }>`
  position: relative;
  width: 30px;
  height: 30px;
  margin-left: 1rem;
  margin-right: 0.5rem;
  cursor: pointer;
  background-color: ${(props) => props.color || "#ddd"};
`;

const ChromePickerWrapper = styled.div`
  position: absolute;
  top: 60px;
  left: 0;
  z-index: 10001;
`;

type ColorPickerRowProps = {
  style?: React.CSSProperties;
  useLabelColors?: boolean;
};

type Input = {
  value: string;
  color: string;
};

// this is the component that renders adding the {value: "car",
//  color: "#dd00dd"} pair component in color by value mode
const AttributeColorSetting: React.FC<ColorPickerRowProps> = ({
  style,
  useLabelColors,
}) => {
  const pickerRef = useRef<ChromePicker>(null);
  const wrapperRef = useRef<HTMLDivElement>(null);
<<<<<<< HEAD
  const activeField = useRecoilValue(activeColorField);
  const colorScheme = useRecoilValue(fos.colorScheme);

  const setColorScheme = fos.useSetSessionColorScheme();
  const setting = useMemo(
    () => colorScheme.fields.find((s) => s.path == activeField.path),
    [activeField, colorScheme.fields]
  );

  const index = useMemo(
    () => colorScheme.fields.findIndex((s) => s.path == activeField.path),
    [activeField, colorScheme.fields]
=======
  const activePath = useRecoilValue(activeColorPath);
  const { colorPool = [], fields = [] } = useRecoilValue(fos.colorScheme);
  const setColorScheme = fos.useSetSessionColorScheme();
  const setting = useMemo(
    () => fields.find((s) => s.path == activePath),
    [activePath, fields]
  );

  const index = useMemo(
    () => fields.findIndex((s) => s.path == activePath),
    [activePath, fields]
>>>>>>> 491c237b
  );

  const defaultValue = {
    value: "",
    color:
      colorScheme.colorPool[
        Math.floor(Math.random() * colorScheme.colorPool.length)
      ],
  };

  const values = setting?.valueColors;

  const [input, setInput] = useState<Input[]>([]);
  const [showPicker, setShowPicker] = useState(
    Array(values?.length ?? 0).fill(false)
  );

  const handleAdd = useCallback(() => {
    const newValue = {
      value: "",
      color:
        colorScheme.colorPool[
          Math.floor(Math.random() * colorScheme.colorPool.length)
        ],
    };
    const newInput = input.length > 0 ? [...input, newValue] : [newValue];
    const newSetting = cloneDeep(colorScheme.fields);
    newSetting[index].valueColors = newInput;
    setInput(newInput);
<<<<<<< HEAD
    setColorScheme({ ...colorScheme, fields: newSetting });
=======
    setColorScheme({ colorPool, fields: newSetting });
>>>>>>> 491c237b
    setShowPicker([...showPicker, false]);
  }, [
    colorScheme.colorPool,
    input,
    index,
    colorScheme.fields,
    setColorScheme,
    showPicker,
  ]);

  const handleDelete = useCallback(
    (colorIdx: number) => {
      const valueColors = [
        ...input.slice(0, colorIdx),
        ...input.slice(colorIdx + 1),
      ];
      setInput(valueColors);
      const newSetting = cloneDeep(colorScheme.fields);
      newSetting[index].valueColors = valueColors;
<<<<<<< HEAD
      setColorScheme({ ...colorScheme, fields: newSetting });
=======
      setColorScheme({ colorPool, fields: newSetting });
>>>>>>> 491c237b
    },
    [index, colorScheme.fields, setColorScheme, input]
  );

  const onSyncUpdate = useCallback(
    (copy: Input[]) => {
      const newSetting = cloneDeep(colorScheme.fields);
      newSetting[index].valueColors = copy;
      setInput(copy);
<<<<<<< HEAD
      setColorScheme({ ...colorScheme, fields: newSetting });
=======
      setColorScheme({ colorPool, fields: newSetting });
>>>>>>> 491c237b
    },
    [colorScheme.fields, index, setColorScheme]
  );

  // color picker selection and sync with session
  const hanldeColorChange = useCallback(
    (color: any, colorIdx: number) => {
      setShowPicker((prev) => prev.map((_, i) => (i === colorIdx ? false : _)));
      const copy = input ? [...cloneDeep(input)] : [];
      copy[colorIdx].color = color?.hex;
      onSyncUpdate(copy);
    },
    [input, onSyncUpdate]
  );

  // onBlur and onEnter in textfield to validate color and sync with session
  const onSyncColor = useCallback(
    (changeIdx: number, color: string) => {
      if (!isValidColor(color)) {
        // revert the input state value as color is not CSS invalid
        const warning = cloneDeep(values);
        if (!values || !warning) return;
        warning[changeIdx].color = "invalid";
        setInput(warning);
        setTimeout(() => {
          setInput(() => {
            const prev = cloneDeep(values);
            prev[changeIdx].color = values[changeIdx].color;
            return prev;
          });
        }, 1000);
      } else {
        // convert to hex code
        const hexColor = colorString.to.hex(
          colorString.get(color)?.value ?? []
        );
        const copy = cloneDeep(input);
        copy[changeIdx].color = hexColor;
        onSyncUpdate(copy);
      }
    },
    [input, values, onSyncUpdate]
  );

  useEffect(() => {
    if (!values) {
      const copy = cloneDeep(colorScheme.fields);
      const idx = colorScheme.fields.findIndex(
        (s) => s.path == activeField.path
      );
      if (idx > -1) {
        copy[idx].valueColors = [defaultValue];
<<<<<<< HEAD
        setColorScheme({ ...colorScheme, fields: copy });
=======
        setColorScheme({ colorPool, fields: copy });
>>>>>>> 491c237b
      }
    }
    // eslint-disable-next-line react-hooks/exhaustive-deps
  }, [values]);

  // on reset, sync local state with new session values
  useEffect(() => {
    setInput(values ?? []);
    // eslint-disable-next-line react-hooks/exhaustive-deps
<<<<<<< HEAD
  }, [activeField.path]);
=======
  }, [activePath]);
>>>>>>> 491c237b

  useEffect(() => {
    setInput(!useLabelColors ? [] : values);
  }, [useLabelColors, values]);

  fos.useOutsideClick(wrapperRef, () => {
    setShowPicker(Array(values?.length ?? 0).fill(false));
  });

  if (!values) return null;

  return (
    <div style={style}>
      {input?.map((v, index) => (
        <RowContainer key={index}>
          <Input
            placeholder="Value (e.g. 'car')"
            value={input[index].value ?? ""}
            setter={(v) =>
              setInput((p) => {
                const copy = cloneDeep(p);
                copy[index].value = v;
                return copy;
              })
            }
            onBlur={() => onSyncUpdate(input)}
            style={{ width: "12rem" }}
          />
          :
          <ColorSquare
            key={index}
            color={input[index].color}
            onClick={() => {
              setShowPicker((prev) =>
                prev.map((_, i) => (i === index ? !prev[index] : _))
              );
            }}
          >
            {showPicker[index] && (
              <ChromePickerWrapper ref={wrapperRef}>
                <ChromePicker
                  color={input[index].color}
                  onChange={(color) =>
                    setInput((prev) => {
                      const copy = cloneDeep(prev);
                      copy[index].color = color.hex;
                      return copy;
                    })
                  }
                  onChangeComplete={(color) => hanldeColorChange(color, index)}
                  ref={pickerRef}
                  disableAlpha={true}
                  onBlur={() =>
                    setShowPicker((prev) =>
                      prev.map((_, i) => (i === index ? false : _))
                    )
                  }
                  className={colorPicker}
                />
              </ChromePickerWrapper>
            )}
          </ColorSquare>
          <Input
            placeholder="#009900"
            value={input[index].color ?? ""}
            setter={(v) =>
              setInput((prev) => {
                const copy = cloneDeep(prev);
                copy[index].color = v;
                return copy;
              })
            }
            style={{ width: "150px" }}
            onBlur={() => onSyncColor(index, input[index].color)}
            onEnter={() => onSyncColor(index, input[index].color)}
          />
          <DeleteButton
            onClick={() => {
              handleDelete(index);
            }}
          />
        </RowContainer>
      ))}
      {Boolean(
        setting?.colorByAttribute ||
          (setting?.valueColors && setting.valueColors.length > 0)
      ) && (
        <AddContainer>
          <Button
            onClick={handleAdd}
            text="Add a new pair"
            title="add a new pair"
          />
        </AddContainer>
      )}
    </div>
  );
};

export default AttributeColorSetting;<|MERGE_RESOLUTION|>--- conflicted
+++ resolved
@@ -15,11 +15,7 @@
 import styled from "styled-components";
 import Input from "../../Common/Input";
 import { Button } from "../../utils";
-<<<<<<< HEAD
-import { activeColorField } from "../state";
-=======
 import { activeColorPath } from "../state";
->>>>>>> 491c237b
 import { colorPicker } from "./Colorpicker.module.css";
 
 const RowContainer = styled.div`
@@ -75,32 +71,18 @@
 }) => {
   const pickerRef = useRef<ChromePicker>(null);
   const wrapperRef = useRef<HTMLDivElement>(null);
-<<<<<<< HEAD
-  const activeField = useRecoilValue(activeColorField);
   const colorScheme = useRecoilValue(fos.colorScheme);
+  const activePath = useRecoilValue(activeColorPath);
 
   const setColorScheme = fos.useSetSessionColorScheme();
   const setting = useMemo(
-    () => colorScheme.fields.find((s) => s.path == activeField.path),
-    [activeField, colorScheme.fields]
+    () => colorScheme.fields?.find((s) => s.path == activePath),
+    [activePath, colorScheme.fields]
   );
 
   const index = useMemo(
-    () => colorScheme.fields.findIndex((s) => s.path == activeField.path),
-    [activeField, colorScheme.fields]
-=======
-  const activePath = useRecoilValue(activeColorPath);
-  const { colorPool = [], fields = [] } = useRecoilValue(fos.colorScheme);
-  const setColorScheme = fos.useSetSessionColorScheme();
-  const setting = useMemo(
-    () => fields.find((s) => s.path == activePath),
-    [activePath, fields]
-  );
-
-  const index = useMemo(
-    () => fields.findIndex((s) => s.path == activePath),
-    [activePath, fields]
->>>>>>> 491c237b
+    () => colorScheme.fields?.findIndex((s) => s.path == activePath),
+    [activePath, colorScheme.fields]
   );
 
   const defaultValue = {
@@ -130,11 +112,7 @@
     const newSetting = cloneDeep(colorScheme.fields);
     newSetting[index].valueColors = newInput;
     setInput(newInput);
-<<<<<<< HEAD
     setColorScheme({ ...colorScheme, fields: newSetting });
-=======
-    setColorScheme({ colorPool, fields: newSetting });
->>>>>>> 491c237b
     setShowPicker([...showPicker, false]);
   }, [
     colorScheme.colorPool,
@@ -154,11 +132,7 @@
       setInput(valueColors);
       const newSetting = cloneDeep(colorScheme.fields);
       newSetting[index].valueColors = valueColors;
-<<<<<<< HEAD
       setColorScheme({ ...colorScheme, fields: newSetting });
-=======
-      setColorScheme({ colorPool, fields: newSetting });
->>>>>>> 491c237b
     },
     [index, colorScheme.fields, setColorScheme, input]
   );
@@ -168,11 +142,7 @@
       const newSetting = cloneDeep(colorScheme.fields);
       newSetting[index].valueColors = copy;
       setInput(copy);
-<<<<<<< HEAD
       setColorScheme({ ...colorScheme, fields: newSetting });
-=======
-      setColorScheme({ colorPool, fields: newSetting });
->>>>>>> 491c237b
     },
     [colorScheme.fields, index, setColorScheme]
   );
@@ -220,16 +190,12 @@
   useEffect(() => {
     if (!values) {
       const copy = cloneDeep(colorScheme.fields);
-      const idx = colorScheme.fields.findIndex(
+      const idx = colorScheme.fields?.findIndex(
         (s) => s.path == activeField.path
       );
       if (idx > -1) {
         copy[idx].valueColors = [defaultValue];
-<<<<<<< HEAD
         setColorScheme({ ...colorScheme, fields: copy });
-=======
-        setColorScheme({ colorPool, fields: copy });
->>>>>>> 491c237b
       }
     }
     // eslint-disable-next-line react-hooks/exhaustive-deps
@@ -239,11 +205,7 @@
   useEffect(() => {
     setInput(values ?? []);
     // eslint-disable-next-line react-hooks/exhaustive-deps
-<<<<<<< HEAD
-  }, [activeField.path]);
-=======
   }, [activePath]);
->>>>>>> 491c237b
 
   useEffect(() => {
     setInput(!useLabelColors ? [] : values);
