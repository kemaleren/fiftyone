--- conflicted
+++ resolved
@@ -15,11 +15,7 @@
 import { useRecoilValue } from "recoil";
 import styled from "styled-components";
 import Item from "../../Filters/categoricalFilter/filterOption/FilterItem";
-<<<<<<< HEAD
-import { activeColorField } from "../state";
-=======
 import { activeColorPath } from "../state";
->>>>>>> 491c237b
 
 const ActionDiv = styled.div`
   position: relative;
@@ -42,17 +38,6 @@
 const ColorAttribute: React.FC<Prop> = ({ style }) => {
   const theme = useTheme();
   const VALID_COLOR_ATTRIBUTE_TYPES = [BOOLEAN_FIELD, INT_FIELD, STRING_FIELD];
-<<<<<<< HEAD
-  const path = useRecoilValue(activeColorField).path;
-  const expandedPath = useRecoilValue(fos.expandPath(path));
-
-  const commonExpandedPath = useRecoilValue(
-    fos.expandPath(expandedPath.startsWith("frames.") ? expandedPath : path)
-  );
-  const subfields = useRecoilValue(
-    fos.fields({
-      path: commonExpandedPath,
-=======
   const path = useRecoilValue(activeColorPath);
 
   const expandedPath = useRecoilValue(fos.expandPath(path));
@@ -60,7 +45,6 @@
   const subfields = useRecoilValue(
     fos.fields({
       path: expandedPath,
->>>>>>> 491c237b
       ftype: [...VALID_COLOR_ATTRIBUTE_TYPES, LIST_FIELD],
     })
   ).filter((field) =>
@@ -71,12 +55,10 @@
   useOutsideClick(ref, () => open && setOpen(false));
 
   const setColorScheme = fos.useSetSessionColorScheme();
-<<<<<<< HEAD
   const activeField = useRecoilValue(activeColorField);
   const currentColorScheme = useRecoilValue(fos.colorScheme);
-  const index = currentColorScheme.fields.findIndex(
-    (s) => s.path == activeField.path
-  );
+
+  const index = currentColorScheme.fields.findIndex((s) => s.path == path);
 
   const options = subfields.map((field) => {
     const value = field.path?.split(".").slice(-1)[0];
@@ -93,26 +75,6 @@
       },
     };
   });
-=======
-  const { colorPool, fields } = useRecoilValue(fos.colorScheme);
-  if (!fields) {
-    throw new Error("no color scheme fields defined");
-  }
-  const index = fields.findIndex((s) => s.path == path);
-
-  const options = subfields.map((field) => ({
-    value: field.path?.split(".").slice(-1)[0],
-    onClick: (e: React.MouseEvent) => {
-      e.preventDefault();
-      const copy = cloneDeep(fields);
-      if (index > -1) {
-        copy[index].colorByAttribute = field.path?.split(".").slice(-1)[0];
-        setColorScheme({ colorPool, fields: copy });
-        setOpen(false);
-      }
-    },
-  }));
->>>>>>> 491c237b
 
   const selected =
     currentColorScheme.fields[index]?.colorByAttribute ??
