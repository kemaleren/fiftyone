--- conflicted
+++ resolved
@@ -28,11 +28,8 @@
 } from "./ShareStyledDiv";
 import { colorPicker } from "./colorPalette/Colorpicker.module.css";
 import FieldByValue from "./colorPalette/FieldByValue";
-<<<<<<< HEAD
 import MaskTargets from "./colorPalette/FieldsMaskTarget";
 import LabelTagByValue from "./colorPalette/LabelTagByValue";
-=======
->>>>>>> 20d3d1c7
 import ColorAttribute from "./controls/ColorAttribute";
 import ModeControl from "./controls/ModeControl";
 
@@ -179,15 +176,9 @@
 
   return (
     <div>
-<<<<<<< HEAD
-      {!isSegmentation && !isHeatmap && (
-        <>
-          <ModeControl />
-          <Divider />
-        </>
-      )}
-
-      {coloring.by == "field" &&
+      <ModeControl />
+      <Divider />
+      {coloring.by == COLOR_BY.FIELD &&
         isTypeFieldSupported &&
         !isHeatmap &&
         !isSegmentation && (
@@ -234,6 +225,7 @@
                         onChangeComplete={(color) => {
                           onChangeFieldColor(color.hex);
                           setColors([...new Set([...colors, color.hex])]);
+                          setShowFieldPicker(false);
                         }}
                         className={colorPicker}
                         ref={pickerRef}
@@ -256,41 +248,21 @@
             )}
           </div>
         )}
-
-      {coloring.by == "value" &&
+      {coloring.by == COLOR_BY.FIELD && !isTypeFieldSupported && (
+        <div>Color by field is not supported for this field type</div>
+      )}
+      {coloring.by == COLOR_BY.VALUE &&
         isTypeValueSupported &&
         !isHeatmap &&
         !isSegmentation && (
           <div>
             <form
-=======
-      <ModeControl />
-      <Divider />
-      {coloring.by == COLOR_BY.FIELD && isTypeFieldSupported && (
-        <div style={{ margin: "1rem", width: "100%" }}>
-          <Checkbox
-            name={`Use custom color for ${path} field`}
-            value={state.useFieldColor}
-            setValue={(v: boolean) => {
-              setSetting({
-                fieldColor: v ? colorMap(path) : undefined,
-                valueColors: setting?.valueColors,
-                colorByAttribute: setting?.colorByAttribute,
-              });
-              setInput(colorMap(path));
-            }}
-          />
-          {state?.useFieldColor && input && (
-            <div
-              data-cy="field-color-div"
->>>>>>> 20d3d1c7
               style={{
                 display: "flex",
                 flexDirection: "column",
                 margin: "1rem",
               }}
             >
-<<<<<<< HEAD
               {/* set attribute value - color */}
               <Checkbox
                 name={`Use custom colors for specific field values`}
@@ -300,68 +272,6 @@
                     if (!cur) {
                       cur = { valueColors: [] };
                     }
-=======
-              <FieldColorSquare
-                color={setting?.fieldColor || colorMap(path)}
-                onClick={toggleColorPicker}
-                id="color-square"
-              >
-                {showFieldPicker && (
-                  <PickerWrapper
-                    id="twitter-color-container"
-                    onBlur={hideFieldColorPicker}
-                    visible={showFieldPicker}
-                    tabIndex={0}
-                    ref={wrapperRef}
-                  >
-                    <TwitterPicker
-                      color={input ?? (setting?.fieldColor as string)}
-                      colors={[...colors]}
-                      onChange={(color) => setInput(color.hex)}
-                      onChangeComplete={(color) => {
-                        onChangeFieldColor(color.hex);
-                        setColors([...new Set([...colors, color.hex])]);
-                        setShowFieldPicker(false);
-                      }}
-                      className={colorPicker}
-                      ref={pickerRef}
-                    />
-                  </PickerWrapper>
-                )}
-              </FieldColorSquare>
-              <Input
-                value={input}
-                setter={(v) => setInput(v)}
-                onBlur={() => onValidateColor(input)}
-                onEnter={() => onValidateColor(input)}
-                style={{
-                  width: 120,
-                  display: "inline-block",
-                  margin: 3,
-                }}
-              />
-            </div>
-          )}
-        </div>
-      )}
-      {coloring.by == COLOR_BY.FIELD && !isTypeFieldSupported && (
-        <div>Color by field is not supported for this field type</div>
-      )}
-      {coloring.by == COLOR_BY.VALUE && isTypeValueSupported && (
-        <div>
-          <form
-            style={{ display: "flex", flexDirection: "column", margin: "1rem" }}
-          >
-            {/* set attribute value - color */}
-            <Checkbox
-              name={`Use custom colors for specific field values`}
-              value={state.useLabelColors}
-              setValue={(v: boolean) => {
-                setSetting((cur) => {
-                  if (!cur) {
-                    cur = { valueColors: [] };
-                  }
->>>>>>> 20d3d1c7
 
                     if (!cur?.valueColors?.length && v) {
                       cur = {
@@ -401,65 +311,16 @@
                     </div>
                   </>
                 )}
-                {path === "_label_tags" ? (
-                  <LabelTagByValue />
-                ) : (
-                  <FieldByValue />
-                )}
+                <FieldByValue />
               </SectionWrapper>
             </form>
           </div>
         )}
 
-<<<<<<< HEAD
-      {coloring.by == "field" &&
-        !isTypeFieldSupported &&
-        !isHeatmap &&
-        !isSegmentation && (
-          <div>Color by field is not supported for this field type</div>
-        )}
-
-      {coloring.by == "value" &&
-        !isTypeValueSupported &&
-        !isHeatmap &&
-        !isSegmentation && (
-          <div>Color by value is not supported for this field type</div>
-        )}
-
-      {coloring.by !== "instance" && isSegmentation && <MaskTargets />}
-      {/* {coloring.by !== "instance" && isHeatmap && <FieldsColorscale />} */}
-      {coloring.by == "instance" && (
-=======
-                  return {
-                    ...cur,
-                    colorByAttribute:
-                      field.embeddedDocType && !v ? null : cur.colorByAttribute,
-                  };
-                });
-              }}
-            />
-            {/* set the attribute used for color */}
-            <SectionWrapper>
-              {path && field.embeddedDocType && state.useLabelColors && (
-                <>
-                  <ColorAttribute style={FieldCHILD_STYLE} />
-                  <br />
-                  <div style={FieldCHILD_STYLE}>
-                    Use specific colors for the following values
-                  </div>
-                </>
-              )}
-              <FieldByValue />
-            </SectionWrapper>
-          </form>
-        </div>
-      )}
-
       {coloring.by == COLOR_BY.VALUE && !isTypeValueSupported && (
         <div>Color by value is not supported for this field type</div>
       )}
       {coloring.by == COLOR_BY.INSTANCE && (
->>>>>>> 20d3d1c7
         <div>Cannot customize settings under color by instance mode</div>
       )}
     </div>
