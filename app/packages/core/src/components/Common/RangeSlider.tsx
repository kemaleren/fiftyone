import React, { ChangeEvent, useLayoutEffect, useState } from "react";
import styled from "styled-components";
import {
  RecoilState,
  RecoilValueReadOnly,
  useRecoilState,
  useRecoilValue,
} from "recoil";
import { Slider as SliderUnstyled } from "@mui/material";

import { DATE_FIELD, DATE_TIME_FIELD } from "@fiftyone/utilities";

import { getFormatter, getStep } from "./utils";
import { getDateTimeRangeFormattersWithPrecision } from "../../utils/generic";
import { useTheme } from "@fiftyone/components";
import * as fos from "@fiftyone/state";

const SliderContainer = styled.div`
  font-weight: bold;
  display: flex;
  padding: 1.5rem 0 0.5rem;
  line-height: 1.9rem;
`;

const SliderStyled = styled(SliderUnstyled)`
  && {
<<<<<<< HEAD
    color: ${({ theme }) => theme.primary.plainColor};
=======
    color: ${({ theme }) => theme.palette.primary.plainColor};
>>>>>>> 019a13e4
    margin: 0 1.5rem 0 1.3rem;
    height: 8px;
  }

  align-content: center;
  display: flex;
  .rail {
    height: 8px;
    border-radius: 8px;
  }

  .track {
    height: 8px;
    border-radius: 8px;
<<<<<<< HEAD
    background: ${({ theme }) => theme.primary.plainColor};
=======
    background: ${({ theme }) => theme.palette.primary.plainColor};
>>>>>>> 019a13e4
  }

  .thumb {
    height: 16px;
    width: 16px;
    border-radius: 8px;
<<<<<<< HEAD
    background: ${({ theme }) => theme.primary.plainColor};
=======
    background: ${({ theme }) => theme.palette.primary.plainColor};
>>>>>>> 019a13e4
    box-shadow: none;
    color: transparent;
  }

  .thumb:hover,
  .thumb:focus,
  .thumb.active {
    box-shadow: none;
  }

  .valueLabel::before {
    display: none;
  }
  .valueLabel {
    width: auto;
    font-weight: bold;
    font-family: "Palanquin", sans-serif;
    font-size: 14px;
    margin-top: -100%;
    padding: 0 0.25rem;
    color: transparent;
    transform: none !important;
    color: ${({ theme }) => theme.palette.text.primary};
    background: ${({ theme }) => theme.palette.background.level2};
    border: 1px solid ${({ theme }) => theme.palette.primary.plainBorder};
  }

  .valueLabel > span > span {
    text-align: center;
<<<<<<< HEAD
    color: ${({ theme }) => theme.text.primary};
    background: ${({ theme }) => theme.background.level2};
    border: 1px solid ${({ theme }) => theme.primary.plainBorder};
=======
>>>>>>> 019a13e4
  }
` as typeof SliderUnstyled;

type SliderValue = number | undefined | null;

export type Range = [SliderValue, SliderValue];

type BaseSliderProps<T extends Range | number> = {
  boundsAtom: RecoilValueReadOnly<Range>;
  color: string;
  value: T;
  onChange: (e: ChangeEvent<{}>, v: T) => void;
  onCommit: (e: ChangeEvent<{}>, v: T) => void;
  persistValue?: boolean;
  showBounds?: boolean;
  fieldType?: string;
  showValue?: boolean;
  int?: boolean;
  style?: React.CSSProperties;
};

const BaseSlider = <T extends Range | number>({
  boundsAtom,
  color,
  fieldType,
  onChange,
  onCommit,
  persistValue = true,
  showBounds = true,
  value,
  style,
  showValue = true,
}: BaseSliderProps<T>) => {
  const theme = useTheme();
  const bounds = useRecoilValue(boundsAtom);

  const timeZone =
    fieldType && [DATE_FIELD, DATE_TIME_FIELD].includes(fieldType)
      ? useRecoilValue(fos.timeZone)
      : null;
  const [clicking, setClicking] = useState(false);

  const hasBounds = bounds.every((b) => b !== null);

  if (!hasBounds) {
    return null;
  }

  const step = getStep(bounds, fieldType);
  const { formatter, hasTitle } = getFormatter(
    fieldType,
    fieldType === DATE_FIELD ? "UTC" : timeZone,
    bounds
  );

  return (
    <>
      {hasTitle ? (
        <>
          {
            <div
              style={{
                width: "100%",
                textAlign: "center",
                padding: "0.25rem",
                color: theme.text.primary,
              }}
            >
              {getDateTimeRangeFormattersWithPrecision(
                timeZone,
                bounds[0],
                bounds[1]
              )[0]
                .format(bounds[0])
                .replaceAll("/", "-")}
            </div>
          }
        </>
      ) : null}
      <SliderContainer style={style}>
        {showBounds && formatter(bounds[0])}
        <SliderStyled
          onMouseDown={() => setClicking(true)}
          onMouseUp={() => setClicking(false)}
          value={value}
          onChange={(e, v) => {
            if (
              v instanceof Array
                ? v.some((i, j) => i !== value[j])
                : v !== value
            ) {
              onChange(e, v as T);
            }
          }}
          onChangeCommitted={(e, v) => {
            onCommit(e, v as T);

            setClicking(false);
          }}
          classes={{
            thumb: "thumb",
            track: "track",
            rail: "rail",
            active: "active",
            valueLabel: "valueLabel",
          }}
          valueLabelFormat={formatter}
          aria-labelledby="slider"
          valueLabelDisplay={
            (clicking || persistValue) && showValue ? "on" : "off"
          }
          max={bounds[1]}
          min={bounds[0]}
          step={step}
          theme={{
<<<<<<< HEAD
            ...theme,
            color,
            primary: { ...theme.primary, plainColor: color },
=======
            palette: {
            ...theme,
            color,
            primary: { ...theme.primary, plainColor: color } }
>>>>>>> 019a13e4
          }}
        />
        {showBounds && formatter(bounds[1])}
      </SliderContainer>
    </>
  );
};

type SliderProps = {
  valueAtom: RecoilState<SliderValue>;
  boundsAtom: RecoilValueReadOnly<Range>;
  color: string;
  persistValue?: boolean;
  fieldType?: string;
  showValue?: boolean;
  showBounds?: boolean;
  onChange?: boolean;
  int?: boolean;
  style?: React.CSSProperties;
};

export const Slider = ({ valueAtom, onChange, ...rest }: SliderProps) => {
  const [value, setValue] = useRecoilState(valueAtom);
  const [localValue, setLocalValue] = useState<SliderValue>(null);
  useLayoutEffect(() => {
    JSON.stringify(value) !== JSON.stringify(localValue) &&
      setLocalValue(value);
  }, [value]);

  return (
    <BaseSlider
      {...rest}
      onChange={(_, v) => (onChange ? setValue(v) : setLocalValue(v))}
      onCommit={(_, v) => {
        setValue(v);
      }}
      value={localValue}
    />
  );
};

type RangeSliderProps = {
  valueAtom: RecoilState<Range>;
  boundsAtom: RecoilValueReadOnly<Range>;
  color: string;
  showBounds?: boolean;
  fieldType: string;
};

export const RangeSlider = ({ valueAtom, ...rest }: RangeSliderProps) => {
  const [value, setValue] = useRecoilState(valueAtom);
  const [localValue, setLocalValue] = useState<Range>([null, null]);
  useLayoutEffect(() => {
    JSON.stringify(value) !== JSON.stringify(localValue) &&
      setLocalValue(value);
  }, [value]);

  return (
    <BaseSlider
      {...rest}
      onChange={(_, v: Range) => setLocalValue(v)}
      onCommit={(_, v: Range) => {
        setValue(v);
      }}
      value={[...localValue]}
    />
  );
};

export default RangeSlider;<|MERGE_RESOLUTION|>--- conflicted
+++ resolved
@@ -24,11 +24,7 @@
 
 const SliderStyled = styled(SliderUnstyled)`
   && {
-<<<<<<< HEAD
-    color: ${({ theme }) => theme.primary.plainColor};
-=======
     color: ${({ theme }) => theme.palette.primary.plainColor};
->>>>>>> 019a13e4
     margin: 0 1.5rem 0 1.3rem;
     height: 8px;
   }
@@ -43,22 +39,14 @@
   .track {
     height: 8px;
     border-radius: 8px;
-<<<<<<< HEAD
-    background: ${({ theme }) => theme.primary.plainColor};
-=======
     background: ${({ theme }) => theme.palette.primary.plainColor};
->>>>>>> 019a13e4
   }
 
   .thumb {
     height: 16px;
     width: 16px;
     border-radius: 8px;
-<<<<<<< HEAD
-    background: ${({ theme }) => theme.primary.plainColor};
-=======
     background: ${({ theme }) => theme.palette.primary.plainColor};
->>>>>>> 019a13e4
     box-shadow: none;
     color: transparent;
   }
@@ -88,12 +76,6 @@
 
   .valueLabel > span > span {
     text-align: center;
-<<<<<<< HEAD
-    color: ${({ theme }) => theme.text.primary};
-    background: ${({ theme }) => theme.background.level2};
-    border: 1px solid ${({ theme }) => theme.primary.plainBorder};
-=======
->>>>>>> 019a13e4
   }
 ` as typeof SliderUnstyled;
 
@@ -209,16 +191,11 @@
           min={bounds[0]}
           step={step}
           theme={{
-<<<<<<< HEAD
-            ...theme,
-            color,
-            primary: { ...theme.primary, plainColor: color },
-=======
             palette: {
-            ...theme,
-            color,
-            primary: { ...theme.primary, plainColor: color } }
->>>>>>> 019a13e4
+              ...theme,
+              color,
+              primary: { ...theme.primary, plainColor: color },
+            },
           }}
         />
         {showBounds && formatter(bounds[1])}
