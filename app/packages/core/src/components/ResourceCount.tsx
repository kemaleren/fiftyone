import React from "react";
import { useRecoilValue } from "recoil";

import * as fos from "@fiftyone/state";
import {
  isGroup as isGroupAtom,
  parentMediaTypeSelector,
} from "@fiftyone/state";
import styled from "styled-components";
import { PathEntryCounts } from "./Sidebar/Entries/EntryCounts";

const RightDiv = styled.div`
  display: flex;
  justify-content: center;
  align-content: center;
  flex-direction: column;
  border-color: ${({ theme }) => theme.primary.plainBorder};
  border-right-style: solid;
  border-right-width: 1px;
  margin: 0 0.25rem;
  padding-right: 1rem;
  font-weight: bold;
  white-space: nowrap;
`;

interface Props {
  isGroup: boolean;
}

const ResourceCount = ({ isGroup }: Props) => {
  return isGroup ? <GroupsCount /> : <Count />;
};

const GroupsCount = () => {
  const element = useRecoilValue(fos.elementNames);
  const total = useRecoilValue(
    fos.count({ path: "_", extended: false, modal: false })
  );

  const elementTotal = useRecoilValue(
    fos.count({ path: "", extended: false, modal: false })
  );
  const groupSlice = useRecoilValue(fos.groupSlice);

  return (
    <RightDiv data-cy="entry-counts">
      <div>
        (<PathEntryCounts modal={false} path={""} />
        {` `}
        {elementTotal === 1 ? element.singular : element.plural}){` `}
        <PathEntryCounts modal={false} path={"_"} ignoreSidebarMode />
        {` `}
        {total === 1 ? "group" : "groups"}
        {groupSlice && ` with slice`}
      </div>
    </RightDiv>
  );
};

const Count = () => {
  let element = useRecoilValue(fos.elementNames);
  const isDynamicGroupViewStageActive = useRecoilValue(fos.isDynamicGroup);
  const total = useRecoilValue(
    fos.count({ path: "", extended: false, modal: false })
  );
<<<<<<< HEAD
  const isGroup = useRecoilValue(isGroupAtom);
  const slice = useRecoilValue(fos.groupSlice);
  if (isGroup) {
=======
  const parent = useRecoilValue(parentMediaTypeSelector);
  const slice = useRecoilValue(fos.groupSlice(false));

  const isGroup = useRecoilValue(isGroupAtom);
  if (
    (isGroup && !isDynamicGroupViewStageActive) ||
    (isDynamicGroupViewStageActive && parent === "group") ||
    (isDynamicGroupViewStageActive && element.singular === "sample")
  ) {
>>>>>>> 4658b6ec
    element = {
      plural: "groups",
      singular: "group",
    };
  }

  return (
    <RightDiv data-cy="entry-counts">
      <div style={{ whiteSpace: "nowrap" }}>
        <PathEntryCounts modal={false} path={""} />
        {` `}
        {isDynamicGroupViewStageActive &&
          !["sample", "group"].includes(element.singular) &&
          `group${total === 1 ? "" : "s"} of `}
        {total === 1 ? element.singular : element.plural}
        {slice && ` with slice`}
      </div>
    </RightDiv>
  );
};

export default ResourceCount;<|MERGE_RESOLUTION|>--- conflicted
+++ resolved
@@ -1,11 +1,10 @@
-import React from "react";
-import { useRecoilValue } from "recoil";
-
 import * as fos from "@fiftyone/state";
 import {
   isGroup as isGroupAtom,
   parentMediaTypeSelector,
 } from "@fiftyone/state";
+import React from "react";
+import { useRecoilValue } from "recoil";
 import styled from "styled-components";
 import { PathEntryCounts } from "./Sidebar/Entries/EntryCounts";
 
@@ -63,13 +62,9 @@
   const total = useRecoilValue(
     fos.count({ path: "", extended: false, modal: false })
   );
-<<<<<<< HEAD
-  const isGroup = useRecoilValue(isGroupAtom);
+
+  const parent = useRecoilValue(parentMediaTypeSelector);
   const slice = useRecoilValue(fos.groupSlice);
-  if (isGroup) {
-=======
-  const parent = useRecoilValue(parentMediaTypeSelector);
-  const slice = useRecoilValue(fos.groupSlice(false));
 
   const isGroup = useRecoilValue(isGroupAtom);
   if (
@@ -77,7 +72,6 @@
     (isDynamicGroupViewStageActive && parent === "group") ||
     (isDynamicGroupViewStageActive && element.singular === "sample")
   ) {
->>>>>>> 4658b6ec
     element = {
       plural: "groups",
       singular: "group",
