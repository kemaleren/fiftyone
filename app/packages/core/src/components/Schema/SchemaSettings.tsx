--- conflicted
+++ resolved
@@ -1,16 +1,5 @@
 import { Button, ExternalLink, InfoIcon, useTheme } from "@fiftyone/components";
 import * as fos from "@fiftyone/state";
-<<<<<<< HEAD
-import { useOutsideClick } from "@fiftyone/state";
-=======
-
-import CloseIcon from "@mui/icons-material/Close";
-import { Box, Typography } from "@mui/material";
-
-import { Button, ExternalLink, InfoIcon, useTheme } from "@fiftyone/components";
-import { TabOption } from "../utils";
-
->>>>>>> a53b9019
 import useSchemaSettings, {
   TAB_OPTIONS,
 } from "@fiftyone/state/src/hooks/useSchemaSettings";
