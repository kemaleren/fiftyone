--- conflicted
+++ resolved
@@ -54,13 +54,9 @@
 
 const rgbToHexCache = {};
 
-<<<<<<< HEAD
-export const rgbToHexCached = (r: number, g: number, b: number) => {
-=======
 export const rgbToHexCached = (color: RGB) => {
   const [r, g, b] = color;
 
->>>>>>> 77adcef5
   const key = `${r}${g}${b}`;
 
   if (key in rgbToHexCache) {
