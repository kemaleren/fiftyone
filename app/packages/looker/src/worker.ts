/**
 * Copyright 2017-2022, Voxel51, Inc.
 */

import { getSampleSrc } from "@fiftyone/state/src/recoil/utils";
import {
  DENSE_LABELS,
  DETECTIONS,
  get32BitColor,
  getFetchFunction,
  HEATMAP,
  LABEL_LIST,
  rgbToHexCached,
<<<<<<< HEAD
  SEGMENTATION,
=======
>>>>>>> 77adcef5
  setFetchFunction,
  Stage,
  VALID_LABEL_TYPES,
} from "@fiftyone/utilities";
import { decode as decodePng } from "fast-png";
import { CHUNK_SIZE } from "./constants";
<<<<<<< HEAD
import { ARRAY_TYPES, deserialize, OverlayMask } from "./numpy";
=======
import { ARRAY_TYPES, deserialize, OverlayMask, TypedArray } from "./numpy";
>>>>>>> 77adcef5
import { isRgbMaskTargets } from "./overlays/util";
import { Coloring, FrameChunk, MaskTargets, RgbMaskTargets } from "./state";

interface ResolveColor {
  key: string | number;
  seed: number;
  color: string;
}

type ResolveColorMethod = ReaderMethod & ResolveColor;

const [requestColor, resolveColor] = ((): [
  (pool: string[], seed: number, key: string | number) => Promise<string>,
  (result: ResolveColor) => void
] => {
  const cache = {};
  const requests = {};
  const promises = {};

  return [
    (pool, seed, key) => {
      if (!(seed in cache)) {
        cache[seed] = {};
      }

      const colors = cache[seed];

      if (!(key in colors)) {
        if (!(seed in requests)) {
          requests[seed] = {};
          promises[seed] = {};
        }

        const seedRequests = requests[seed];
        const seedPromises = promises[seed];

        if (!(key in seedRequests)) {
          seedPromises[key] = new Promise((resolve) => {
            seedRequests[key] = resolve;
            postMessage({
              method: "requestColor",
              key,
              seed,
              pool,
            });
          });
        }

        return seedPromises[key];
      }

      return Promise.resolve(colors[key]);
    },
    ({ key, seed, color }) => {
      requests[seed][key](color);
    },
  ];
})();

const DESERIALIZE = {
  Detection: (label, buffers) => {
    if (typeof label.mask === "string") {
      const data = deserialize(label.mask);
      const [height, width] = data.shape;
      label.mask = {
        data,
        image: new ArrayBuffer(width * height * 4),
      };
      buffers.push(data.buffer);
      buffers.push(label.mask.image);
    }
  },
  Detections: (labels, buffers) => {
    labels.detections.forEach((label) =>
      DESERIALIZE[label._cls](label, buffers)
    );
  },
  Heatmap: (label, buffers) => {
    if (typeof label.map === "string") {
      const data = deserialize(label.map);
      const [height, width] = data.shape;

      label.map = {
        data,
        image: new ArrayBuffer(width * height * 4),
      };

      buffers.push(data.buffer);
      buffers.push(label.map.image);
    }
  },
  Segmentation: (label, buffers) => {
    if (typeof label.mask === "string") {
      const data = deserialize(label.mask);
      const [height, width] = data.shape;

      label.mask = {
        data,
        image: new ArrayBuffer(width * height * 4),
      };

      buffers.push(data.buffer);
      buffers.push(label.mask.image);
    }
  },
};

const mapId = (obj) => {
  if (obj && obj._id !== undefined) {
    obj.id = obj._id;
    delete obj._id;
  }
  return obj;
};

const ALL_VALID_LABELS = new Set(VALID_LABEL_TYPES);

<<<<<<< HEAD
// defined as labels that can have on-disk overlays
const DENSE_LABELS = new Set([SEGMENTATION, HEATMAP, DETECTION, DETECTIONS]);

=======
>>>>>>> 77adcef5
/**
 * Some label types (example: segmentation, heatmap) can have their overlay data stored on-disk,
 * we want to impute the relevant mask property of these labels from what's stored in the disk
 */
const imputeOverlayFromPath = async (
  field: string,
  label: Record<string, any>,
  coloring: Coloring,
  buffers: ArrayBuffer[]
) => {
  // handle all list types here
  if (label._cls === DETECTIONS) {
    label.detections.forEach((detection) =>
      imputeOverlayFromPath(field, detection, coloring, buffers)
    );
    return;
  }

  // overlay path is in `map_path` property for heatmap, or else, it's in `mask_path` property (for segmentation or detection)
  const overlayPathField = label._cls === HEATMAP ? "map_path" : "mask_path";
  const overlayField = overlayPathField === "map_path" ? "map" : "mask";

  if (
    Object.hasOwn(label, overlayField) ||
    !Object.hasOwn(label, overlayPathField)
  ) {
    // nothing to be done
    return;
  }

  // convert absolute file path to a URL that we can "fetch" from
  const overlayPngImageUrl = getSampleSrc(label[overlayPathField] as string);

  const pngArrayBuffer: ArrayBuffer = await getFetchFunction()(
    "GET",
    overlayPngImageUrl,
    null,
    "arrayBuffer"
  );

  const overlayData = decodePng(pngArrayBuffer);

  const width = overlayData.width;
  const height = overlayData.height;

  const overlayMask: OverlayMask = {
    buffer: overlayData.data.buffer,
    channels: overlayData.channels,
    arrayType: overlayData.data.constructor.name as OverlayMask["arrayType"],
    shape: [height, width],
  };

  // set the `mask` property for this label
  label[overlayField] = {
    data: overlayMask,
    image: new ArrayBuffer(width * height * 4),
  };

  // transfer buffers
  buffers.push(overlayMask.buffer);
  buffers.push(label[overlayField].image);
};

const processLabels = async (
  sample: { [key: string]: any },
  coloring: Coloring,
  prefix: string = ""
): Promise<ArrayBuffer[]> => {
  let buffers: ArrayBuffer[] = [];
  const promises = [];

  for (const field in sample) {
    const label = sample[field];
    if (!label) {
      continue;
    }

    if (DENSE_LABELS.has(label._cls)) {
      await imputeOverlayFromPath(field, label, coloring, buffers);
    }

    if (label._cls in DESERIALIZE) {
      DESERIALIZE[label._cls](label, buffers);
    }

    if (ALL_VALID_LABELS.has(label._cls)) {
      if (label._cls in LABEL_LIST) {
        const list = label[LABEL_LIST[label._cls]];
        if (Array.isArray(list)) {
          label[LABEL_LIST[label._cls]] = list.map(mapId);
        }
      } else {
        mapId(label);
      }
    }

    if (UPDATE_LABEL[label._cls]) {
      promises.push(UPDATE_LABEL[label._cls](prefix + field, label, coloring));
    }
  }

  return Promise.all(promises).then(() => buffers);
};

/** GLOBALS */

const HIGH_WATER_MARK = 6;

let stream: FrameStream | null = null;
let streamId: string | null = null;

/** END GLOBALS */

interface ReaderMethod {
  method: string;
}

interface ProcessSample {
  uuid: string;
  sample: {
    [key: string]: object;
    frames: any[];
  };
  coloring: Coloring;
}

type ProcessSampleMethod = ReaderMethod & ProcessSample;

const processSample = ({ sample, uuid, coloring }: ProcessSample) => {
  mapId(sample);

  let bufferPromises = [processLabels(sample, coloring)];

  if (sample.frames && sample.frames.length) {
    bufferPromises = [
      ...bufferPromises,
      ...sample.frames
        .map((frame) => processLabels(frame, coloring, "frames."))
        .flat(),
    ];
  }

  Promise.all(bufferPromises).then((buffers) => {
    postMessage(
      {
        method: "processSample",
        sample,
        coloring,
        uuid,
      },
      // @ts-ignore
      buffers.flat()
    );
  });
};

interface FrameStream {
  chunkSize: number;
  frameNumber: number;
  sampleId: string;
  reader: ReadableStreamDefaultReader<FrameChunkResponse>;
  cancel: () => void;
}

interface FrameChunkResponse extends FrameChunk {
  coloring: Coloring;
}

const createReader = ({
  chunkSize,
  coloring,
  frameCount,
  frameNumber,
  sampleId,
  dataset,
  view,
}: {
  chunkSize: number;
  coloring: Coloring;
  frameCount: number;
  frameNumber: number;
  sampleId: string;
  dataset: string;
  view: Stage[];
}): FrameStream => {
  let cancelled = false;

  const privateStream = new ReadableStream<FrameChunkResponse>(
    {
      pull: async (controller: ReadableStreamDefaultController) => {
        if (!frameCount || frameNumber > frameCount || cancelled) {
          controller.close();
          return Promise.resolve();
        }

        const call = (): Promise<FrameChunk> =>
          getFetchFunction()(
            "POST",
            "/frames",
            {
              frameNumber: frameNumber,
              numFrames: chunkSize,
              frameCount: frameCount,
              sampleId,
              dataset,
              view,
            },
            "json",
            2
          );

        return await (async () => {
          try {
            const { frames, range } = await call();

            controller.enqueue({ frames, range, coloring });
            frameNumber = range[1] + 1;
          } catch (error) {
            postMessage({
              error: {
                cls: error.constructor.name,
                data: error.data,
                message: error.message,
              },
            });
          }
        })();
      },
      cancel: () => {
        cancelled = true;
      },
    },
    new CountQueuingStrategy({ highWaterMark: HIGH_WATER_MARK })
  );
  return {
    sampleId,
    frameNumber,
    chunkSize,
    reader: privateStream.getReader(),
    cancel: () => (cancelled = true),
  };
};

const getSendChunk =
  (uuid: string) =>
  ({ value }: { done: boolean; value?: FrameChunkResponse }) => {
    if (value) {
      Promise.all(
        value.frames.map((frame) =>
          processLabels(frame, value.coloring, "frames.")
        )
      ).then((buffers) => {
        postMessage(
          {
            method: "frameChunk",
            frames: value.frames,
            range: value.range,
            uuid,
          },
          // @ts-ignore
          buffers.flat()
        );
      });
    }
  };

interface RequestFrameChunk {
  uuid: string;
}

type RequestFrameChunkMethod = ReaderMethod & RequestFrameChunk;

const requestFrameChunk = ({ uuid }: RequestFrameChunk) => {
  if (uuid === streamId) {
    stream && stream.reader.read().then(getSendChunk(uuid));
  }
};

interface SetStream {
  coloring: Coloring;
  frameCount: number;
  frameNumber: number;
  sampleId: string;
  uuid: string;
  dataset: string;
  view: Stage[];
}

type SetStreamMethod = ReaderMethod & SetStream;

const setStream = ({
  coloring,
  frameCount,
  frameNumber,
  sampleId,
  uuid,
  dataset,
  view,
}: SetStream) => {
  stream && stream.cancel();
  streamId = uuid;
  stream = createReader({
    coloring,
    chunkSize: CHUNK_SIZE,
    frameCount: frameCount,
    frameNumber: frameNumber,
    sampleId,
    dataset,
    view,
  });

  stream.reader.read().then(getSendChunk(uuid));
};

const isFloatArray = (arr) =>
  arr instanceof Float32Array || arr instanceof Float64Array;

const getRgbFromMaskData = (
  maskTypedArray: TypedArray,
  channels: number,
  index: number
) => {
  const r = maskTypedArray[index * channels];
  const g = maskTypedArray[index * channels + 1];
  const b = maskTypedArray[index * channels + 2];

  return [r, g, b] as [number, number, number];
};

const UPDATE_LABEL = {
  Detection: async (field, label, coloring: Coloring) => {
    if (!label.mask) {
      return;
    }

    const color = await requestColor(
      coloring.pool,
      coloring.seed,
      coloring.by === "label"
        ? label.label
        : coloring.by === "field"
        ? field
        : label.id
    );

    const overlay = new Uint32Array(label.mask.image);
    const targets = new ARRAY_TYPES[label.mask.data.arrayType](
      label.mask.data.buffer
    );
    const bitColor = get32BitColor(color);

    // these for loops must be fast. no "in" or "of" syntax
    for (let i = 0; i < overlay.length; i++) {
      if (targets[i]) {
        overlay[i] = bitColor;
      }
    }
  },
  Detections: async (field, labels, coloring: Coloring) => {
    const promises = labels.detections.map((label) =>
      UPDATE_LABEL[label._cls](field, label, coloring)
    );

    await Promise.all(promises);
  },
  Heatmap: async (field, label, coloring: Coloring) => {
    if (!label.map) {
      return;
    }

    const overlay = new Uint32Array(label.map.image);

    const mapData = label.map.data;

    const targets = new ARRAY_TYPES[label.map.data.arrayType](
      label.map.data.buffer
    );

    if (mapData.channels > 2) {
      // rgb map
      for (let i = 0; i < overlay.length; i++) {
<<<<<<< HEAD
        const r = targets[i * mapData.channels];
        const g = targets[i * mapData.channels + 1];
        const b = targets[i * mapData.channels + 2];

        overlay[i] = get32BitColor([r, g, b]);
=======
        overlay[i] = get32BitColor(
          getRgbFromMaskData(targets, mapData.channels, i)
        );
>>>>>>> 77adcef5
      }
    } else {
      const [start, stop] = label.range
        ? label.range
        : isFloatArray(targets)
        ? [0, 1]
        : [0, 255];
      const max = Math.max(Math.abs(start), Math.abs(stop));

      const color = await requestColor(coloring.pool, coloring.seed, field);

      const getColor =
        coloring.by === "label"
          ? (value) => {
              if (value === 0) {
                return 0;
              }

              const index = Math.round(
                (Math.max(value - start, 0) / (stop - start)) *
                  (coloring.scale.length - 1)
              );

              return get32BitColor(coloring.scale[index]);
            }
          : (value) => {
              if (value === 0) {
                return 0;
              }

              return get32BitColor(color, Math.min(max, Math.abs(value)) / max);
            };
      // these for loops must be fast. no "in" or "of" syntax
      for (let i = 0; i < overlay.length; i++) {
        if (targets[i] !== 0) {
          overlay[i] = getColor(targets[i]);
        }
      }
    }
  },
  Segmentation: async (field, label, coloring) => {
    if (!label.mask) {
      return;
    }

    // the actual overlay that'll be painted, byte-length of width * height * 4 (RGBA channels)
    const overlay = new Uint32Array(label.mask.image);

    // each field may have its own target map
    let maskTargets: MaskTargets = coloring.maskTargets[field];

    // or, in the absence of field specific targets, use default mask targets that are dataset scoped
    if (!maskTargets) {
      maskTargets = coloring.defaultMaskTargets;
    }

    const maskData: OverlayMask = label.mask.data;

    // target map array
    const targets = new ARRAY_TYPES[maskData.arrayType](maskData.buffer);

    const isMaskTargetsEmpty = Object.keys(maskTargets).length === 0;

<<<<<<< HEAD
    if (maskData.channels > 2) {
      const isRgbMaskTargetsComputed = isRgbMaskTargets(maskTargets);

      for (let i = 0; i < overlay.length; i++) {
        const r = targets[i * maskData.channels];
        const g = targets[i * maskData.channels + 1];
        const b = targets[i * maskData.channels + 2];

        const currentHexCode = rgbToHexCached(r, g, b);

        if (
          // #000000 is semantically treated as background
          currentHexCode === "#000000" ||
          // don't render color if hex is not in mask targets, unless mask targets is completely empty
          (!isMaskTargetsEmpty && !(currentHexCode in maskTargets))
        ) {
          targets[i] = 0;
          continue;
        }

        overlay[i] = get32BitColor([r, g, b]);

        if (isRgbMaskTargetsComputed) {
=======
    const isRgbMaskTargetsCached = isRgbMaskTargets(maskTargets);

    if (maskData.channels > 2) {
      for (let i = 0; i < overlay.length; i++) {
        const [r, g, b] = getRgbFromMaskData(targets, maskData.channels, i);

        const currentHexCode = rgbToHexCached([r, g, b]);

        if (
          // #000000 is semantically treated as background
          currentHexCode === "#000000" ||
          // don't render color if hex is not in mask targets, unless mask targets is completely empty
          (!isMaskTargetsEmpty &&
            isRgbMaskTargetsCached &&
            !(currentHexCode in maskTargets))
        ) {
          targets[i] = 0;
          continue;
        }

        overlay[i] = get32BitColor([r, g, b]);

        if (isRgbMaskTargetsCached) {
>>>>>>> 77adcef5
          targets[i] = (maskTargets as RgbMaskTargets)[
            currentHexCode
          ].intTarget;
        }
      }

      // discard the buffer values of other channels
      maskData.buffer = maskData.buffer.slice(0, overlay.length);
    } else {
      const cache = {};

      let color;
      if (maskTargets && Object.keys(maskTargets).length === 1) {
        color = get32BitColor(
          await requestColor(coloring.pool, coloring.seed, field)
        );
      }

      const getColor = (i) => {
        i = Math.round(Math.abs(i)) % coloring.targets.length;

        if (!(i in cache)) {
          cache[i] = get32BitColor(coloring.targets[i]);
        }

        return cache[i];
      };

      // these for loops must be fast. no "in" or "of" syntax
      for (let i = 0; i < overlay.length; i++) {
        if (targets[i] !== 0) {
<<<<<<< HEAD
          if (!(targets[i] in maskTargets) && !isMaskTargetsEmpty) {
=======
          if (
            !(targets[i] in maskTargets) &&
            !isMaskTargetsEmpty &&
            !isRgbMaskTargetsCached
          ) {
>>>>>>> 77adcef5
            targets[i] = 0;
          } else {
            overlay[i] = color ? color : getColor(targets[i]);
          }
        }
      }
    }
  },
};

interface Init {
  headers: HeadersInit;
  origin: string;
  pathPrefix?: string;
}

type InitMethod = Init & ReaderMethod;

const init = ({ origin, headers, pathPrefix }: Init) => {
  setFetchFunction(origin, headers, pathPrefix);
};

type Method =
  | InitMethod
  | ProcessSampleMethod
  | RequestFrameChunkMethod
  | ResolveColorMethod
  | SetStreamMethod;

onmessage = ({ data: { method, ...args } }: MessageEvent<Method>) => {
  switch (method) {
    case "init":
      init(args as Init);
      return;
    case "processSample":
      processSample(args as ProcessSample);
      return;
    case "requestFrameChunk":
      requestFrameChunk(args as RequestFrameChunk);
      return;
    case "setStream":
      setStream(args as SetStream);
      return;
    case "resolveColor":
      resolveColor(args as ResolveColor);
      return;
    default:
      throw new Error("unknown method");
  }
};<|MERGE_RESOLUTION|>--- conflicted
+++ resolved
@@ -11,21 +11,13 @@
   HEATMAP,
   LABEL_LIST,
   rgbToHexCached,
-<<<<<<< HEAD
-  SEGMENTATION,
-=======
->>>>>>> 77adcef5
   setFetchFunction,
   Stage,
   VALID_LABEL_TYPES,
 } from "@fiftyone/utilities";
 import { decode as decodePng } from "fast-png";
 import { CHUNK_SIZE } from "./constants";
-<<<<<<< HEAD
-import { ARRAY_TYPES, deserialize, OverlayMask } from "./numpy";
-=======
 import { ARRAY_TYPES, deserialize, OverlayMask, TypedArray } from "./numpy";
->>>>>>> 77adcef5
 import { isRgbMaskTargets } from "./overlays/util";
 import { Coloring, FrameChunk, MaskTargets, RgbMaskTargets } from "./state";
 
@@ -143,12 +135,6 @@
 
 const ALL_VALID_LABELS = new Set(VALID_LABEL_TYPES);
 
-<<<<<<< HEAD
-// defined as labels that can have on-disk overlays
-const DENSE_LABELS = new Set([SEGMENTATION, HEATMAP, DETECTION, DETECTIONS]);
-
-=======
->>>>>>> 77adcef5
 /**
  * Some label types (example: segmentation, heatmap) can have their overlay data stored on-disk,
  * we want to impute the relevant mask property of these labels from what's stored in the disk
@@ -530,17 +516,9 @@
     if (mapData.channels > 2) {
       // rgb map
       for (let i = 0; i < overlay.length; i++) {
-<<<<<<< HEAD
-        const r = targets[i * mapData.channels];
-        const g = targets[i * mapData.channels + 1];
-        const b = targets[i * mapData.channels + 2];
-
-        overlay[i] = get32BitColor([r, g, b]);
-=======
         overlay[i] = get32BitColor(
           getRgbFromMaskData(targets, mapData.channels, i)
         );
->>>>>>> 77adcef5
       }
     } else {
       const [start, stop] = label.range
@@ -604,31 +582,6 @@
 
     const isMaskTargetsEmpty = Object.keys(maskTargets).length === 0;
 
-<<<<<<< HEAD
-    if (maskData.channels > 2) {
-      const isRgbMaskTargetsComputed = isRgbMaskTargets(maskTargets);
-
-      for (let i = 0; i < overlay.length; i++) {
-        const r = targets[i * maskData.channels];
-        const g = targets[i * maskData.channels + 1];
-        const b = targets[i * maskData.channels + 2];
-
-        const currentHexCode = rgbToHexCached(r, g, b);
-
-        if (
-          // #000000 is semantically treated as background
-          currentHexCode === "#000000" ||
-          // don't render color if hex is not in mask targets, unless mask targets is completely empty
-          (!isMaskTargetsEmpty && !(currentHexCode in maskTargets))
-        ) {
-          targets[i] = 0;
-          continue;
-        }
-
-        overlay[i] = get32BitColor([r, g, b]);
-
-        if (isRgbMaskTargetsComputed) {
-=======
     const isRgbMaskTargetsCached = isRgbMaskTargets(maskTargets);
 
     if (maskData.channels > 2) {
@@ -652,7 +605,6 @@
         overlay[i] = get32BitColor([r, g, b]);
 
         if (isRgbMaskTargetsCached) {
->>>>>>> 77adcef5
           targets[i] = (maskTargets as RgbMaskTargets)[
             currentHexCode
           ].intTarget;
@@ -684,15 +636,11 @@
       // these for loops must be fast. no "in" or "of" syntax
       for (let i = 0; i < overlay.length; i++) {
         if (targets[i] !== 0) {
-<<<<<<< HEAD
-          if (!(targets[i] in maskTargets) && !isMaskTargetsEmpty) {
-=======
           if (
             !(targets[i] in maskTargets) &&
             !isMaskTargetsEmpty &&
             !isRgbMaskTargetsCached
           ) {
->>>>>>> 77adcef5
             targets[i] = 0;
           } else {
             overlay[i] = color ? color : getColor(targets[i]);
