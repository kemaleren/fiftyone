/**
 * Copyright 2017-2021, Voxel51, Inc.
 */
import LRU from "lru-cache";
import { v4 as uuid } from "uuid";
import highlightJSON from "json-format-highlight";
import copyToClipboard from "copy-to-clipboard";

import {
  FONT_SIZE,
  STROKE_WIDTH,
  PAD,
  POINT_RADIUS,
  MAX_FRAME_CACHE_SIZE_BYTES,
  CHUNK_SIZE,
  DASH_LENGTH,
  LABEL_LISTS,
  JSON_COLORS,
  MASK_LABELS,
  HEATMAP,
  BASE_ALPHA,
} from "./constants";
import {
  getFrameElements,
  getImageElements,
  getVideoElements,
} from "./elements";
import {
  COMMON_SHORTCUTS,
  LookerElement,
  VIDEO_SHORTCUTS,
} from "./elements/common";
import processOverlays from "./processOverlays";
import { ClassificationsOverlay, FROM_FO, loadOverlays } from "./overlays";
import { CONTAINS, Overlay } from "./overlays/base";
import {
  FrameState,
  ImageState,
  VideoState,
  StateUpdate,
  BaseState,
  DEFAULT_FRAME_OPTIONS,
  DEFAULT_IMAGE_OPTIONS,
  DEFAULT_VIDEO_OPTIONS,
  Coordinates,
  Optional,
  FrameChunkResponse,
  VideoSample,
  FrameSample,
  Buffers,
  LabelData,
  BufferRange,
  Dimensions,
  Sample,
  MaskTargets,
} from "./state";
import {
  addToBuffers,
  createWorker,
  getDPR,
  getElementBBox,
  getFitRect,
  getMimeType,
  getURL,
  mergeUpdates,
  removeFromBuffers,
  snapBox,
} from "./util";

import { zoomToContent } from "./zoom";

import { getFrameNumber } from "./elements/util";
import { getColor } from "./color";

export { zoomAspectRatio } from "./zoom";
<<<<<<< HEAD
export { createColorGenerator, getRGB } from "./color";

export type RGB = [number, number, number];
export type RGBA = [number, number, number, number];

export interface Coloring {
  byLabel: boolean;
  pool: string[];
  scale: RGB[];
  seed: number;
  targets: string[];
  defaultMaskTargets?: MaskTargets;
  maskTargets: {
    [field: string]: MaskTargets;
  };
}

const coloringCallback = {
  requestColor: [
    (worker, { key, pool, seed }) => {
      worker.postMessage({
        method: "resolveColor",
        key,
        seed,
        color: getColor(pool, seed, key),
      });
    },
  ],
};
=======
export { freeVideos } from "./elements/util";
>>>>>>> 2479c4a7

const labelsWorker = createWorker(coloringCallback);

export abstract class Looker<
  State extends BaseState = BaseState,
  S extends Sample = Sample
> {
  private eventTarget: EventTarget;
  protected lookerElement: LookerElement<State>;
  private resizeObserver: ResizeObserver;
  private readonly canvas: HTMLCanvasElement;
  private readonly ctx: CanvasRenderingContext2D;
  private previousState?: Readonly<State>;

  protected sampleOverlays: Overlay<State>[];
  protected currentOverlays: Overlay<State>[];
  protected pluckedOverlays: Overlay<State>[];
  protected sample: S;
  protected state: State;
  protected readonly updater: StateUpdate<State>;

  constructor(
    sample: S,
    config: State["config"],
    options: Optional<State["options"]> = {}
  ) {
    this.eventTarget = new EventTarget();
    this.updater = this.makeUpdate();
    this.state = this.getInitialState(config, options);
    this.loadSample(sample);
    this.state.options.mimetype = getMimeType(sample);
    if (!this.state.config.thumbnail) {
      this.state.showControls = true;
    }
    this.pluckedOverlays = [];
    this.currentOverlays = [];
    this.lookerElement = this.getElements(config);
    this.canvas = this.lookerElement.children[1].element as HTMLCanvasElement;
    this.ctx = this.canvas.getContext("2d");

    this.resizeObserver = new ResizeObserver(() => {
      const box = getElementBBox(this.lookerElement.element);
      box[2] &&
        box[3] &&
        this.lookerElement &&
        this.updater({
          windowBBox: box,
        });
    });
  }

  loadOverlays(sample: Sample): void {
    this.sampleOverlays = loadOverlays(sample);
  }

  pluckOverlays(state: Readonly<State>): Overlay<State>[] {
    return this.sampleOverlays;
  }

  protected dispatchEvent(eventType: string, detail: any): void {
    if (eventType === "error") {
      this.updater({ error: true });
    }

    this.eventTarget.dispatchEvent(new CustomEvent(eventType, { detail }));
  }

  protected dispatchImpliedEvents(
    previousState: Readonly<State>,
    state: Readonly<State>
  ): void {}

  protected getDispatchEvent(): (eventType: string, detail: any) => void {
    return (eventType: string, detail: any) => {
      if (eventType === "copy") {
        this.getSample().then((sample) =>
          copyToClipboard(JSON.stringify(sample, null, 4))
        );
        return;
      }

      if (eventType === "selectthumbnail") {
        this.dispatchEvent(eventType, this.sample.id);
        return;
      }

      this.dispatchEvent(eventType, detail);
    };
  }

  private makeUpdate(): StateUpdate<State> {
    return (stateOrUpdater, postUpdate) => {
      const updates =
        stateOrUpdater instanceof Function
          ? stateOrUpdater(this.state)
          : stateOrUpdater;
      if (
        !this.lookerElement ||
        (Object.keys(updates).length === 0 && !postUpdate)
      ) {
        return;
      }

      this.previousState = this.state;
      this.state = mergeUpdates(this.state, updates);

      if (
        !this.state.windowBBox ||
        this.state.destroyed ||
        !this.state.overlaysPrepared
      ) {
        return;
      }

      this.pluckedOverlays = this.pluckOverlays(this.state);
      this.state = this.postProcess();

      [this.currentOverlays, this.state.rotate] = processOverlays(
        this.state,
        this.pluckedOverlays
      );

      this.state.mouseIsOnOverlay =
        Boolean(this.currentOverlays.length) &&
        this.currentOverlays[0].containsPoint(this.state) > CONTAINS.NONE;
      postUpdate && postUpdate(this.state, this.currentOverlays);

      this.dispatchImpliedEvents(this.previousState, this.state);

      if (this.state.options.showJSON) {
        const pre = this.lookerElement.element.querySelectorAll("pre")[0];
        this.getSample().then((sample) => {
          pre.innerHTML = highlightJSON(sample, JSON_COLORS);
        });
      }
      const ctx = this.ctx;
      this.lookerElement.render(this.state, this.sample);

      if (!this.state.loaded || this.state.destroyed || this.waiting) {
        return;
      }

      ctx.lineWidth = this.state.strokeWidth;
      ctx.font = `bold ${this.state.fontSize.toFixed(2)}px Palanquin`;
      ctx.textAlign = "left";
      ctx.textBaseline = "bottom";
      ctx.imageSmoothingEnabled = false;
      ctx.setTransform(1, 0, 0, 1, 0, 0);
      const dpr = getDPR();
      ctx.clearRect(
        0,
        0,
        Math.ceil(this.state.windowBBox[2] * dpr),
        Math.ceil(this.state.windowBBox[3] * dpr)
      );

      ctx.translate(this.state.pan[0] * dpr, this.state.pan[1] * dpr);
      const scale = this.state.scale * dpr;
      ctx.scale(scale, scale);

      const [tlx, tly, w, h] = this.state.canvasBBox;
      ctx.drawImage(
        this.getImageSource(),
        0,
        0,
        this.state.config.dimensions[0],
        this.state.config.dimensions[1],
        tlx,
        tly,
        w,
        h
      );

      ctx.globalAlpha = Math.min(1, this.state.options.alpha / BASE_ALPHA);
      const numOverlays = this.currentOverlays.length;
      for (let index = numOverlays - 1; index >= 0; index--) {
        this.currentOverlays[index].draw(ctx, this.state);
      }
      ctx.globalAlpha = 1;
    };
  }

  addEventListener(
    eventType: string,
    handler: EventListenerOrEventListenerObject | null,
    ...args: any[]
  ) {
    this.eventTarget.addEventListener(eventType, handler, ...args);
  }

  removeEventListener(
    eventType: string,
    handler: EventListenerOrEventListenerObject | null,
    ...args: any[]
  ) {
    this.eventTarget.removeEventListener(eventType, handler, ...args);
  }

  attach(element: HTMLElement | string, dimensions?: Dimensions): void {
    if (typeof element === "string") {
      element = document.getElementById(element);
    }

    if (element === this.lookerElement.element.parentElement) {
      this.state.disabled && this.updater({ disabled: false });
      return;
    }

    if (this.lookerElement.element.parentElement) {
      this.resizeObserver.disconnect();
      this.lookerElement.element.parentElement.removeChild(
        this.lookerElement.element
      );
    }

    this.updater({
      windowBBox: dimensions ? [0, 0, ...dimensions] : getElementBBox(element),
    });
    element.appendChild(this.lookerElement.element);
    !dimensions && this.resizeObserver.observe(element);
  }

  resize(dimensions: Dimensions): void {
    this.updater({
      windowBBox: [0, 0, ...dimensions],
    });
  }

  detach(): void {
    this.resizeObserver.disconnect();
    this.lookerElement.element.parentNode &&
      this.lookerElement.element.parentNode.removeChild(
        this.lookerElement.element
      );
  }

  abstract updateOptions(options: Optional<State["options"]>): void;

  updateSample(sample: Sample) {
    this.loadSample(sample);
  }

  getSample(): Promise<Sample> {
    let sample = { ...this.sample };

    return Promise.resolve(
      filterSample(this.state, sample, this.state.options.fieldsMap)
    );
  }

  getCurrentSampleLabels(): LabelData[] {
    const labels: LabelData[] = [];
    this.currentOverlays.forEach((overlay) => {
      if (overlay instanceof ClassificationsOverlay) {
        overlay.getFilteredAndFlat(this.state).forEach(([field, label]) => {
          labels.push({
            field: field,
            label_id: label.id,
            sample_id: this.sample.id,
          });
        });
      } else {
        const { id: label_id, field } = overlay.getSelectData(this.state);
        labels.push({ label_id, field, sample_id: this.sample.id });
      }
    });

    return labels;
  }

  protected get waiting() {
    return false;
  }

  destroy() {
    this.resizeObserver.disconnect();
    this.lookerElement.element.parentElement &&
      this.lookerElement.element.parentElement.removeChild(
        this.lookerElement.element
      );
    this.updater({ destroyed: true });
  }
  disable() {
    this.updater({ disabled: true });
  }

  protected abstract hasDefaultZoom(
    state: State,
    overlays: Overlay<State>[]
  ): boolean;

  protected abstract getElements(
    config: Readonly<State["config"]>
  ): LookerElement<State>;

  protected abstract getDefaultOptions(): State["options"];

  protected abstract getInitialState(
    config: State["config"],
    options: Optional<State["options"]>
  ): State;

  protected getImageSource(): CanvasImageSource {
    return this.lookerElement.children[0].imageSource;
  }

  protected getInitialBaseState(): Omit<BaseState, "config" | "options"> {
    return {
      disabled: false,
      cursorCoordinates: [0, 0],
      pixelCoordinates: [0, 0],
      relativeCoordinates: [0, 0],
      disableControls: false,
      hovering: false,
      hoveringControls: false,
      showControls: false,
      showHelp: false,
      showOptions: false,
      loaded: false,
      scale: 1,
      pan: <Coordinates>[0, 0],
      rotate: 0,
      panning: false,
      strokeWidth: STROKE_WIDTH,
      dashLength: DASH_LENGTH,
      fontSize: FONT_SIZE,
      wheeling: false,
      transformedWindowBBox: null,
      windowBBox: null,
      transformedMediaBBox: null,
      mediaBBox: null,
      canvasBBox: null,
      textPad: PAD,
      pointRadius: POINT_RADIUS,
      mouseIsOnOverlay: false,
      overlaysPrepared: false,
      disableOverlays: false,
      zoomToContent: false,
      setZoom: true,
      hasDefaultZoom: true,
      SHORTCUTS: COMMON_SHORTCUTS,
      error: null,
      destroyed: false,
      reloading: false,
    };
  }

  protected postProcess(): State {
    let [tlx, tly, w, h] = this.state.windowBBox;
    this.state.pan = snapBox(
      this.state.scale,
      this.state.pan,
      [w, h],
      this.state.config.dimensions
    );
    this.state.mediaBBox = getFitRect(
      this.state.config.dimensions,
      this.state.windowBBox
    );
    this.state.transformedWindowBBox = [
      tlx + this.state.pan[0],
      tly + this.state.pan[1],
      this.state.scale * w,
      this.state.scale * h,
    ];

    this.state.transformedMediaBBox = getFitRect(
      this.state.config.dimensions,
      this.state.transformedWindowBBox
    );
    this.state.canvasBBox = [
      this.state.mediaBBox[0] - this.state.windowBBox[0],
      this.state.mediaBBox[1] - this.state.windowBBox[1],
      this.state.mediaBBox[2],
      this.state.mediaBBox[3],
    ];
    this.state.relativeCoordinates = [
      (this.state.cursorCoordinates[0] - this.state.transformedMediaBBox[0]) /
        this.state.transformedMediaBBox[2],
      (this.state.cursorCoordinates[1] - this.state.transformedMediaBBox[1]) /
        this.state.transformedMediaBBox[3],
    ];
    this.state.pixelCoordinates = [
      this.state.relativeCoordinates[0] * this.state.config.dimensions[0],
      this.state.relativeCoordinates[1] * this.state.config.dimensions[1],
    ];
    this.state.fontSize = FONT_SIZE / this.state.scale;
    this.state.pointRadius = POINT_RADIUS / this.state.scale;
    this.state.strokeWidth = STROKE_WIDTH / this.state.scale;
    this.state.dashLength = DASH_LENGTH / this.state.scale;
    this.state.config.thumbnail && (this.state.strokeWidth /= 3);
    this.state.textPad = PAD / this.state.scale;

    this.state.hasDefaultZoom = this.hasDefaultZoom(
      this.state,
      this.pluckedOverlays
    );

    return this.state;
  }

  protected hasResized(): boolean {
    return Boolean(
      !this.previousState?.windowBBox ||
        !this.state?.windowBBox ||
        this.previousState.windowBBox.some(
          (v, i) => v !== this.state.windowBBox[i]
        )
    );
  }

  private loadSample(sample: Sample) {
    const messageUUID = uuid();
    const listener = ({ data: { sample, uuid } }) => {
      if (uuid === messageUUID) {
        this.sample = sample;
        this.loadOverlays(sample);
        this.updater({
          overlaysPrepared: true,
          disabled: false,
          reloading: false,
        });
        labelsWorker.removeEventListener("message", listener);
      }
    };
    labelsWorker.addEventListener("message", listener);
    labelsWorker.postMessage({
      method: "processSample",
      coloring: this.state.options.coloring,
      sample,
      uuid: messageUUID,
    });
  }
}

export class FrameLooker extends Looker<FrameState> {
  getElements(config) {
    return getFrameElements(config, this.updater, this.getDispatchEvent());
  }

  getInitialState(
    config: FrameState["config"],
    options: FrameState["options"]
  ) {
    options = {
      ...this.getDefaultOptions(),
      ...options,
    };
    return {
      duration: null,
      ...this.getInitialBaseState(),
      config: { ...config },
      options,
      SHORTCUTS: COMMON_SHORTCUTS,
    };
  }

  getDefaultOptions() {
    return DEFAULT_FRAME_OPTIONS;
  }

  hasDefaultZoom(state: FrameState, overlays: Overlay<FrameState>[]): boolean {
    let pan = [0, 0];
    let scale = 1;

    if (state.options.zoom) {
      const zoomState = zoomToContent(state, overlays);
      pan = zoomState.pan;
      scale = zoomState.scale;
    }

    return (
      scale === state.scale &&
      pan[0] === state.pan[0] &&
      pan[1] === state.pan[1]
    );
  }

  postProcess(): FrameState {
    if (!this.state.setZoom) {
      this.state.setZoom = this.hasResized();
    }

    if (this.state.zoomToContent) {
      toggleZoom(this.state, this.currentOverlays);
    } else if (this.state.setZoom && this.state.overlaysPrepared) {
      if (this.state.options.zoom) {
        this.state = zoomToContent(this.state, this.pluckedOverlays);
      } else {
        this.state.pan = [0, 0];
        this.state.scale = 1;
      }

      this.state.setZoom = false;
    }

    return super.postProcess();
  }

  updateOptions(options: Optional<FrameState["options"]>) {
    const reload = shouldReloadSample(this.state.options, options);
    const state: Optional<FrameState> = { options };
    if (options.zoom !== undefined) {
      state.setZoom = this.state.options.zoom !== options.zoom;
    }

    if (reload) {
      this.updater({ ...state, reloading: this.state.disabled });
      this.updateSample(this.sample);
    } else {
      this.updater({ ...state, disabled: false });
    }
  }
}

export class ImageLooker extends Looker<ImageState> {
  getElements(config) {
    return getImageElements(config, this.updater, this.getDispatchEvent());
  }

  getInitialState(
    config: ImageState["config"],
    options: ImageState["options"]
  ) {
    options = {
      ...this.getDefaultOptions(),
      ...options,
    };

    return {
      ...this.getInitialBaseState(),
      config: { ...config },
      options,
      SHORTCUTS: COMMON_SHORTCUTS,
    };
  }

  getDefaultOptions() {
    return DEFAULT_IMAGE_OPTIONS;
  }

  hasDefaultZoom(state: ImageState, overlays: Overlay<ImageState>[]): boolean {
    let pan = [0, 0];
    let scale = 1;

    if (state.options.zoom) {
      const zoomState = zoomToContent(state, overlays);
      pan = zoomState.pan;
      scale = zoomState.scale;
    }

    return (
      scale === state.scale &&
      pan[0] === state.pan[0] &&
      pan[1] === state.pan[1]
    );
  }

  postProcess(): ImageState {
    if (!this.state.setZoom) {
      this.state.setZoom = this.hasResized();
    }

    if (this.state.zoomToContent) {
      toggleZoom(this.state, this.currentOverlays);
    } else if (this.state.setZoom && this.state.overlaysPrepared) {
      if (this.state.options.zoom) {
        this.state = zoomToContent(this.state, this.pluckedOverlays);
      } else {
        this.state.pan = [0, 0];
        this.state.scale = 1;
      }

      this.state.setZoom = false;
    }

    return super.postProcess();
  }

  updateOptions(options: Optional<ImageState["options"]>) {
    const reload = shouldReloadSample(this.state.options, options);
    const state: Optional<ImageState> = { options };
    if (options.zoom !== undefined) {
      state.setZoom =
        this.state.options.zoom !== options.zoom || this.state.config.thumbnail;
    }

    if (reload) {
      this.updater({ ...state, reloading: this.state.disabled });
      this.updateSample(this.sample);
    } else {
      this.updater({ ...state, disabled: false });
    }
  }
}

interface Frame {
  sample: FrameSample;
  overlays: Overlay<VideoState>[];
}

type RemoveFrame = (frameNumber: number) => void;

interface AcquireReaderOptions {
  addFrame: (frameNumber: number, frame: Frame) => void;
  addFrameBuffers: (range: [number, number]) => void;
  removeFrame: RemoveFrame;
  getCurrentFrame: () => number;
  sampleId: string;
  frameNumber: number;
  frameCount: number;
  update: StateUpdate<VideoState>;
  dispatchEvent: (eventType: string, detail: any) => void;
  coloring: Coloring;
}

const { aquireReader, addFrame } = (() => {
  const createCache = () =>
    new LRU<WeakRef<RemoveFrame>, Frame>({
      max: MAX_FRAME_CACHE_SIZE_BYTES,
      length: (frame) => {
        let size = 1;
        frame.overlays.forEach((overlay) => {
          size += overlay.getSizeBytes();
        });
        return size;
      },
      dispose: (removeFrameRef, frame) => {
        const removeFrame = removeFrameRef.deref();
        removeFrame && removeFrame(frame.sample.frame_number);
      },
    });

  let frameCache = createCache();
  let frameReader: Worker;

  let streamSize = 0;
  let nextRange: BufferRange = null;

  let requestingFrames: boolean = false;
  let currentOptions: AcquireReaderOptions = null;

  const setStream = ({
    addFrame,
    addFrameBuffers,
    removeFrame,
    frameNumber,
    frameCount,
    sampleId,
    update,
    dispatchEvent,
    coloring,
  }: AcquireReaderOptions): string => {
    streamSize = 0;
    nextRange = [frameNumber, Math.min(frameCount, CHUNK_SIZE + frameNumber)];
    const subscription = uuid();
    frameReader && frameReader.terminate();
    frameReader = createWorker(coloringCallback);
    frameReader.onmessage = ({ data }: MessageEvent<FrameChunkResponse>) => {
      if (data.uuid !== subscription || data.method !== "frameChunk") {
        return;
      }
      const {
<<<<<<< HEAD
        frames,
        range: [start, end],
      } = data;

      addFrameBuffers([start, end]);
      Array(end - start + 1)
        .fill(0)
        .forEach((_, i) => {
          const frameNumber = start + i;
          const frameSample = frames[i] || { frame_number: frameNumber };
          const prefixedFrameSample = Object.fromEntries(
            Object.entries(frameSample).map(([k, v]) => ["frames." + k, v])
          ) as FrameSample;
=======
        data: {
          uuid,
          method,
          frames,
          range: [start, end],
        },
      } = message;
      if (uuid === subscription && method === "frameChunk") {
        addFrameBuffers([start, end]);
        for (let i = start; i <= end; i++) {
          const frame = {
            sample: {
              frame_number: i,
            },
            overlays: [],
          };
          frameCache.set(new WeakRef(removeFrame), frame);
          addFrame(i, frame);
        }

        for (const frameSample of frames) {
          const prefixedFrameSample = Object.fromEntries(
            Object.entries(frameSample).map(([k, v]) => ["frames." + k, v])
          );
>>>>>>> 2479c4a7

          const overlays = loadOverlays(prefixedFrameSample);
          overlays.forEach((overlay) => {
            streamSize += overlay.getSizeBytes();
          });
          const frame = { sample: frameSample, overlays };
          frameCache.set(new WeakRef(removeFrame), frame);
<<<<<<< HEAD
          addFrame(frameNumber, frame);
        });
=======
          addFrame(frameSample.frame_number, frame);
        }
>>>>>>> 2479c4a7

      const requestMore = streamSize < MAX_FRAME_CACHE_SIZE_BYTES;

      if (requestMore && end < frameCount) {
        nextRange = [end + 1, Math.min(frameCount, end + 1 + CHUNK_SIZE)];
        requestingFrames = true;
        frameReader.postMessage({
          method: "requestFrameChunk",
          uuid: subscription,
        });
      } else {
        requestingFrames = false;
        nextRange = null;
      }

      update((state) => {
        state.buffering && dispatchEvent("buffering", false);
        return { buffering: false };
      });
    };

    requestingFrames = true;
    frameReader.postMessage({
      method: "setStream",
      sampleId,
      frameCount,
      frameNumber,
      uuid: subscription,
      url: getURL(),
      coloring,
    });
    return subscription;
  };

  return {
    aquireReader: (
      options: AcquireReaderOptions
    ): ((frameNumber?: number) => void) => {
      currentOptions = options;
      let subscription = setStream(currentOptions);

      return (frameNumber: number, force?: boolean) => {
        if (
          force ||
          !nextRange ||
          (frameNumber < nextRange[0] && frameNumber > nextRange[1])
        ) {
          force && frameCache.reset();
          nextRange = [frameNumber, frameNumber + CHUNK_SIZE];
          subscription = setStream({ ...currentOptions, frameNumber });
        } else if (!requestingFrames) {
          frameReader.postMessage({
            method: "requestFrameChunk",
            uuid: subscription,
          });
        }
        requestingFrames = true;
      };
    },
    addFrame: (removeFrame: RemoveFrame, frame: Frame): void => {
      frameCache.set(new WeakRef(removeFrame), frame);
    },
  };
})();

let lookerWithReader: VideoLooker | null = null;

export class VideoLooker extends Looker<VideoState, VideoSample> {
  private frames: Map<number, WeakRef<Frame>> = new Map();
  private requestFrames: (frameNumber: number, force?: boolean) => void;

  get frameNumber() {
    return this.state.frameNumber;
  }

  get playing() {
    return this.state.playing;
  }

  get waiting() {
    const video = this.lookerElement.children[0].element as HTMLVideoElement;
    return (
      video &&
      (video.seeking ||
        video.readyState < 2 ||
        !this.hasFrame(this.state.frameNumber))
    );
  }

  destroy() {
    this.pause();
    super.destroy();
  }

  dispatchImpliedEvents(
    previousState: Readonly<VideoState>,
    state: Readonly<VideoState>
  ): void {
    const previousPlaying = previousState.playing && !previousState.buffering;
    const playing = state.playing && !state.buffering;

    if (previousPlaying !== playing) {
      playing && this.dispatchEvent("play", null);
      !playing && this.dispatchEvent("pause", { buffering: state.buffering });
    }
  }

  getCurrentSampleLabels(): LabelData[] {
    const labels: LabelData[] = [];
    processOverlays(this.state, this.sampleOverlays)[0].forEach((overlay) => {
      if (overlay instanceof ClassificationsOverlay) {
        overlay.getFilteredAndFlat(this.state).forEach(([field, label]) => {
          labels.push({
            field: field,
            label_id: label.id,
            sample_id: this.sample.id,
          });
        });
      } else {
        const { id: label_id, field } = overlay.getSelectData(this.state);
        labels.push({ label_id, field, sample_id: this.sample.id });
      }
    });

    return labels;
  }

  getCurrentFrameLabels(): LabelData[] {
    const frame = this.frames.get(this.frameNumber).deref();
    const labels: LabelData[] = [];
    if (frame) {
      processOverlays(this.state, frame.overlays)[0].forEach((overlay) => {
        if (overlay instanceof ClassificationsOverlay) {
          overlay.getFilteredAndFlat(this.state).forEach(([field, label]) => {
            labels.push({
              field: field,
              label_id: label.id,
              frame_number: this.frameNumber,
              sample_id: this.sample.id,
            });
          });
        } else {
          const { id: label_id, field } = overlay.getSelectData(this.state);
          labels.push({
            label_id,
            field,
            sample_id: this.sample.id,
            frame_number: this.frameNumber,
          });
        }
      });
    }

    return labels;
  }

  getElements(config) {
    return getVideoElements(config, this.updater, this.getDispatchEvent());
  }

  getInitialState(
    config: VideoState["config"],
    options: VideoState["options"]
  ): VideoState {
    const firstFrame = config.support ? config.support[0] : 1;

    return {
      duration: null,
      seeking: false,
      fragment: null,
      playing: false,
      frameNumber: firstFrame,
      buffering: false,
      ...this.getInitialBaseState(),
      config: { ...config },
      options: {
        ...this.getDefaultOptions(),
        ...options,
      },
      buffers: [[firstFrame, firstFrame]] as Buffers,
      seekBarHovering: false,
      SHORTCUTS: VIDEO_SHORTCUTS,
      hasPoster: false,
      waitingForVideo: false,
      lockedToSupport: Boolean(config.support),
    };
  }

  hasDefaultZoom(state: VideoState, overlays: Overlay<VideoState>[]): boolean {
    let pan = [0, 0];
    let scale = 1;

    return (
      scale === state.scale &&
      pan[0] === state.pan[0] &&
      pan[1] === state.pan[1]
    );
  }

  loadOverlays(sample: VideoSample) {
    this.sampleOverlays = loadOverlays(
      Object.fromEntries(
        Object.entries(sample).filter(([fieldName]) => fieldName !== "frames")
      ),
      true
    );

    const providedFrames = sample.frames.length
      ? sample.frames
      : [{ frame_number: 1 }];
    const providedFrameOverlays = providedFrames.map((frameSample) =>
      loadOverlays(
        Object.fromEntries(
          Object.entries(frameSample).map(([k, v]) => ["frames." + k, v])
        )
      )
    );

    const frames = providedFrames.map((frameSample, i) => ({
      sample: frameSample as FrameSample,
      overlays: providedFrameOverlays[i],
    }));
    frames.forEach((frame) => {
      const frameNumber = frame.sample.frame_number;
      addFrame(
        (frameNumber) => removeFromBuffers(frameNumber, this.state.buffers),
        frame
      );
      this.frames.set(frame.sample.frame_number, new WeakRef(frame));
      addToBuffers([frameNumber, frameNumber], this.state.buffers);
    });
  }

  pluckOverlays(state: VideoState) {
    const frameNumber = state.frameNumber;
    let hideSampleOverlays = false;

    if (state.config.support && !state.lockedToSupport) {
      const [start, end] = state.config.support;
      hideSampleOverlays = frameNumber < start || frameNumber > end;
    }

    let pluckedOverlays = hideSampleOverlays ? [] : this.sampleOverlays;
    if (this.hasFrame(state.frameNumber)) {
      const frame = this.frames.get(state.frameNumber)?.deref();
      if (frame !== undefined) {
        pluckedOverlays = [...pluckedOverlays, ...frame.overlays];
      }
    }

    let frameCount = null;

    if (this.state.duration !== null) {
      frameCount = getFrameNumber(
        this.state.duration,
        this.state.duration,
        this.state.config.frameRate
      );
    }

    if (
      (!state.config.thumbnail || state.playing) &&
      lookerWithReader !== this &&
      frameCount !== null
    ) {
<<<<<<< HEAD
=======
      this.requestFrames = aquireReader({
        addFrame: (frameNumber, frame) =>
          this.frames.set(frameNumber, new WeakRef(frame)),
        addFrameBuffers: (range) =>
          (this.state.buffers = addToBuffers(range, this.state.buffers)),
        removeFrame: (frameNumber) =>
          removeFromBuffers(frameNumber, this.state.buffers),
        getCurrentFrame: () => this.frameNumber,
        sampleId: this.state.config.sampleId,
        frameCount,
        frameNumber: state.frameNumber,
        update: this.updater,
        dispatchEvent: (event, detail) => this.dispatchEvent(event, detail),
      });
>>>>>>> 2479c4a7
      lookerWithReader && lookerWithReader.pause();
      this.setReader();
      lookerWithReader = this;
      this.state.buffers = [[1, 1]];
    } else if (lookerWithReader !== this && frameCount) {
      this.state.buffering && this.dispatchEvent("buffering", false);
      this.state.playing = false;
      this.state.buffering = false;
    }

    if (lookerWithReader === this) {
      if (this.hasFrame(Math.min(frameCount, state.frameNumber + 1))) {
        this.state.buffering && this.dispatchEvent("buffering", false);
        this.state.buffering = false;
      } else {
        this.state.buffering = true;
        this.dispatchEvent("buffering", true);
        this.requestFrames(state.frameNumber);
      }
    }

    return pluckedOverlays;
  }

  private setReader() {
    this.requestFrames = aquireReader({
      addFrame: (frameNumber, frame) =>
        this.frames.set(frameNumber, new WeakRef(frame)),
      addFrameBuffers: (range) =>
        (this.state.buffers = addToBuffers(range, this.state.buffers)),
      removeFrame: (frameNumber) =>
        removeFromBuffers(frameNumber, this.state.buffers),
      getCurrentFrame: () => this.frameNumber,
      sampleId: this.state.config.sampleId,
      frameCount: getFrameNumber(
        this.state.duration,
        this.state.duration,
        this.state.config.frameRate
      ),
      frameNumber: Math.max(this.state.frameNumber, 2),
      update: this.updater,
      dispatchEvent: (event, detail) => this.dispatchEvent(event, detail),
      coloring: this.state.options.coloring,
    });
  }

  getSample(): Promise<VideoSample> {
    return new Promise((resolve) => {
      const resolver = (sample) => {
        if (this.hasFrame(this.state.frameNumber)) {
          resolve({
            ...sample,
            frames: [
              {
                frame_number: this.frameNumber,
                ...filterSample(
                  this.state,
                  { ...this.frames.get(this.frameNumber).deref().sample },
                  this.state.options.frameFieldsMap,
                  "frames."
                ),
              },
            ],
          });
          return;
        }
        setTimeout(resolver, 200);
      };
      super.getSample().then(resolver);
    });
  }

  getDefaultOptions() {
    return DEFAULT_VIDEO_OPTIONS;
  }

  play(): void {
    this.updater(({ playing }) => {
      if (!playing) {
        return { playing: true };
      }
      return {};
    });
  }

  pause(): void {
    this.updater(({ playing }) => {
      if (playing) {
        return { playing: false };
      }
      return {};
    });
  }

  postProcess(): VideoState {
    if (this.state.seeking) {
      this.state.disableOverlays = true;
    } else if (!this.state.playing && !this.state.buffering) {
      this.state.disableOverlays = false;
    }
    if (!this.state.setZoom) {
      this.state.setZoom = this.hasResized();
    }

    if (!this.state.setZoom) {
      this.state.setZoom = this.hasResized();
    }

    if (this.state.zoomToContent) {
      toggleZoom(this.state, this.currentOverlays);
    } else if (this.state.setZoom) {
      this.state.pan = [0, 0];
      this.state.scale = 1;

      this.state.setZoom = false;
    }

    return super.postProcess();
  }

  updateOptions(options: Optional<VideoState["options"]>) {
    const reload = shouldReloadSample(this.state.options, options);

    if (reload) {
      this.updater({ options, reloading: this.state.disabled });
      this.updateSample(this.sample);
    } else {
      this.updater({ options, disabled: false });
    }
  }

  updateSample(sample: VideoSample) {
    this.state.buffers = [[1, 1]];
    this.frames.clear();
    super.updateSample(sample);
    this.setReader();
  }

  private hasFrame(frameNumber: number) {
    return (
      this.frames.has(frameNumber) &&
      this.frames.get(frameNumber)?.deref() !== undefined
    );
  }
}

const toggleZoom = <State extends FrameState | ImageState | VideoState>(
  state: State,
  overlays: Overlay<State>[]
) => {
  if (state.options.selectedLabels) {
    const ids = new Set(state.options.selectedLabels);
    const selected = overlays.filter((o) => {
      if (o instanceof ClassificationsOverlay) {
        return false;
      }

      return ids.has(o.getSelectData(state).id);
    });

    if (selected.length) {
      overlays = selected;
    }
  }
  const { pan, scale } = zoomToContent(state, overlays);

  if (
    state.pan[0] === pan[0] &&
    state.pan[1] === pan[1] &&
    state.scale === scale
  ) {
    state.pan = [0, 0];
    state.scale = 1;
  } else {
    state.pan = pan;
    state.scale = scale;
  }

  state.zoomToContent = false;
};

const filterSample = <S extends Sample | FrameSample>(
  state: Readonly<BaseState>,
  sample: S,
  fieldsMap: { [key: string]: string },
  prefix = ""
): S => {
  for (const field in sample) {
    if (fieldsMap.hasOwnProperty(field)) {
      sample[fieldsMap[field]] = sample[field];
      if (field !== fieldsMap[field]) {
        delete sample[field];
      }
    } else if (field.startsWith("_")) {
      delete sample[field];
    } else if (
      sample[field] &&
      sample[field]._cls &&
      FROM_FO.hasOwnProperty(sample[field]._cls)
    ) {
      if (!state.options.activePaths.includes(prefix + field)) {
        delete sample[field];
        continue;
      }

      if (LABEL_LISTS[sample[field]._cls]) {
        sample[field] = {
          ...sample[field],
          [LABEL_LISTS[sample[field]._cls]]: sample[field][
            LABEL_LISTS[sample[field]._cls]
          ]
            .filter((label) => state.options.filter[prefix + field](label))
            .map((label) => {
              if (MASK_LABELS.has(label._cls) && label.mask) {
                label.mask = {
                  shape: label.mask.shape,
                };
              }

              return label;
            }),
        };
      } else if (!state.options.filter[prefix + field](sample[field])) {
        delete sample[field];
      } else if (
        MASK_LABELS.has(sample[field]._cls) &&
        sample[field].mask &&
        sample[field].mask.data
      ) {
        sample[field] = {
          ...sample[field],
          mask: {
            shape: sample[field].mask.data.shape,
          },
        };
      } else if (
        sample[field]._cls === HEATMAP &&
        sample[field].map &&
        sample[field].map.data
      ) {
        sample[field] = {
          ...sample[field],
          map: {
            shape: sample[field].map.data.shape,
          },
        };
      }
    }
  }
  return sample;
};

const shouldReloadSample = (
  current: Readonly<BaseState["options"]>,
  next: Readonly<Optional<BaseState["options"]>>
): boolean => {
  let reloadSample = false;
  if (next.coloring && current.coloring.seed !== next.coloring.seed) {
    reloadSample = true;
  } else if (
    next.coloring &&
    next.coloring.byLabel !== current.coloring.byLabel
  ) {
    reloadSample = true;
  }

  return reloadSample;
};<|MERGE_RESOLUTION|>--- conflicted
+++ resolved
@@ -73,8 +73,8 @@
 import { getColor } from "./color";
 
 export { zoomAspectRatio } from "./zoom";
-<<<<<<< HEAD
 export { createColorGenerator, getRGB } from "./color";
+export { freeVideos } from "./elements/util";
 
 export type RGB = [number, number, number];
 export type RGBA = [number, number, number, number];
@@ -103,9 +103,6 @@
     },
   ],
 };
-=======
-export { freeVideos } from "./elements/util";
->>>>>>> 2479c4a7
 
 const labelsWorker = createWorker(coloringCallback);
 
@@ -768,61 +765,37 @@
       if (data.uuid !== subscription || data.method !== "frameChunk") {
         return;
       }
+
       const {
-<<<<<<< HEAD
         frames,
         range: [start, end],
       } = data;
 
       addFrameBuffers([start, end]);
-      Array(end - start + 1)
-        .fill(0)
-        .forEach((_, i) => {
-          const frameNumber = start + i;
-          const frameSample = frames[i] || { frame_number: frameNumber };
-          const prefixedFrameSample = Object.fromEntries(
-            Object.entries(frameSample).map(([k, v]) => ["frames." + k, v])
-          ) as FrameSample;
-=======
-        data: {
-          uuid,
-          method,
-          frames,
-          range: [start, end],
-        },
-      } = message;
-      if (uuid === subscription && method === "frameChunk") {
-        addFrameBuffers([start, end]);
-        for (let i = start; i <= end; i++) {
-          const frame = {
-            sample: {
-              frame_number: i,
-            },
-            overlays: [],
-          };
-          frameCache.set(new WeakRef(removeFrame), frame);
-          addFrame(i, frame);
-        }
-
-        for (const frameSample of frames) {
-          const prefixedFrameSample = Object.fromEntries(
-            Object.entries(frameSample).map(([k, v]) => ["frames." + k, v])
-          );
->>>>>>> 2479c4a7
-
-          const overlays = loadOverlays(prefixedFrameSample);
-          overlays.forEach((overlay) => {
-            streamSize += overlay.getSizeBytes();
-          });
-          const frame = { sample: frameSample, overlays };
-          frameCache.set(new WeakRef(removeFrame), frame);
-<<<<<<< HEAD
-          addFrame(frameNumber, frame);
+      for (let i = start; i <= end; i++) {
+        const frame = {
+          sample: {
+            frame_number: i,
+          },
+          overlays: [],
+        };
+        frameCache.set(new WeakRef(removeFrame), frame);
+        addFrame(i, frame);
+      }
+
+      for (const frameSample of frames) {
+        const prefixedFrameSample = Object.fromEntries(
+          Object.entries(frameSample).map(([k, v]) => ["frames." + k, v])
+        );
+
+        const overlays = loadOverlays(prefixedFrameSample);
+        overlays.forEach((overlay) => {
+          streamSize += overlay.getSizeBytes();
         });
-=======
-          addFrame(frameSample.frame_number, frame);
-        }
->>>>>>> 2479c4a7
+        const frame = { sample: frameSample, overlays };
+        frameCache.set(new WeakRef(removeFrame), frame);
+        addFrame(frameSample.frame_number, frame);
+      }
 
       const requestMore = streamSize < MAX_FRAME_CACHE_SIZE_BYTES;
 
@@ -1088,23 +1061,6 @@
       lookerWithReader !== this &&
       frameCount !== null
     ) {
-<<<<<<< HEAD
-=======
-      this.requestFrames = aquireReader({
-        addFrame: (frameNumber, frame) =>
-          this.frames.set(frameNumber, new WeakRef(frame)),
-        addFrameBuffers: (range) =>
-          (this.state.buffers = addToBuffers(range, this.state.buffers)),
-        removeFrame: (frameNumber) =>
-          removeFromBuffers(frameNumber, this.state.buffers),
-        getCurrentFrame: () => this.frameNumber,
-        sampleId: this.state.config.sampleId,
-        frameCount,
-        frameNumber: state.frameNumber,
-        update: this.updater,
-        dispatchEvent: (event, detail) => this.dispatchEvent(event, detail),
-      });
->>>>>>> 2479c4a7
       lookerWithReader && lookerWithReader.pause();
       this.setReader();
       lookerWithReader = this;
