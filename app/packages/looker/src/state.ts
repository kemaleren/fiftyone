--- conflicted
+++ resolved
@@ -12,13 +12,10 @@
   pool: string[];
   scale: RGB[];
   seed: number;
-<<<<<<< HEAD
-=======
   defaultMaskTargets?: MaskTargets;
   maskTargets: {
     [field: string]: MaskTargets;
   };
->>>>>>> 7051ca1e
   targets: string[];
 }
 
@@ -270,11 +267,8 @@
     pool: ["#000000"],
     scale: null,
     seed: 0,
-<<<<<<< HEAD
-=======
     maskTargets: {},
     defaultMaskTargets: null,
->>>>>>> 7051ca1e
     targets: ["#000000"],
   },
   smoothMasks: true,
