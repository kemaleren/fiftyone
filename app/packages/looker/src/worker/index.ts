--- conflicted
+++ resolved
@@ -468,11 +468,7 @@
         resolveColor(args as ResolveColor);
         return;
       default:
-<<<<<<< HEAD
-        break;
-=======
         console.warn("Unknown method: ", method);
->>>>>>> c9f37ad3
     }
   };
 }