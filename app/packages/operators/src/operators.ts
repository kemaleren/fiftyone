--- conflicted
+++ resolved
@@ -496,7 +496,6 @@
   return `@voxel51/operators/${operatorURI}`;
 }
 
-<<<<<<< HEAD
 export function getTargetOperatorMethod(operatorURI) {
   if (operatorURI && operatorURI.includes(HASH)) {
     const parts = operatorURI.split(HASH);
@@ -507,13 +506,6 @@
 
 function resolveOperatorURIWithMethod(operatorURI, params) {
   const targetMethod = getTargetOperatorMethod(operatorURI);
-=======
-export async function executeOperator(
-  operatorURI,
-  params: any = {},
-  callback?: ExecutionCallback
-) {
->>>>>>> b8f63335
   operatorURI = resolveOperatorURI(operatorURI);
   if (targetMethod) {
     params = { ...params, __method__: targetMethod };
@@ -521,16 +513,15 @@
   return { operatorURI, params };
 }
 
-export async function executeOperator(uri, p) {
+export async function executeOperator(
+  uri,
+  p: any = {},
+  callback?: ExecutionCallback
+) {
   const { operatorURI, params } = resolveOperatorURIWithMethod(uri, p);
   const queue = getInvocationRequestQueue();
   const request = new InvocationRequest(operatorURI, params);
-<<<<<<< HEAD
-  console.log("executeOperator", operatorURI);
-  queue.add(request);
-=======
   queue.add(request, callback);
->>>>>>> b8f63335
 }
 
 export async function validateOperatorInputs(
