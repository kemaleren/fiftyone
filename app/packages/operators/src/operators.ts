--- conflicted
+++ resolved
@@ -4,11 +4,8 @@
 import { stringifyError } from "./utils";
 import { ValidationContext, ValidationError } from "./validation";
 import { ExecutionCallback, OperatorExecutorOptions } from "./types-internal";
-<<<<<<< HEAD
 import { Analytics, AnalyticsInfo, usingAnalytics } from "@fiftyone/analytics";
-=======
 import { QueueItemStatus } from "./constants";
->>>>>>> d095b222
 
 type RawInvocationRequest = {
   operator_uri?: string;
