<<<<<<< HEAD
import { useEffect, useState } from "react";
import { useRecoilValue } from "recoil";
=======
import { CenteredStack, CodeBlock } from "@fiftyone/components";
import {
  PanelSkeleton,
  usePanelState,
  useSetCustomPanelState,
} from "@fiftyone/spaces";
import * as fos from "@fiftyone/state";
import { Box, Typography } from "@mui/material";
>>>>>>> b8f63335
import { merge } from "lodash";
import { useEffect } from "react";
import { useRecoilValue } from "recoil";
import OperatorIO from "./OperatorIO";
import { PANEL_LOAD_TIMEOUT } from "./constants";
import { executeOperator } from "./operators";
import * as types from "./types";

<<<<<<< HEAD
import OperatorIO from "./OperatorIO";
import * as types from "./types";
import * as fos from "@fiftyone/state";

import { usePanelState, useSetCustomPanelState } from "@fiftyone/spaces";

import {
  useCustomPanelHooks,
  CustomPanelHooks,
  CustomPanelProps,
} from "./useCustomPanelHooks";

export function CustomPanel(props: CustomPanelProps) {
  const { panelId, onLoad, onChange, onUnLoad, onViewChange, dimensions } =
    props;
=======
function getPanelViewData(panelState) {
  const state = panelState?.state;
  const data = panelState?.data;
  return merge({ ...state }, { ...data });
}

export function CustomPanel({
  panelId,
  onLoad,
  onChange,
  onUnLoad,
  onViewChange,
  dimensions,
  panelName,
  panelLabel,
}) {
  const [panelState, setPanelState] = usePanelState(null, panelId);
  const { height, width } = dimensions?.bounds || {};
  const setCustomPanelState = useSetCustomPanelState();
  const panelSchema = panelState?.schema;
  const onLoadError = panelState?.onLoadError;
  const data = getPanelViewData(panelState);
  const handlePanelStateChange = (newState) => {
    setCustomPanelState((state: any) => ({ ...state, ...newState }));
  };
  const pending = fos.useTimeout(PANEL_LOAD_TIMEOUT);
  const view = useRecoilValue(fos.view);

  useEffect(() => {
    if (onLoad) {
      if (!panelState?.loaded) {
        executeOperator(onLoad, { panel_id: panelId }, (result) => {
          const { error: onLoadError } = result;
          setPanelState((s) => ({ ...s, onLoadError, loaded: true }));
        });
      }
    }

    return () => {
      if (onUnLoad) {
        executeOperator(onUnLoad, { panel_id: panelId });
      }
    };
  }, [panelId, onLoad, onUnLoad]);

  useEffect(() => {
    if (onViewChange) {
      executeOperator(onViewChange, {
        panel_id: panelId,
        panel_state: panelState?.state,
      });
    }
  }, [view]);
>>>>>>> b8f63335

  const {
    panelState,
    handlePanelStateChange,
    handlePanelStatePathChange,
    data,
    renderableSchema,
    loaded,
  } = useCustomPanelHooks(props);

  if (pending && !panelSchema && !onLoadError) {
    return <PanelSkeleton />;
  }

  if (!panelSchema)
    return (
      <CenteredStack spacing={1}>
        <Typography variant="h4">{panelLabel || "Operator Panel"}</Typography>
        <Typography color="text.secondary">
          Operator panel &quot;
          <Typography component="span">{panelName}</Typography>&quot; is not
          configured yet.
        </Typography>
        <Typography component="pre" color="text.tertiary">
          {panelId}
        </Typography>
        {onLoadError && (
          <Box maxWidth="95%">
            <CodeBlock text={onLoadError} />
          </Box>
        )}
      </CenteredStack>
    );

  const schema = types.Property.fromJSON(panelSchema);

  return (
    <Box sx={{ height: "100%", width: "100%" }}>
      <OperatorIO
<<<<<<< HEAD
        schema={{
          ...schema,
          view: {
            ...schema.view,
            componentsProps: {
              gridContainer: {
                spacing: 0,
                sx: { pl: 0 },
                height: dimensions.height || 750,
                width: dimensions.width,
              },
            },
          },
        }}
        onPathChange={handlePanelStatePathChange}
=======
        schema={schema}
>>>>>>> b8f63335
        onChange={handlePanelStateChange}
        data={data}
        layout={{ height, width }}
      />
<<<<<<< HEAD
      <pre>{JSON.stringify({ schema, data }, null, 2)}</pre>
    </div>
=======
    </Box>
>>>>>>> b8f63335
  );
}

export function defineCustomPanel({
  on_load,
  on_change,
  on_unload,
  on_view_change,
  panel_name,
  panel_label,
}) {
  return ({ panelNode, dimensions }) => (
    <CustomPanel
      panelId={panelNode?.id}
      onLoad={on_load}
      onUnLoad={on_unload}
      onChange={on_change}
      onViewChange={on_view_change}
      dimensions={dimensions}
      panelName={panel_name}
      panelLabel={panel_label}
    />
  );
}<|MERGE_RESOLUTION|>--- conflicted
+++ resolved
@@ -1,7 +1,5 @@
-<<<<<<< HEAD
 import { useEffect, useState } from "react";
 import { useRecoilValue } from "recoil";
-=======
 import { CenteredStack, CodeBlock } from "@fiftyone/components";
 import {
   PanelSkeleton,
@@ -10,21 +8,11 @@
 } from "@fiftyone/spaces";
 import * as fos from "@fiftyone/state";
 import { Box, Typography } from "@mui/material";
->>>>>>> b8f63335
 import { merge } from "lodash";
-import { useEffect } from "react";
-import { useRecoilValue } from "recoil";
 import OperatorIO from "./OperatorIO";
 import { PANEL_LOAD_TIMEOUT } from "./constants";
 import { executeOperator } from "./operators";
 import * as types from "./types";
-
-<<<<<<< HEAD
-import OperatorIO from "./OperatorIO";
-import * as types from "./types";
-import * as fos from "@fiftyone/state";
-
-import { usePanelState, useSetCustomPanelState } from "@fiftyone/spaces";
 
 import {
   useCustomPanelHooks,
@@ -33,72 +21,23 @@
 } from "./useCustomPanelHooks";
 
 export function CustomPanel(props: CustomPanelProps) {
-  const { panelId, onLoad, onChange, onUnLoad, onViewChange, dimensions } =
-    props;
-=======
-function getPanelViewData(panelState) {
-  const state = panelState?.state;
-  const data = panelState?.data;
-  return merge({ ...state }, { ...data });
-}
+  const {
+    panelId,
+    onLoad,
+    onChange,
+    onUnLoad,
+    onViewChange,
+    dimensions,
+    panelName,
+    panelLabel,
+  } = props;
+  const { height, width } = dimensions;
 
-export function CustomPanel({
-  panelId,
-  onLoad,
-  onChange,
-  onUnLoad,
-  onViewChange,
-  dimensions,
-  panelName,
-  panelLabel,
-}) {
-  const [panelState, setPanelState] = usePanelState(null, panelId);
-  const { height, width } = dimensions?.bounds || {};
-  const setCustomPanelState = useSetCustomPanelState();
+  const { panelState, handlePanelStateChange, data } =
+    useCustomPanelHooks(props);
   const panelSchema = panelState?.schema;
   const onLoadError = panelState?.onLoadError;
-  const data = getPanelViewData(panelState);
-  const handlePanelStateChange = (newState) => {
-    setCustomPanelState((state: any) => ({ ...state, ...newState }));
-  };
   const pending = fos.useTimeout(PANEL_LOAD_TIMEOUT);
-  const view = useRecoilValue(fos.view);
-
-  useEffect(() => {
-    if (onLoad) {
-      if (!panelState?.loaded) {
-        executeOperator(onLoad, { panel_id: panelId }, (result) => {
-          const { error: onLoadError } = result;
-          setPanelState((s) => ({ ...s, onLoadError, loaded: true }));
-        });
-      }
-    }
-
-    return () => {
-      if (onUnLoad) {
-        executeOperator(onUnLoad, { panel_id: panelId });
-      }
-    };
-  }, [panelId, onLoad, onUnLoad]);
-
-  useEffect(() => {
-    if (onViewChange) {
-      executeOperator(onViewChange, {
-        panel_id: panelId,
-        panel_state: panelState?.state,
-      });
-    }
-  }, [view]);
->>>>>>> b8f63335
-
-  const {
-    panelState,
-    handlePanelStateChange,
-    handlePanelStatePathChange,
-    data,
-    renderableSchema,
-    loaded,
-  } = useCustomPanelHooks(props);
 
   if (pending && !panelSchema && !onLoadError) {
     return <PanelSkeleton />;
@@ -129,35 +68,12 @@
   return (
     <Box sx={{ height: "100%", width: "100%" }}>
       <OperatorIO
-<<<<<<< HEAD
-        schema={{
-          ...schema,
-          view: {
-            ...schema.view,
-            componentsProps: {
-              gridContainer: {
-                spacing: 0,
-                sx: { pl: 0 },
-                height: dimensions.height || 750,
-                width: dimensions.width,
-              },
-            },
-          },
-        }}
-        onPathChange={handlePanelStatePathChange}
-=======
         schema={schema}
->>>>>>> b8f63335
         onChange={handlePanelStateChange}
         data={data}
         layout={{ height, width }}
       />
-<<<<<<< HEAD
-      <pre>{JSON.stringify({ schema, data }, null, 2)}</pre>
-    </div>
-=======
     </Box>
->>>>>>> b8f63335
   );
 }
 
