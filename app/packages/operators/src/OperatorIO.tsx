--- conflicted
+++ resolved
@@ -1,8 +1,4 @@
-<<<<<<< HEAD
-import { useActivePlugins, PluginComponentType } from "@fiftyone/plugins";
-=======
 import { PluginComponentType, useActivePlugins } from "@fiftyone/plugins";
->>>>>>> ec20c512
 
 export default function OperatorIO(props) {
   const { schema } = props;
