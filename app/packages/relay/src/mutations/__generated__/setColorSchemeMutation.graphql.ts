/**
<<<<<<< HEAD
 * @generated SignedSource<<b7277234b9bfce21d4055de48b45b3b1>>
=======
 * @generated SignedSource<<6d311d0e74306c2a29d656e6cafefb94>>
>>>>>>> 5d5db7ff
 * @lightSyntaxTransform
 * @nogrep
 */

/* tslint:disable */
/* eslint-disable */
// @ts-nocheck

import { ConcreteRequest, Mutation } from 'relay-runtime';
export type ColorSchemeInput = {
  colorBy?: string | null;
  colorPool: ReadonlyArray<string>;
  colorscale?: ReadonlyArray<ColorscaleInput> | null;
  defaultMaskTargetsColors?: ReadonlyArray<MaskColorInput> | null;
  fields?: ReadonlyArray<CustomizeColorInput> | null;
  labelTags?: LabelTagColorInput | null;
  multicolorKeypoints?: boolean | null;
  opacity?: number | null;
  showSkeletons?: boolean | null;
};
export type CustomizeColorInput = {
  colorByAttribute?: string | null;
  fieldColor?: string | null;
  maskTargetsColors?: ReadonlyArray<MaskColorInput> | null;
  path: string;
  valueColors?: ReadonlyArray<ValueColorInput> | null;
};
export type ValueColorInput = {
  color: string;
  value: string;
};
export type MaskColorInput = {
  color: string;
  intTarget: number;
};
export type LabelTagColorInput = {
  fieldColor?: string | null;
  valueColors?: ReadonlyArray<ValueColorInput> | null;
};
export type ColorscaleInput = {
  list?: ReadonlyArray<ColorscaleListInput> | null;
  name?: string | null;
  path: string;
  rgb?: ReadonlyArray<ReadonlyArray<number>> | null;
};
export type ColorscaleListInput = {
  color: string;
  value?: number | null;
};
export type setColorSchemeMutation$variables = {
  colorScheme: ColorSchemeInput;
  subscription: string;
};
export type setColorSchemeMutation$data = {
  readonly setColorScheme: boolean;
};
export type setColorSchemeMutation = {
  response: setColorSchemeMutation$data;
  variables: setColorSchemeMutation$variables;
};

const node: ConcreteRequest = (function(){
var v0 = {
  "defaultValue": null,
  "kind": "LocalArgument",
  "name": "colorScheme"
},
v1 = {
  "defaultValue": null,
  "kind": "LocalArgument",
  "name": "subscription"
},
v2 = [
  {
    "alias": null,
    "args": [
      {
        "kind": "Variable",
        "name": "colorScheme",
        "variableName": "colorScheme"
      },
      {
        "kind": "Variable",
        "name": "subscription",
        "variableName": "subscription"
      }
    ],
    "kind": "ScalarField",
    "name": "setColorScheme",
    "storageKey": null
  }
];
return {
  "fragment": {
    "argumentDefinitions": [
      (v0/*: any*/),
      (v1/*: any*/)
    ],
    "kind": "Fragment",
    "metadata": null,
    "name": "setColorSchemeMutation",
    "selections": (v2/*: any*/),
    "type": "Mutation",
    "abstractKey": null
  },
  "kind": "Request",
  "operation": {
    "argumentDefinitions": [
      (v1/*: any*/),
      (v0/*: any*/)
    ],
    "kind": "Operation",
    "name": "setColorSchemeMutation",
    "selections": (v2/*: any*/)
  },
  "params": {
    "cacheID": "269c21750ef04dc7db3f08ae29118f9f",
    "id": null,
    "metadata": {},
    "name": "setColorSchemeMutation",
    "operationKind": "mutation",
    "text": "mutation setColorSchemeMutation(\n  $subscription: String!\n  $colorScheme: ColorSchemeInput!\n) {\n  setColorScheme(subscription: $subscription, colorScheme: $colorScheme)\n}\n"
  }
};
})();

(node as any).hash = "9d1fb8d5093bc482e836e5222f4dbd86";

export default node;<|MERGE_RESOLUTION|>--- conflicted
+++ resolved
@@ -1,9 +1,5 @@
 /**
-<<<<<<< HEAD
- * @generated SignedSource<<b7277234b9bfce21d4055de48b45b3b1>>
-=======
  * @generated SignedSource<<6d311d0e74306c2a29d656e6cafefb94>>
->>>>>>> 5d5db7ff
  * @lightSyntaxTransform
  * @nogrep
  */
