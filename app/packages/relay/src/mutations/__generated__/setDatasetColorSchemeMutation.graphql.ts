--- conflicted
+++ resolved
@@ -1,9 +1,5 @@
 /**
-<<<<<<< HEAD
- * @generated SignedSource<<03cb81019467de1243f0eaf908c45d2a>>
-=======
  * @generated SignedSource<<79c214d1f898e98a662b89f682babe47>>
->>>>>>> 5d5db7ff
  * @lightSyntaxTransform
  * @nogrep
  */
