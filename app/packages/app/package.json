{
    "name": "@fiftyone/app",
    "version": "0.10.3",
    "license": "Apache-2.0",
    "private": true,
    "main": "./src/index.tsx",
    "scripts": {
        "dev": "vite",
        "build": "yarn build-bare && yarn copy-to-python",
        "build-bare": "tsc && vite build",
        "copy-to-python": "rm -rf ../../../fiftyone/server/static && cp -r ./dist ../../../fiftyone/server/static",
        "copy-to-desktop": "rm -rf ../desktop/dist/ && cp -r ./dist ../desktop/dist"
    },
    "dependencies": {
        "@fiftyone/flashlight": "*",
        "@fiftyone/looker": "*",
        "@fiftyone/utilities": "*",
        "@material-ui/core": "4.11.4",
        "@material-ui/icons": "^4.9.1",
        "@react-spring/web": "^9.4.3",
        "@use-gesture/react": "10.1.1",
        "@xstate/react": "1.3.3",
        "classnames": "^2.2.6",
<<<<<<< HEAD
=======
        "framer-motion": "^6.2.8",
>>>>>>> 3a52d6f8
        "history": "^5.3.0",
        "html2canvas": "1.0.0-rc.7",
        "lru-cache": "^6.0.0",
        "mime": "^2.5.2",
        "numeral": "^2.0.6",
        "path-to-regexp": "^6.2.0",
        "re-resizable": "^6.8.0",
<<<<<<< HEAD
        "react": "^17.0.2",
        "react-dom": "^17.0.2",
=======
        "react": "18.1.0",
        "react-dom": "18.1.0",
>>>>>>> 3a52d6f8
        "react-error-boundary": "^3.1.4",
        "react-ga": "^3.1.2",
        "react-hotkeys": "^2.0.0",
        "react-input-autosize": "^3.0.0",
        "react-is": "^17.0.1",
        "react-laag": "^2.0.3",
<<<<<<< HEAD
        "react-relay": "^13.1.1",
        "react-router": "^5.1.2",
        "react-router-config": "^5.1.1",
        "react-use-measure": "^2.0.1",
        "react-uuid": "^1.0.2",
        "recharts": "2.0.9",
        "recoil": "^0.6.1",
=======
        "react-relay": "^13.2.0",
        "react-use-measure": "^2.0.1",
        "react-uuid": "^1.0.2",
        "recharts": "2.0.9",
        "recoil": "^0.7.2",
>>>>>>> 3a52d6f8
        "resize-observer-polyfill": "^1.5.1",
        "styled-components": "^5.3.3",
        "uuid": "^8.3.2",
        "xstate": "^4.14.0"
    },
    "devDependencies": {
        "@fiftyone/prettier-config": "*",
        "@types/mime": "^2.0.3",
<<<<<<< HEAD
        "@types/react": "^17.0.39",
        "@types/react-dom": "^17.0.11",
        "@types/react-relay": "^13.0.0",
        "@types/react-router": "^5.1.18",
        "@types/react-router-config": "^5.0.6",
=======
        "@types/react": "^17.0.43",
        "@types/react-dom": "^17.0.14",
        "@types/react-relay": "^13.0.0",
        "@types/react-router": "^5.1.18",
>>>>>>> 3a52d6f8
        "@types/relay-compiler": "^8.0.2",
        "@types/relay-runtime": "^13.0.1",
        "@types/styled-components": "^5.1.23",
        "@vitejs/plugin-react-refresh": "^1.3.3",
        "electron": "^13.1.2",
        "prettier": "2.2.1",
        "relay-compiler": "^13.0.2",
        "relay-compiler-language-typescript": "^15.0.1",
        "relay-config": "^12.0.1",
        "rollup-plugin-polyfill-node": "^0.6.2",
<<<<<<< HEAD
        "typescript": "^4.5.5",
=======
        "typescript": "4.2.4",
>>>>>>> 3a52d6f8
        "vite": "2.4.2",
        "vite-plugin-relay": "^1.0.7"
    }
}<|MERGE_RESOLUTION|>--- conflicted
+++ resolved
@@ -21,10 +21,7 @@
         "@use-gesture/react": "10.1.1",
         "@xstate/react": "1.3.3",
         "classnames": "^2.2.6",
-<<<<<<< HEAD
-=======
         "framer-motion": "^6.2.8",
->>>>>>> 3a52d6f8
         "history": "^5.3.0",
         "html2canvas": "1.0.0-rc.7",
         "lru-cache": "^6.0.0",
@@ -32,34 +29,19 @@
         "numeral": "^2.0.6",
         "path-to-regexp": "^6.2.0",
         "re-resizable": "^6.8.0",
-<<<<<<< HEAD
-        "react": "^17.0.2",
-        "react-dom": "^17.0.2",
-=======
         "react": "18.1.0",
         "react-dom": "18.1.0",
->>>>>>> 3a52d6f8
         "react-error-boundary": "^3.1.4",
         "react-ga": "^3.1.2",
         "react-hotkeys": "^2.0.0",
         "react-input-autosize": "^3.0.0",
         "react-is": "^17.0.1",
         "react-laag": "^2.0.3",
-<<<<<<< HEAD
-        "react-relay": "^13.1.1",
-        "react-router": "^5.1.2",
-        "react-router-config": "^5.1.1",
-        "react-use-measure": "^2.0.1",
-        "react-uuid": "^1.0.2",
-        "recharts": "2.0.9",
-        "recoil": "^0.6.1",
-=======
         "react-relay": "^13.2.0",
         "react-use-measure": "^2.0.1",
         "react-uuid": "^1.0.2",
         "recharts": "2.0.9",
         "recoil": "^0.7.2",
->>>>>>> 3a52d6f8
         "resize-observer-polyfill": "^1.5.1",
         "styled-components": "^5.3.3",
         "uuid": "^8.3.2",
@@ -68,18 +50,10 @@
     "devDependencies": {
         "@fiftyone/prettier-config": "*",
         "@types/mime": "^2.0.3",
-<<<<<<< HEAD
-        "@types/react": "^17.0.39",
-        "@types/react-dom": "^17.0.11",
-        "@types/react-relay": "^13.0.0",
-        "@types/react-router": "^5.1.18",
-        "@types/react-router-config": "^5.0.6",
-=======
         "@types/react": "^17.0.43",
         "@types/react-dom": "^17.0.14",
         "@types/react-relay": "^13.0.0",
         "@types/react-router": "^5.1.18",
->>>>>>> 3a52d6f8
         "@types/relay-compiler": "^8.0.2",
         "@types/relay-runtime": "^13.0.1",
         "@types/styled-components": "^5.1.23",
@@ -90,11 +64,7 @@
         "relay-compiler-language-typescript": "^15.0.1",
         "relay-config": "^12.0.1",
         "rollup-plugin-polyfill-node": "^0.6.2",
-<<<<<<< HEAD
-        "typescript": "^4.5.5",
-=======
         "typescript": "4.2.4",
->>>>>>> 3a52d6f8
         "vite": "2.4.2",
         "vite-plugin-relay": "^1.0.7"
     }
