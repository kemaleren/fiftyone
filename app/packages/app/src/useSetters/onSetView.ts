--- conflicted
+++ resolved
@@ -42,13 +42,8 @@
 
         sessionRef.current.selectedLabels = [];
         sessionRef.current.selectedSamples = new Set();
-<<<<<<< HEAD
-        sessionRef.current.selectedFields = undefined;
+        sessionRef.current.fieldVisibilityStage = undefined;
         router.history.push(resolveURL(router, dataset), {
-=======
-        sessionRef.current.fieldVisibilityStage = undefined;
-        router.history.push(`${router.get().pathname}`, {
->>>>>>> 44070430
           view,
         });
       },
