import React, {
  useLayoutEffect,
  useRef,
  useState,
  MutableRefObject,
} from "react";
import { useErrorHandler } from "react-error-boundary";
import {
  atom,
  RecoilState,
  selector,
  Snapshot,
  useRecoilCallback,
  useRecoilValue,
  useRecoilValueLoadable,
  useSetRecoilState,
} from "recoil";
import styled from "styled-components";
import { v4 as uuid } from "uuid";

import Flashlight, { FlashlightOptions } from "@fiftyone/flashlight";
import { FrameLooker, freeVideos, zoomAspectRatio } from "@fiftyone/looker";
import { EMBEDDED_DOCUMENT_FIELD, LIST_FIELD } from "@fiftyone/utilities";

import * as atoms from "../recoil/atoms";
import * as colorAtoms from "../recoil/color";
import * as filterAtoms from "../recoil/filters";
import * as schemaAtoms from "../recoil/schema";
import * as selectors from "../recoil/selectors";
import { State } from "../recoil/types";
import * as viewAtoms from "../recoil/view";
import { getSampleSrc, lookerType, useClearModal } from "../recoil/utils";
import { getMimeType } from "../utils/generic";
import { filterView } from "../utils/view";
import { packageMessage } from "../utils/socket";
import socket, { http } from "../shared/connection";
import { useEventHandler, useSelect } from "../utils/hooks";
import { pathFilter } from "./Filters";
import { sidebarGroupsDefinition, textFilter } from "./Sidebar";
import { gridZoom } from "./ImageContainerHeader";
import { store } from "./Flashlight.store";

const setModal = async (
  snapshot: Snapshot,
  set: <T>(
    recoilVal: RecoilState<T>,
    valOrUpdater: T | ((currVal: T) => T)
  ) => void
) => {
  const data = [
    [filterAtoms.modalFilters, filterAtoms.filters],
    [atoms.colorByLabel(true), atoms.colorByLabel(false)],
    [
      schemaAtoms.activeFields({ modal: true }),
      schemaAtoms.activeFields({ modal: false }),
    ],
    [atoms.cropToContent(true), atoms.cropToContent(false)],
    [atoms.colorSeed(true), atoms.colorSeed(false)],
    [atoms.sortFilterResults(true), atoms.sortFilterResults(false)],
    [atoms.alpha(true), atoms.alpha(false)],
    [sidebarGroupsDefinition(true), sidebarGroupsDefinition(false)],
    [atoms.sidebarWidth(true), atoms.sidebarWidth(false)],
    [atoms.sidebarVisible(true), atoms.sidebarVisible(false)],
    [textFilter(true), textFilter(false)],
  ];

  const results = await Promise.all(
    data.map(([_, get]) => snapshot.getPromise(get as RecoilState<any>))
  );

  for (const i in results) {
    set(data[i][0], results[i]);
  }
};

export const gridZoomRange = atom<[number, number]>({
  key: "gridZoomRange",
  default: [0, 10],
});

let nextIndex = 0;

const url = `${http}/page`;

const Container = styled.div`
  width: 100%;
  height: 100%;
  display: block;
  position: relative;
`;

const flashlightOptions = selector<FlashlightOptions>({
  key: "flashlightOptions",
  get: ({ get }) => {
    return {
      rowAspectRatioThreshold:
        11 - Math.max(get(gridZoom), get(gridZoomRange)[0]),
    };
  },
});

const flashlightLookerOptions = selector({
  key: "flashlightLookerOptions",
  get: ({ get }) => {
    return {
      coloring: get(colorAtoms.coloring(false)),
      filter: get(pathFilter(false)),
      activePaths: get(schemaAtoms.activeFields({ modal: false })),
      zoom: get(viewAtoms.isPatchesView) && get(atoms.cropToContent(false)),
      loop: true,
      inSelectionMode: get(atoms.selectedSamples).size > 0,
      timeZone: get(selectors.timeZone),
      alpha: get(atoms.alpha(false)),
      disabled: false,
      imageFilters: Object.fromEntries(
        Object.keys(atoms.IMAGE_FILTERS).map((filter) => [
          filter,
          get(atoms.imageFilters({ modal: false, filter })),
        ])
      ),
    };
  },
});

const stringifyObj = (obj) => {
  if (typeof obj !== "object" || Array.isArray(obj)) return obj;
  return JSON.stringify(
    Object.keys(obj)
      .map((key) => {
        return [key, obj[key]];
      })
      .sort((a, b) => a[0] - b[0])
  );
};

const argFact = (compareFn) => (array) =>
  array.map((el, idx) => [el, idx]).reduce(compareFn)[1];

const argMin = argFact((max, el) => (el[0] < max[0] ? el : max));

const useThumbnailClick = (
  flashlight: MutableRefObject<Flashlight<number>>
) => {
  const clearModal = useClearModal();

  return useRecoilCallback(
    ({ set, snapshot }) => async (
      event: MouseEvent,
      sampleId: string,
      itemIndexMap: { [key: string]: number }
    ) => {
      const clickedIndex = itemIndexMap[sampleId];
      const reverse = Object.fromEntries(
        Object.entries(itemIndexMap).map(([k, v]) => [v, k])
      );
      let selected = new Set(await snapshot.getPromise(atoms.selectedSamples));
      const groups = await snapshot.getPromise(sidebarGroupsDefinition(false));
      set(sidebarGroupsDefinition(true), groups);
      const openModal = () => {
        const getIndex = (index) => {
          const promise = store.indices.has(index)
            ? Promise.resolve(store.samples.get(store.indices.get(index)))
            : flashlight.current.get()?.then(() => {
                return store.indices.has(index)
                  ? store.samples.get(store.indices.get(index))
                  : null;
              });

          promise
            ? promise.then((sample) => {
                sample
                  ? set(atoms.modal, { ...sample, index, getIndex })
                  : clearModal();
              })
            : clearModal();
        };
        set(atoms.modal, {
          ...store.samples.get(sampleId),
          index: clickedIndex,
          getIndex,
        });
        setModal(snapshot, set);
      };

      const addRange = () => {
        const closeIndex =
          itemIndexMap[
            array[
              argMin(
                array.map((id) => Math.abs(itemIndexMap[id] - clickedIndex))
              )
            ]
          ];

        const [start, end] =
          clickedIndex < closeIndex
            ? [clickedIndex, closeIndex]
            : [closeIndex, clickedIndex];

        const added = new Array(end - start + 1)
          .fill(0)
          .map((_, i) => reverse[i + start]);

        selected = new Set([...array, ...added]);
      };

      const removeRange = () => {
        let before = clickedIndex;
        while (selected.has(reverse[before])) {
          before--;
        }
        before += 1;

        let after = clickedIndex;
        while (selected.has(reverse[after])) {
          after++;
        }
        after -= 1;

        const [start, end] =
          clickedIndex - before <= after - clickedIndex
            ? clickedIndex - before === 0
              ? [clickedIndex, after]
              : [before, clickedIndex]
            : after - clickedIndex === 0
            ? [before, clickedIndex]
            : [clickedIndex, after];

        selected = new Set(
          array.filter((s) => itemIndexMap[s] < start || itemIndexMap[s] > end)
        );
      };

      const selectedopen = selected.size > 0 && event.type === "contextmenu";
      if (selectedopen) {
        event.preventDefault();
      }
      if (!selected.size || selectedopen) {
        openModal();
        return;
      }

      const array = [...selected];
      if (event.shiftKey && !selected.has(sampleId)) {
        addRange();
      } else if (event.shiftKey) {
        removeRange();
      } else {
        selected.has(sampleId)
          ? selected.delete(sampleId)
          : selected.add(sampleId);
      }

      set(atoms.selectedSamples, selected);
      socket.send(
        packageMessage("set_selection", { _ids: Array.from(selected) })
      );
    },
    []
  );
};

interface PageParameters {
  filters: State.Filters;
  dataset: string;
  view: State.Stage[];
}

const pageParameters = selector<PageParameters>({
  key: "pageParameters",
  get: ({ get }) => {
    return {
      filters: get(filterAtoms.filters),
      view: get(viewAtoms.view),
      dataset: get(selectors.datasetName),
    };
  },
});

const getPageParameters = selector<() => Promise<PageParameters>>({
  key: "getPageParameters",
  get: ({ getCallback }) => {
    return getCallback(({ snapshot }) => async () => {
      return await snapshot.getPromise(pageParameters);
    });
  },
});

export default React.memo(() => {
  const [id] = useState(() => uuid());
  const options = useRecoilValue(flashlightOptions);
  const lookerOptions = useRecoilValueLoadable(flashlightLookerOptions);
  const getLookerType = useRecoilValue(lookerType);
  const lookerGeneratorRef = useRef<any>();
  const isClips = useRecoilValue(viewAtoms.isClipsView);
  const fieldSchema = useRecoilValue(
    schemaAtoms.fieldSchema({ space: State.SPACE.SAMPLE, filtered: true })
  );
  const frameFieldSchema = useRecoilValue(
    schemaAtoms.fieldSchema({ space: State.SPACE.FRAME, filtered: true })
  );
  const flashlight = useRef<Flashlight<number>>();
  const cropToContent = useRecoilValue(atoms.cropToContent(false));
  const filters = useRecoilValue(filterAtoms.filters);
  const datasetName = useRecoilValue(selectors.datasetName);
  const view = useRecoilValue(viewAtoms.view);
  const refresh = useRecoilValue(selectors.refresh);
  const getPageParams = useRecoilValue(getPageParameters);
  const selected = useRecoilValue(atoms.selectedSamples);
  const onThumbnailClick = useThumbnailClick(flashlight);
  const onSelect = useSelect();
  const setGridZoomRange = useSetRecoilState(gridZoomRange);
  const handleError = useErrorHandler();
  const gridZoomRef = useRef<number>();
  const gridZoomValue = useRecoilValue(gridZoom);
  gridZoomRef.current = gridZoomValue;
  const taggingLabels = useRecoilValue(
    atoms.tagging({ modal: false, labels: true })
  );

  const taggingSamples = useRecoilValue(
    atoms.tagging({ modal: false, labels: false })
  );
  const tagging = taggingLabels || taggingSamples;
  lookerGeneratorRef.current = ({
    sample,
    dimensions,
    frameNumber,
    frameRate,
    url,
  }: atoms.SampleData) => {
    const constructor = getLookerType(getMimeType(sample));
    const etc = isClips ? { support: sample.support } : {};
<<<<<<< HEAD

    return new constructor(
      sample,
      {
        src: getSampleSrc(sample.filepath, sample._id, url),
        thumbnail: true,
        dimensions,
        sampleId: sample._id,
        frameRate,
        frameNumber: constructor === FrameLooker ? frameNumber : null,
        fieldSchema: Object.fromEntries(schema.map((f) => [f.name, f])),
        ...etc,
=======
    const config = {
      src: getSampleSrc(sample.filepath, sample._id),
      thumbnail: true,
      dimensions,
      sampleId: sample._id,
      frameRate,
      frameNumber: constructor === FrameLooker ? frameNumber : null,
      fieldSchema: {
        ...fieldSchema,
        frames: {
          name: "frames",
          ftype: LIST_FIELD,
          subfield: EMBEDDED_DOCUMENT_FIELD,
          embeddedDocType: "fiftyone.core.frames.FrameSample",
          fields: frameFieldSchema,
        },
>>>>>>> 6c0b7c4c
      },
      ...etc,
    };

    const looker = new constructor(sample, config, {
      ...lookerOptions.contents,
      selected: selected.has(sample._id),
    });
    looker.addEventListener("error", (event) => handleError(event.detail));

    return looker;
  };
  const aspectRatioGenerator = useRef<any>();
  aspectRatioGenerator.current = ({
    sample,
    dimensions: [width, height],
  }: atoms.SampleData) => {
    const aspectRatio = width / height;
    return lookerOptions.contents.zoom
      ? zoomAspectRatio(sample, aspectRatio)
      : aspectRatio;
  };

  useEventHandler(
    document,
    "keydown",
    useRecoilCallback(
      ({ snapshot, set }) => async (event: KeyboardEvent) => {
        if (event.key !== "Escape") {
          return;
        }

        const modal = await snapshot.getPromise(atoms.modal);

        if (!modal) {
          set(atoms.selectedSamples, new Set());
          socket.send(packageMessage("set_selection", { _ids: [] }));
        }
      },
      []
    )
  );

  useLayoutEffect(() => {
    if (!flashlight.current || !flashlight.current.isAttached() || tagging) {
      return;
    }

    store.reset();
    freeVideos();
    nextIndex = 0;
    flashlight.current.reset();
  }, [
    flashlight,
    stringifyObj(filters),
    datasetName,
    filterView(view),
    refresh,
    cropToContent,
    tagging,
  ]);

  useLayoutEffect(() => {
    if (!flashlight.current) {
      flashlight.current = new Flashlight<number>({
        initialRequestKey: 1,
        options,
        onItemClick: onThumbnailClick,
        onResize: (width) => {
          let min = 7;

          if (width >= 1200) {
            min = 0;
          } else if (width >= 1000) {
            min = 2;
          } else if (width >= 800) {
            min = 4;
          }

          const newZoom = Math.max(min, gridZoomRef.current);
          setGridZoomRange([min, 10]);
          return {
            rowAspectRatioThreshold: 11 - newZoom,
          };
        },
        onItemResize: (id, dimensions) => {
          store.lookers.has(id) && store.lookers.get(id).resize(dimensions);
        },
        get: async (page) => {
          const params = await getPageParams();
          try {
            const { results, more } = await fetch(url, {
              method: "POST",
              cache: "no-cache",
              headers: {
                "Content-Type": "application/json",
              },
              mode: "cors",
              body: JSON.stringify({ ...params, page }),
            }).then((response) => response.json());
            const itemData = results.map((result) => {
              const data: atoms.SampleData = {
                sample: result.sample,
                dimensions: [result.width, result.height],
                frameRate: result.frame_rate,
                frameNumber: result.sample.frame_number,
                url: result.url,
              };
              store.samples.set(result.sample._id, data);
              store.indices.set(nextIndex, result.sample._id);
              nextIndex++;

              return data;
            });

            const items = itemData.map((data) => {
              return {
                id: data.sample._id,
                aspectRatio: aspectRatioGenerator.current(data),
              };
            });

            return {
              items,
              nextRequestKey: more ? page + 1 : null,
            };
          } catch (error) {
            handleError(error);
          }
        },
        render: (sampleId, element, dimensions, soft, hide) => {
          try {
            const result = store.samples.get(sampleId);

            if (store.lookers.has(sampleId)) {
              const looker = store.lookers.get(sampleId);
              hide ? looker.disable() : looker.attach(element, dimensions);

              return null;
            }

            if (!soft) {
              const looker = lookerGeneratorRef.current(result);
              looker.addEventListener(
                "selectthumbnail",
                ({ detail }: { detail: string }) => onSelect(detail)
              );

              store.lookers.set(sampleId, looker);
              looker.attach(element, dimensions);
            }

            return null;
          } catch (error) {
            handleError(error);
          }
        },
      });
      flashlight.current.attach(id);
    } else {
      flashlight.current.updateOptions(options);
      flashlight.current.updateItems((sampleId) => {
        const looker = store.lookers.get(sampleId);
        looker &&
          looker.updateOptions({
            ...lookerOptions.contents,
            selected: selected.has(sampleId),
            inSelectionMode: selected.size > 0,
          });
      });
    }
  }, [id, options, lookerOptions, selected, gridZoomRef]);

  return <Container id={id}></Container>;
});<|MERGE_RESOLUTION|>--- conflicted
+++ resolved
@@ -331,20 +331,6 @@
   }: atoms.SampleData) => {
     const constructor = getLookerType(getMimeType(sample));
     const etc = isClips ? { support: sample.support } : {};
-<<<<<<< HEAD
-
-    return new constructor(
-      sample,
-      {
-        src: getSampleSrc(sample.filepath, sample._id, url),
-        thumbnail: true,
-        dimensions,
-        sampleId: sample._id,
-        frameRate,
-        frameNumber: constructor === FrameLooker ? frameNumber : null,
-        fieldSchema: Object.fromEntries(schema.map((f) => [f.name, f])),
-        ...etc,
-=======
     const config = {
       src: getSampleSrc(sample.filepath, sample._id),
       thumbnail: true,
@@ -361,7 +347,6 @@
           embeddedDocType: "fiftyone.core.frames.FrameSample",
           fields: frameFieldSchema,
         },
->>>>>>> 6c0b7c4c
       },
       ...etc,
     };
