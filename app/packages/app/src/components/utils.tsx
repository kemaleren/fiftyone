<<<<<<< HEAD
import { Tooltip } from "@fiftyone/components";
=======
import { Tooltip, useTheme } from "@fiftyone/components";
>>>>>>> 3a52d6f8
import React, { useState } from "react";
import styled from "styled-components";
import { animated, useSpring, useSprings } from "@react-spring/web";
import { KeyboardArrowUp, KeyboardArrowDown } from "@material-ui/icons";

export const Box = styled.div`
  padding: 1em;
  box-sizing: border-box;
  border: 2px solid ${({ theme }) => theme.border};
  background-color: ${({ theme }) => theme.background};
`;

export const VerticalSpacer = styled.div`
  height: ${({ height }) =>
    typeof height == "number" ? height + "px" : height};
  background-color: ${({ opaque, theme }) =>
    opaque ? theme.background : undefined};
`;

export const scrollbarStyles = ({ theme }) => `
::-webkit-scrollbar {
  width: 16px;
}

scrollbar-color: ${({ theme }) => theme.fontDarkest} ${({ theme }) =>
  theme.background};

  scrollbar-gutter: stable;

  scrollbar-width: auto;

::-webkit-scrollbar-track {
  border: solid 4px transparent ${theme.fontDarkest};
}

@-moz-document url-prefix() {
  padding-right: 16px;
}

::-webkit-scrollbar-thumb {
  box-shadow: inset 0 0 10px 10px transparent;
  border: solid 4px transparent;
  border-radius: 16px;
  transition: box-shadow linear 0.5s;
}
&:hover::-webkit-scrollbar-thumb {
  box-shadow: inset 0 0 10px 10px ${theme.fontDarkest};
}
`;

export const ContentDiv = styled.div`
  box-sizing: border-box;
  border-radius: 3px;
  background-color: ${({ theme }) => theme.backgroundDarker};
  color: ${({ theme }) => theme.fontDark};
  border: 1px solid #191c1f;
  box-shadow: 0 8px 15px 0 rgba(0, 0, 0, 0.43);
  border-radius: 2px;
  padding: 0.5rem;
  line-height: 1rem;
  margin-top: 2.5rem;
  font-weight: bold;
  width: auto;
  z-index: 802;
`;

export const ContentHeader = styled.div`
  color: ${({ theme }) => theme.font};
  display: flex;
  padding-bottom: 0.5rem;
`;

const PillButtonDiv = animated(styled.div`
  line-height: 1.5rem;
  padding: 0.25rem 0.75rem;
  cursor: pointer;
  background-color: ${({ theme }) => theme.button};
  border-radius: 1rem;
  border: none;
  font-weight: bold;
  display: flex;
  justify-content: space-between;
  opacity: 1;

  & > span {
    text-align: center;
    margin: 0 0.25rem;
  }
  & > svg {
    display: inline-block;
    height: 100%;
  }
`);

type PillButton = {
  onClick: (event: Event) => void;
  open: boolean;
  highlight: boolean;
  text?: string;
  icon?: any;
  arrow?: boolean;
  style?: React.CSSProperties;
  title: string;
};

export const PillButton = React.memo(
  React.forwardRef(
    (
      {
        onClick,
        open,
        text,
        icon,
        highlight,
        arrow = false,
        style,
        title,
      }: PillButton,
      ref
    ) => {
      const theme = useTheme();
      const props = useSpring({
        backgroundColor: !highlight ? theme.button : theme.brand,
      });
      return (
        <Tooltip text={title}>
          <PillButtonDiv
            onClick={(e) => {
              onClick(e);
            }}
            onMouseDown={(e) => {
              e.stopPropagation();
            }}
            ref={ref}
            style={{ ...props, ...style }}
            title={title}
          >
            {text && <span>{text}</span>}
            {icon}
            {arrow && (open ? <KeyboardArrowUp /> : <KeyboardArrowDown />)}
          </PillButtonDiv>
        </Tooltip>
      );
    }
  )
);

export const PopoutDiv = animated(styled.div`
  background-color: ${({ theme }) => theme.backgroundDark};
  border: 1px solid ${({ theme }) => theme.backgroundDarkBorder};
  border-radius: 2px;
  box-shadow: 0 2px 20px ${({ theme }) => theme.backgroundDark};
  box-sizing: border-box;
  margin-top: 0.6rem;
  position: absolute;
  width: auto;
  z-index: 801;
  font-size: 14px;
  padding: 0 0.5rem 0 0.5rem;
  min-width: 14rem;
`);

export const PopoutSectionTitle = styled.div`
  margin: 0 -0.5rem;
  padding: 0 0.5rem;
  border-bottom: 1px solid ${({ theme }) => theme.backgroundLight};
  font-size: 1rem;
  line-height: 2;
  font-weight: bold;
`;

const TabOptionDiv = animated(styled.div`
  display: flex;
  font-weight: bold;
  cursor: pointer;
  justify-content: space-between;
  margin: 0.5rem -0.5rem;
  height: 2rem;

  & > div {
    display: flex;
    justify-content: center;
    align-content: center;
    flex-direction: column;
    cursor: inherit;
    flex-grow: 1;
    flex-basis: 0;
    text-align: center;Checkbox
    overflow: hidden;
  }
`);

const Tab = animated(styled.div``);

type TabOption = {
  text: string;
  onClick: () => void;
  title: string;
};

export type TabOptionProps = {
  active: string;
  options: TabOption[];
  color?: string;
};

export const TabOption = ({ active, options, color }: TabOptionProps) => {
  const theme = useTheme();
  const [hovering, setHovering] = useState(options.map((o) => false));
  const styles = useSprings(
    options.length,
    options.map((o, i) => ({
      backgroundColor:
        o.text === active
          ? color || theme.brand
          : hovering[i]
          ? theme.background
          : theme.backgroundLight,
      color: hovering ? theme.font : theme.fontDark,
    }))
  );

  const [style, set] = useSpring(() => ({
    background: theme.backgroundLight,
  }));

  return (
    <TabOptionDiv
      style={style}
      onMouseEnter={() => set({ background: theme.background })}
      onMouseLeave={() => set({ background: theme.backgroundLight })}
    >
      {options.map(({ text, title, onClick }, i) => (
        <Tab
          onClick={onClick}
          title={title}
          style={{
            ...styles[i],
            cursor: text === active ? "default" : "pointer",
          }}
          onMouseEnter={() =>
            setHovering(hovering.map((_, j) => (j === i ? true : _)))
          }
          onMouseLeave={() =>
            setHovering(hovering.map((_, j) => (j === i ? false : _)))
          }
          key={i}
        >
          {text}
        </Tab>
      ))}
    </TabOptionDiv>
  );
};

const ButtonDiv = animated(styled.div`
  cursor: pointer;
  margin-left: 0;
  margin-right: 0;
  padding: 2.5px 0.5rem;
  border-radius: 3px;
  display: flex;
  justify-content: space-between;
  margin-top: 3px;
`);

const OptionTextDiv = animated(styled.div`
  padding-right: 0.25rem;
  display: flex;
  justify-content: center;
  align-content: center;
  flex-direction: column;
  color: inherit;
  line-height: 1.7;
  & > span {
    white-space: nowrap;
    text-overflow: ellipsis;
    overflow: hidden;
  }
`);

export const OptionText = ({ style, children }) => {
  return (
    <OptionTextDiv style={style}>
      <span>{children}</span>
    </OptionTextDiv>
  );
};

export const Button = ({
  onClick,
  text,
  children = null,
  style,
  color = null,
  title = null,
}) => {
  const theme = useTheme();
  const [hover, setHover] = useState(false);
  color = color ?? theme.brand;
  const props = useSpring({
    backgroundColor: hover ? color : theme.background,
    color: hover ? theme.font : theme.fontDark,
    config: {
      duration: 150,
    },
  });
  return (
    <ButtonDiv
      style={{ ...props, userSelect: "none", ...style }}
      onClick={onClick}
      onMouseEnter={() => setHover(true)}
      onMouseLeave={() => setHover(false)}
      title={title ?? text}
    >
      <OptionText key={"button"} style={{ fontWeight: "bold", width: "100%" }}>
        {text}
      </OptionText>
      {children}
    </ButtonDiv>
  );
};

export const NameAndCountContainer = styled.div`
  display: flex;
  justify-content: space-between;
  flex: 1;
  min-width: 0;
  user-select: none;
  align-items: center;

  & * {
    user-select: none;
  }

  & > span:first-child {
    flex: 1;
    white-space: nowrap;
    overflow: hidden;
    text-overflow: ellipsis;
    margin-left: 6px;
  }

  & span {
    margin-right: 6px;
  }
`;<|MERGE_RESOLUTION|>--- conflicted
+++ resolved
@@ -1,8 +1,4 @@
-<<<<<<< HEAD
-import { Tooltip } from "@fiftyone/components";
-=======
 import { Tooltip, useTheme } from "@fiftyone/components";
->>>>>>> 3a52d6f8
 import React, { useState } from "react";
 import styled from "styled-components";
 import { animated, useSpring, useSprings } from "@react-spring/web";
