--- conflicted
+++ resolved
@@ -1,9 +1,5 @@
 .header {
-<<<<<<< HEAD
-  background-color: var(--joy-palette-background-body);
-=======
   background-color: var(--joy-palette-background-header);
->>>>>>> 019a13e4
   display: flex;
   flex-shrink: 0;
   justify-content: space-between;
