--- conflicted
+++ resolved
@@ -3,10 +3,7 @@
 import React, { PropsWithChildren, Suspense, useEffect, useState } from "react";
 import { PreloadedQuery } from "react-relay";
 import { OperationType } from "relay-runtime";
-<<<<<<< HEAD
-=======
 import Loading from "../Loading";
->>>>>>> 1fbee122
 
 const RouteHandler = <T extends OperationType | undefined = OperationType>(
   props: PropsWithChildren<{
