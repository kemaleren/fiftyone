--- conflicted
+++ resolved
@@ -4,11 +4,7 @@
   experimental_extendTheme as extendMuiTheme,
 } from "@mui/material/styles";
 import React from "react";
-<<<<<<< HEAD
-import { useRecoilValue, useRecoilValueLoadable } from "recoil";
-=======
 import { useRecoilValue } from "recoil";
->>>>>>> c9f37ad3
 import { ThemeContext as LegacyTheme } from "styled-components";
 
 let theme = extendMuiTheme({
