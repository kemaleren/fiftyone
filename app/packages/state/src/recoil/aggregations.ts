--- conflicted
+++ resolved
@@ -3,20 +3,10 @@
 import { VariablesOf } from "react-relay";
 import { GetRecoilValue, selectorFamily } from "recoil";
 import { graphQLSelectorFamily } from "recoil-relay";
-
 import { ResponseFrom } from "../utils";
 import { refresher } from "./atoms";
 import * as filterAtoms from "./filters";
-<<<<<<< HEAD
-import {
-  groupId,
-  groupSlice,
-  groupStatistics,
-  modalGroupSlice,
-} from "./groups";
-=======
-import { currentSlices, groupId, groupStatistics } from "./groups";
->>>>>>> c9f37ad3
+import { groupId, groupStatistics } from "./groups";
 import { sidebarSampleId } from "./modal";
 import { RelayEnvironmentKey } from "./relay";
 import * as schemaAtoms from "./schema";
@@ -75,13 +65,8 @@
         mixed,
         sampleIds:
           !root && modal && !group && !mixed ? [get(sidebarSampleId)] : [],
-<<<<<<< HEAD
-        slice: mixed ? null : get(modal ? modalGroupSlice : groupSlice) || null, // when mixed, slice is not needed
-        view: !root ? get(viewAtoms.view) : [],
-=======
-        slices: mixed ? null : get(currentSlices(modal)), // when mixed, slice is not needed
+        slice: mixed ? null : get(currentSlices(modal)) || null, // when mixed, slice is not needed
         view: customView ? customView : !root ? get(viewAtoms.view) : [],
->>>>>>> c9f37ad3
       };
 
       return {
