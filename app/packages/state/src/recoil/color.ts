--- conflicted
+++ resolved
@@ -22,7 +22,7 @@
     const seed = get(atoms.colorSeed);
     const defaultMaskTargetsWithColors = combineTargetsAndColors(
       get(selectors.defaultTargets),
-      colorScheme.defaultMaskTargets
+      colorScheme.defaultMaskTargetsColors
     );
 
     return {
@@ -126,14 +126,11 @@
 ): ColorSchemeInput => {
   colorScheme = toCamelCase(colorScheme);
   return {
-    colorPool: colorScheme.colorPool || appConfig?.colorPool,
-    colorBy: colorScheme.colorBy || appConfig?.colorBy,
-    fields: (colorScheme.fields as ColorSchemeInput["fields"]) || [],
-    labelTags: (colorScheme.labelTags as ColorSchemeInput["labelTags"]) || {},
-<<<<<<< HEAD
-    defaultMaskTargets: colorScheme.defaultMaskTargets || {},
-=======
->>>>>>> 8953d9fa
+    colorPool: colorScheme.colorPool ?? appConfig?.colorPool,
+    colorBy: colorScheme.colorBy ?? appConfig?.colorBy,
+    fields: (colorScheme.fields as ColorSchemeInput["fields"]) ?? [],
+    labelTags: (colorScheme.labelTags as ColorSchemeInput["labelTags"]) ?? {},
+    defaultMaskTargetsColors: colorScheme.defaultMaskTargetsColors ?? [],
     multicolorKeypoints:
       typeof colorScheme.multicolorKeypoints == "boolean"
         ? colorScheme.multicolorKeypoints
