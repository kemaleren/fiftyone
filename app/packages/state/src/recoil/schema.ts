--- conflicted
+++ resolved
@@ -1,30 +1,28 @@
-import { RecoilState, selector, selectorFamily } from "recoil";
-
-import {
-  DETECTION,
-  DETECTIONS,
-  EMBEDDED_DOCUMENT_FIELD,
-  Field,
-  LABEL_LIST,
-  LABEL_LISTS,
-  LABELS,
-  LABELS_PATH,
-  LIST_FIELD,
-  meetsFieldType,
-  Schema,
-  StrictField,
-  VALID_PRIMITIVE_TYPES,
-  withPath,
-  DYNAMIC_EMBEDDED_DOCUMENT_FIELD,
-} from "@fiftyone/utilities";
-
 import { Sample } from "@fiftyone/looker/src/state";
 import {
   datasetFragment,
   datasetFragment$key,
   graphQLSyncFragmentAtomFamily,
 } from "@fiftyone/relay";
+import {
+  DETECTION,
+  DETECTIONS,
+  DYNAMIC_EMBEDDED_DOCUMENT_FIELD,
+  EMBEDDED_DOCUMENT_FIELD,
+  Field,
+  LABELS,
+  LABELS_PATH,
+  LABEL_LIST,
+  LABEL_LISTS,
+  LIST_FIELD,
+  Schema,
+  StrictField,
+  VALID_PRIMITIVE_TYPES,
+  meetsFieldType,
+  withPath,
+} from "@fiftyone/utilities";
 import _ from "lodash";
+import { RecoilState, selector, selectorFamily } from "recoil";
 import * as atoms from "./atoms";
 import { State } from "./types";
 
@@ -57,15 +55,6 @@
     : [];
 };
 
-<<<<<<< HEAD
-export const buildSchema = (
-  sampleFields: StrictField[],
-  frameFields: StrictField[]
-): Schema => {
-  const schema = sampleFields.reduce(schemaReduce, {});
-
-  if (frameFields && frameFields.length) {
-=======
 export const buildFlatExtendedSchema = (schema: Schema): Schema => {
   const flatSchema = {} as Schema;
   const fieldsQueue = [];
@@ -93,26 +82,18 @@
   return flatSchema;
 };
 
-export const buildSchema = (
-  dataset: State.Dataset,
-  flat: boolean = false
-): Schema => {
-  let schema = dataset.sampleFields.reduce(schemaReduce, {});
+export const buildSchema = (dataset: State.Dataset, flat = false): Schema => {
+  const schema = dataset.sampleFields.reduce(schemaReduce, {});
 
   // TODO: mixed datasets - test video
   if (dataset.frameFields && dataset.frameFields.length) {
->>>>>>> c9f37ad3
     schema.frames = {
       path: "frames",
       ftype: LIST_FIELD,
       name: "frames",
-<<<<<<< HEAD
-      fields: frameFields.reduce(schemaReduce, {}),
-=======
       fields: flat
         ? buildFlatExtendedSchema(dataset.frameFields.reduce(schemaReduce, {}))
         : dataset.frameFields.reduce(schemaReduce, {}),
->>>>>>> c9f37ad3
       dbField: null,
       description: null,
       info: null,
@@ -144,12 +125,6 @@
         return {};
       }
 
-<<<<<<< HEAD
-      const fields = (
-        space === State.SPACE.FRAME
-          ? get(atoms.frameFields)
-          : get(atoms.sampleFields)
-=======
       if (flat) {
         return buildFlatExtendedSchema(
           (space === State.SPACE.FRAME
@@ -161,7 +136,6 @@
 
       return (
         space === State.SPACE.FRAME ? dataset.frameFields : dataset.sampleFields
->>>>>>> c9f37ad3
       ).reduce(schemaReduce, {});
     },
 });
