--- conflicted
+++ resolved
@@ -14,35 +14,6 @@
   pcdSample,
   pcdSampleQuery,
 } from "@fiftyone/relay";
-
-import { VariablesOf } from "react-relay";
-<<<<<<< HEAD
-import { atom, selector, selectorFamily } from "recoil";
-=======
-import { atom, atomFamily, selector, selectorFamily, waitForAll } from "recoil";
->>>>>>> c9f37ad3
-
-import { graphQLSelector, graphQLSelectorFamily } from "recoil-relay";
-import type { ResponseFrom } from "../utils";
-import {
-  AppSample,
-  SampleData,
-  dataset,
-<<<<<<< HEAD
-  getBrowserStorageEffectForKey,
-  mediaType,
-  modal,
-  modal as modalAtom,
-=======
-  modal as modalAtom,
-  pinned3DSample,
-  refresher,
->>>>>>> c9f37ad3
-} from "./atoms";
-import { RelayEnvironmentKey } from "./relay";
-import { fieldSchema } from "./schema";
-import { datasetName } from "./selectors";
-import { dynamicGroupViewQuery, view } from "./view";
 import {
   FLOAT_FIELD,
   FRAME_NUMBER_FIELD,
@@ -50,6 +21,22 @@
   OBJECT_ID_FIELD,
   STRING_FIELD,
 } from "@fiftyone/utilities";
+import { VariablesOf } from "react-relay";
+import { atom, atomFamily, selector, selectorFamily, waitForAll } from "recoil";
+import { graphQLSelector, graphQLSelectorFamily } from "recoil-relay";
+import type { ResponseFrom } from "../utils";
+import {
+  AppSample,
+  SampleData,
+  dataset,
+  mediaType,
+  modal as modalAtom,
+  refresher,
+} from "./atoms";
+import { RelayEnvironmentKey } from "./relay";
+import { fieldSchema } from "./schema";
+import { datasetName } from "./selectors";
+import { dynamicGroupViewQuery, view } from "./view";
 
 export type SliceName = string | undefined | null;
 
@@ -154,11 +141,6 @@
   },
 });
 
-<<<<<<< HEAD
-export const hasPinnedSlice = selector<boolean>({
-  key: "hasPinnedSlice",
-  get: ({ get }) => Boolean(get(pinnedSlice)),
-=======
 export const currentSlice = selectorFamily<string | null, boolean>({
   key: "currentSlice",
   get:
@@ -216,7 +198,6 @@
         return `${numActivePcdSlices} point-clouds`;
     }
   },
->>>>>>> c9f37ad3
 });
 
 export const groupField = selector<string>({
@@ -389,13 +370,8 @@
         return get(modalAtom).sample;
       }
 
-<<<<<<< HEAD
-      if (get(pinnedSlice) === sliceName) {
-        return get(pinnedSliceSample).sample;
-=======
       if (get(pinned3DSample) || get(activePcdSlices)?.includes(sliceName)) {
         return get(pcdSampleQueryFamily(sliceName)).sample;
->>>>>>> c9f37ad3
       }
 
       return get(groupSample(sliceName)).sample;
@@ -420,13 +396,8 @@
         index: get(refresher),
         filter: {
           group: {
-<<<<<<< HEAD
-            slice: slice ?? get(groupSlice),
-            id: get(modal).sample[get(groupField)]._id,
-=======
             slices: [slice ?? get(groupSlice(true))],
             id: get(modalAtom)?.sample[get(groupField)]._id as string,
->>>>>>> c9f37ad3
           },
         },
       };
