--- conflicted
+++ resolved
@@ -237,8 +237,6 @@
 export const theme = atom<"dark" | "light">({
   key: "theme",
   default: "dark",
-<<<<<<< HEAD
-=======
   effects: [
     ({ setSelf, onSet }) => {
       const muiModeKey = "mui-mode";
@@ -255,7 +253,6 @@
 export const compactLayout = atom({
   key: "compactLayout",
   default: false,
->>>>>>> 019a13e4
 });
 
 export const readOnly = atom({
