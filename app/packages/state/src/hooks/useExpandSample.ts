--- conflicted
+++ resolved
@@ -47,25 +47,17 @@
           [sidebarAtoms.textFilter(true), sidebarAtoms.textFilter(false)],
 
           [groupAtoms.groupStatistics(true), groupAtoms.groupStatistics(false)],
-<<<<<<< HEAD
-
-          [groupAtoms.modalGroupSlice, groupAtoms.groupSlice],
-=======
-          [groupAtoms.groupSlice(true), groupAtoms.groupSlice(false)],
->>>>>>> fceb2504
         ];
 
-        const groupSlice = await snapshot.getPromise(
-          groupAtoms.groupSlice(false)
-        );
+        const slice = await snapshot.getPromise(groupAtoms.groupSlice);
 
         let pinned3d = false;
         let activeSlices = [];
-        if (groupSlice) {
+        if (slice) {
           const map = await snapshot.getPromise(groupAtoms.groupMediaTypesMap);
-          if (map[groupSlice] === "point_cloud") {
+          if (map[slice] === "point_cloud") {
             pinned3d = true;
-            activeSlices = [groupSlice];
+            activeSlices = [slice];
           }
         }
         set(groupAtoms.pinned3d, pinned3d);
