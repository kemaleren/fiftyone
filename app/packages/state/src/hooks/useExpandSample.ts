--- conflicted
+++ resolved
@@ -34,48 +34,6 @@
   const setExpandedSample = useSetExpandedSample();
 
   const setModalState = useRecoilCallback(
-<<<<<<< HEAD
-    ({ set, snapshot }) =>
-      async (navigation: modalAtoms.ModalNavigation) => {
-        const data = [
-          [filterAtoms.modalFilters, filterAtoms.filters],
-          ...["colorBy", "multicolorKeypoints", "showSkeletons"].map((key) => {
-            return [
-              selectors.appConfigOption({ key, modal: false }),
-              selectors.appConfigOption({ key, modal: false }),
-            ];
-          }),
-          [
-            schemaAtoms.activeFields({ modal: true }),
-            schemaAtoms.activeFields({ modal: false }),
-          ],
-          [atoms.cropToContent(true), atoms.cropToContent(false)],
-          [atoms.sortFilterResults(true), atoms.sortFilterResults(false)],
-          [
-            sidebarAtoms.sidebarGroupsDefinition(true),
-            sidebarAtoms.sidebarGroupsDefinition(false),
-          ],
-          [sidebarAtoms.sidebarWidth(true), sidebarAtoms.sidebarWidth(false)],
-          [
-            sidebarAtoms.sidebarVisible(true),
-            sidebarAtoms.sidebarVisible(false),
-          ],
-          [sidebarAtoms.textFilter(true), sidebarAtoms.textFilter(false)],
-
-          [groupAtoms.groupStatistics(true), groupAtoms.groupStatistics(false)],
-        ];
-
-        const slice = await snapshot.getPromise(groupAtoms.groupSlice);
-
-        let pinned3d = false;
-        let activeSlices = [];
-        if (slice) {
-          const map = await snapshot.getPromise(groupAtoms.groupMediaTypesMap);
-          if (map[slice] === "point_cloud") {
-            pinned3d = true;
-            activeSlices = [slice];
-          }
-=======
     (cbInterface) => async (navigation: modalAtoms.ModalNavigation) => {
       const { snapshot, set } = cbInterface;
       const data = [
@@ -101,23 +59,20 @@
         [sidebarAtoms.textFilter(true), sidebarAtoms.textFilter(false)],
 
         [groupAtoms.groupStatistics(true), groupAtoms.groupStatistics(false)],
-        [groupAtoms.groupSlice(true), groupAtoms.groupSlice(false)],
       ];
 
-      const groupSlice = await snapshot.getPromise(
-        groupAtoms.groupSlice(false)
-      );
+      const slice = await snapshot.getPromise(groupAtoms.groupSlice);
 
       let pinned3d = false;
       let activeSlices = [];
-      if (groupSlice) {
+      if (slice) {
         const map = await snapshot.getPromise(groupAtoms.groupMediaTypesMap);
-        if (map[groupSlice] === "point_cloud") {
+        if (map[slice] === "point_cloud") {
           pinned3d = true;
-          activeSlices = [groupSlice];
->>>>>>> 04a2c141
+          activeSlices = [slice];
         }
       }
+
       set(groupAtoms.pinned3d, pinned3d);
       set(groupAtoms.activePcdSlices, activeSlices);
 
