import * as foq from "@fiftyone/relay";
import * as fos from "@fiftyone/state";
<<<<<<< HEAD
import { isEmpty, keyBy } from "lodash";
import { useCallback, useEffect, useMemo } from "react";
import { useMutation, useRefetchableFragment } from "react-relay";
=======
import _, { isEmpty, keyBy } from "lodash";
import { useCallback, useEffect, useMemo } from "react";
import { useRefetchableFragment } from "react-relay";
>>>>>>> fceb2504
import {
  useRecoilState,
  useRecoilValue,
  useResetRecoilState,
  useSetRecoilState,
} from "recoil";
import useSetShowNestedFields from "./schema/useSetShowNestedFields";
import {
  disabledField,
  getSubPaths,
  skipField,
} from "./useSchemaSettings.utils";

const SELECT_ALL = "SELECT_ALL";

export default function useSchemaSettings() {
  const [settingModal, setSettingsModal] = useRecoilState(fos.settingsModal);
  const [showMetadata, setShowMetadata] = useRecoilState(fos.showMetadataState);
<<<<<<< HEAD
  const [setView] = useMutation<foq.setViewMutation>(foq.setView);
=======
>>>>>>> fceb2504
  const dataset = useRecoilValue(fos.dataset);
  const isGroupDataset = dataset?.groupField;

  const resetTextFilter = useResetRecoilState(fos.textFilter(false));
  const datasetName = useRecoilValue(fos.datasetName);

  const resetSelectedPaths = useResetRecoilState(fos.selectedPathsState({}));

<<<<<<< HEAD
  const setSelectedFieldsStage = useRecoilCallback(
    ({ set }) =>
      async (value) => {
        if (!dataset) {
          return;
        }

        set(fos.selectedFieldsStageState, value);
      },
    [setView, dataset]
=======
  const [filters, setFilters] = useRecoilState(fos.filters);
  const [modalFilters, setModalFilters] = useRecoilState(fos.modalFilters);
  const [attributeVisibility, setAttributeVisibility] = useRecoilState(
    fos.attributeVisibility
>>>>>>> fceb2504
  );
  const [modalAttributeVisibility, setModalAttributeVisibility] =
    useRecoilState(fos.modalAttributeVisibility);

  const resetAttributeFilters = () => {
    !_.isEmpty(filters) && setFilters({});
    !_.isEmpty(modalFilters) && setModalFilters({});
    !_.isEmpty(attributeVisibility) && setAttributeVisibility({});
    !_.isEmpty(modalAttributeVisibility) && setModalAttributeVisibility({});
  };

  const setViewSchema = useSetRecoilState(fos.viewSchemaState);
  const setFieldSchema = useSetRecoilState(fos.fieldSchemaState);
  const [searchTerm, setSearchTerm] = useRecoilState<string>(
    fos.schemaSearchTerm
  );
  const isVideo = dataset.mediaType === "video";

  const [allFieldsChecked, setAllFieldsChecked] = useRecoilState(
    fos.allFieldsCheckedState
  );

  const [includeNestedFields, setIncludeNestedFieldsRaw] = useRecoilState(
    fos.includeNestedFieldsState
  );

  const [affectedPathCount, setAffectedPathCount] = useRecoilState(
    fos.affectedPathCountState
  );

  const [lastAppliedPaths, setLastAppliedPaths] = useRecoilState(
    fos.lastAppliedPathsState
  );

  const isPatchesView = useRecoilValue(fos.isPatchesView);
  const isFrameView = useRecoilValue(fos.isFramesView);
  const isClipsView = useRecoilValue(fos.isClipsView);

  const [expandedPaths, setExpandedPaths] = useRecoilState(
    fos.expandedPathsState
  );

  const [lastActionToggleSelection, setLastActionToggleSelection] =
    useRecoilState(fos.lastActionToggleSelectionState);

  const vStages = useRecoilValue(fos.view);
  const [data, refetch] = useRefetchableFragment<
    foq.viewSchemaFragmentQuery,
    foq.viewSchemaFragmentQuery$data
  >(foq.viewSchema, null);

  useEffect(() => {
    if (datasetName && vStages) {
      refetch(
        { name: datasetName, viewStages: vStages || [] },
        {
          fetchPolicy: "store-and-network",
          onComplete: (err) => {
            if (err) {
              console.error("failed to fetch view schema", err);
            }
          },
        }
      );
    }
  }, [vStages, datasetName]);

  const { fieldSchema: fieldSchemaRaw, frameFieldSchema } =
    data?.schemaForViewStages || {};

  const viewSchema = keyBy(frameFieldSchema, "path");
  const fieldSchema = keyBy(fieldSchemaRaw, "path");
  const combinedSchema = { ...viewSchema, ...fieldSchema };
  const allPaths = !isEmpty(combinedSchema) ? Object.keys(combinedSchema) : [];

  useEffect(() => {
    if (viewSchema && !isEmpty(viewSchema)) {
      setViewSchema(viewSchema);
    }
    if (fieldSchema && !isEmpty(fieldSchema)) {
      setFieldSchema(fieldSchema);
    }
  }, [viewSchema, fieldSchema]);

  const { showNestedFields, setShowNestedFields } = useSetShowNestedFields(
    fieldSchema,
    viewSchema
  );

  const [selectedTab, setSelectedTab] = useRecoilState(
    fos.schemaSelectedSettingsTab
  );
  const filterRuleTab = selectedTab === fos.TAB_OPTIONS_MAP.FILTER_RULE;

  const selectedPathState = fos.selectedPathsState({});
<<<<<<< HEAD

  const [selectedPaths, setSelectedPaths] = useRecoilState<{}>(
    selectedPathState
  );

=======
  const [selectedPaths, setSelectedPaths] = useRecoilState(selectedPathState);
>>>>>>> fceb2504
  // disabled paths are filtered
  const enabledSelectedPaths = useMemo(() => {
    const datasetSelectedPaths = selectedPaths[datasetName] || new Set();

    return datasetSelectedPaths?.size && combinedSchema
      ? [...datasetSelectedPaths]?.filter(
          ({ path }) =>
            path &&
            !disabledField(
              path,
              combinedSchema,
              isGroupDataset,
              isFrameView,
              isClipsView,
              isVideo,
              isPatchesView
            )
        )
      : [];
  }, [
    combinedSchema,
    datasetName,
    isClipsView,
    isFrameView,
    isGroupDataset,
    isPatchesView,
    isVideo,
    selectedPaths,
  ]);

  const excludedPathsState = fos.excludedPathsState({});
  const [excludedPaths, setExcludedPaths] = useRecoilState(excludedPathsState);

  const mergedSchema = useMemo(
    () => ({ ...viewSchema, ...fieldSchema }),
    [viewSchema, fieldSchema]
  );

  const {
    searchResults,
    searchMetaFilter,
    searchSchemaFields,
    setSearchResults,
  } = fos.useSearchSchemaFields(mergedSchema);

  const [finalSchema, finalSchemaKeyByPath] = useMemo(() => {
    if (!datasetName || !selectedPaths?.[datasetName] || isEmpty(fieldSchema))
      return [[], {}];
    let finalSchemaKeyByPath = {};
    if (isVideo) {
      Object.keys(viewSchema).forEach((fieldPath) => {
        finalSchemaKeyByPath[fieldPath] = viewSchema[fieldPath];
      });
      Object.keys(fieldSchema).forEach((fieldPath) => {
        finalSchemaKeyByPath[fieldPath] = fieldSchema[fieldPath];
      });
    } else {
      finalSchemaKeyByPath = !isEmpty(viewSchema) ? viewSchema : fieldSchema;
    }

    const resSchema = Object.keys(finalSchemaKeyByPath)
      .sort()
      .filter((path) => {
        if (path === "undefined") return false;
        return true;
      })
      .map((path: string) => {
        const pathLabel = path.split(".");
        const hasFrames = path?.startsWith("frames.");
        const count = pathLabel?.length - (hasFrames ? 1 : 0);
        const rawPath = path.replace("frames.", "");
        const pathLabelFinal = searchResults.length
          ? isVideo && viewSchema?.[rawPath]
            ? `frames.${path}`
            : path
          : isVideo && viewSchema?.[rawPath]
          ? `frames.${pathLabel[pathLabel.length - 1]}`
          : pathLabel[pathLabel.length - 1];

        const skip = skipField(path, finalSchemaKeyByPath);
        const disabled =
          disabledField(
            path,
            finalSchemaKeyByPath,
            isGroupDataset,
            isFrameView,
            isClipsView,
            isVideo,
            isPatchesView
          ) || filterRuleTab;

        const fullPath =
          isVideo && viewSchema?.[path] ? `frames.${path}` : path;

        const isInSearchResult = searchResults.includes(path);
        const isSelected =
          (filterRuleTab && isInSearchResult) ||
          (!filterRuleTab &&
            selectedPaths?.[datasetName] &&
            selectedPaths[datasetName] instanceof Set &&
            selectedPaths[datasetName]?.has(fullPath));

        return {
          path,
          count,
          isSelected,
          pathLabelFinal,
          skip,
          disabled,
          info: finalSchemaKeyByPath[path].info,
          description: finalSchemaKeyByPath[path].description,
          name: finalSchemaKeyByPath[path].name,
        };
      })
      .filter((val) => {
        const rawPath = val.path?.startsWith("frames.")
          ? val.path.replace("frames.", "")
          : val.path;
        return (!filterRuleTab && showNestedFields) ||
          (filterRuleTab && searchResults.length && includeNestedFields)
          ? true
          : !rawPath.includes(".");
      })
      .sort((item, item2) =>
        filterRuleTab && searchResults.length
          ? searchResults.includes(item.path)
            ? -1
            : 1
          : !showNestedFields
          ? item.disabled
            ? 1
            : -1
          : item.path > item2.path
          ? 1
          : item.disabled
          ? 1
          : -1
      );

    return [resSchema, finalSchemaKeyByPath];
  }, [
    searchTerm,
    selectedPaths,
    excludedPaths,
    showNestedFields,
    viewSchema,
    selectedTab,
    searchResults,
    datasetName,
    fieldSchema,
    includeNestedFields,
    isPatchesView,
    isClipsView,
    isVideo,
  ]);

<<<<<<< HEAD
  const [searchSchemaFieldsRaw] = useMutation<foq.searchSelectFieldsMutation>(
    foq.searchSelectFields
  );
  const viewPaths = useMemo(() => Object.keys(viewSchema), [viewSchema]);
  const getPath = useCallback(
    (path: string) => {
      isVideo && viewSchema?.[path] ? `frames.${path}` : path;

      return path;
    },
    [viewSchema, isVideo]
  );

  const mergedSchema = useMemo(
    () => ({ ...viewSchema, ...fieldSchema }),
    [viewSchema, fieldSchema]
  );

  const searchSchemaFields = useCallback(
    (object) => {
      if (!mergedSchema) {
        return;
      }
      searchSchemaFieldsRaw({
        variables: { datasetName, metaFilter: object },
        onCompleted: (data) => {
          if (data) {
            const { searchSelectFields = [] } = data;
            const res = (searchSelectFields as string[])
              .map((p) => p.replace("._cls", ""))
              .filter((pp) => !pp.startsWith("_"));
            setSearchResults(res);
            setSearchMetaFilter(object);

            const shouldExcludePaths = Object.keys(mergedSchema)
              .filter((path) => !searchSelectFields?.includes(path))
              .filter((path) => {
                const childPathsInSearchResults = searchSelectFields.filter(
                  (pp) => pp.startsWith(`${path}.`)
                );
                return !childPathsInSearchResults.length;
              });
            setExcludedPaths({ [datasetName]: shouldExcludePaths });

            const shouldSelectPaths = Object.keys(mergedSchema)
              .filter((path) => searchSelectFields?.includes(path))
              .filter((path) => {
                const childPathsInSearchResults = searchSelectFields.filter(
                  (pp) => pp.startsWith(`${path}.`)
                );
                return !childPathsInSearchResults.length;
              });
            setSelectedPaths({ [datasetName]: new Set(shouldSelectPaths) });
          }
        },
        onError: (e) => {
          console.error("failed to search schema fields", e);
        },
      });
    },
    [datasetName, mergedSchema]
  );
=======
  const viewPaths = useMemo(() => Object.keys(viewSchema), [viewSchema]);
>>>>>>> fceb2504

  const setIncludeNestedFields = useCallback(
    (val: boolean) => {
      if (searchMetaFilter) {
        const currentMetaFilter = { ...searchMetaFilter };
        currentMetaFilter["include_nested_fields"] = val;
        searchSchemaFields(currentMetaFilter);
        setIncludeNestedFieldsRaw(val);
      }
    },
    [searchMetaFilter]
  );

  const resetExcludedPaths = useCallback(() => {
    setSelectedPaths({
      [datasetName]: new Set([...viewPaths, ...Object.keys(fieldSchema)]),
    });
    setExcludedPaths({ [datasetName]: new Set() });
    setSearchResults([]);
    setSearchTerm("");
  }, [datasetName, viewPaths, fieldSchema]);

  useEffect(() => {
    if (!isEmpty(fieldSchema) && datasetName && !selectedPaths?.[datasetName]) {
      const combinedSchema = new Set([
        ...Object.keys(viewSchema),
        ...Object.keys(fieldSchema),
      ]);
      setSelectedPaths(() => ({
        [datasetName]: combinedSchema,
      }));
      if (
        !lastAppliedPaths.selected?.length &&
        !lastAppliedPaths.excluded?.length
      ) {
        setLastAppliedPaths({
          selected: [...combinedSchema],
          excluded: [],
        });
      }
    }
  }, [viewSchema, fieldSchema]);

  const toggleSelection = useCallback(
    (rawPath: string, checked: boolean) => {
      if (!selectedPaths || !rawPath || !datasetName) return;
      const pathAndSubPaths = getSubPaths(
        rawPath,
        fieldSchema,
        dataset.mediaType,
        viewSchema
      );
      if (!pathAndSubPaths.size) {
        return;
      }

      if (checked) {
        const newSelectedPaths = new Set(
          [...selectedPaths[datasetName]].filter(
            (path) => !pathAndSubPaths.has(path)
          )
        );
        const newExcludePaths = new Set([
          ...(excludedPaths[datasetName] || []),
          ...pathAndSubPaths,
        ]);
        setExcludedPaths({ [datasetName]: newExcludePaths });
        setSelectedPaths({ [datasetName]: newSelectedPaths });
      } else {
        const union = new Set<string>([
          ...selectedPaths[datasetName],
          ...pathAndSubPaths,
        ]);
        const datasetExcludedPathsMap = new Set([
          ...(excludedPaths[datasetName] || []),
        ]);
        pathAndSubPaths.forEach((excludePath) => {
          datasetExcludedPathsMap.delete(excludePath);
        });
        setExcludedPaths({
          [datasetName]: datasetExcludedPathsMap,
        });
        setSelectedPaths({ [datasetName]: union });
      }
      setAllFieldsChecked(false);
    },
    [
      selectedPaths,
      datasetName,
      fieldSchema,
      dataset.mediaType,
      viewSchema,
      setAllFieldsChecked,
      excludedPaths,
      setExcludedPaths,
      setSelectedPaths,
    ]
  );

  const bareFinalSchema = useMemo(
    () =>
      mergedSchema
        ? finalSchema.filter((field) => {
            return !skipField(field.path, mergedSchema);
          })
        : finalSchema,
    [mergedSchema, finalSchema, isGroupDataset]
  );

  useEffect(() => {
    if (!allPaths?.length || !combinedSchema) return;
    if (lastActionToggleSelection) {
      const val = lastActionToggleSelection[SELECT_ALL];

      if (val) {
        setExcludedPaths({ [datasetName]: new Set() });
        setSelectedPaths({ [datasetName]: new Set([...allPaths]) });
      } else {
        if (includeNestedFields && filterRuleTab) {
          setExcludedPaths({ [datasetName]: new Set(allPaths) });
        } else {
          const topLevelPaths = (allPaths || []).filter((path) =>
            path.startsWith("frames.")
              ? !path.replace("frames.", "").includes(".")
              : !path.includes(".")
          );
          setExcludedPaths({ [datasetName]: new Set(topLevelPaths) });
        }
        const res = Object.values(combinedSchema)
          .filter((f) =>
            disabledField(
              f.path,
              combinedSchema,
              isGroupDataset,
              isFrameView,
              isClipsView,
              isVideo,
              isPatchesView
            )
          )
          .map((f) => f.path);

        setSelectedPaths({
          [datasetName]: new Set(res),
        });
      }

      setLastActionToggleSelection(null);
    }
  }, [
    lastActionToggleSelection,
    allPaths,
    setLastActionToggleSelection,
    setExcludedPaths,
    datasetName,
    setSelectedPaths,
    includeNestedFields,
    filterRuleTab,
    combinedSchema,
    isPatchesView,
    isClipsView,
    isVideo,
  ]);

  const setAllFieldsCheckedWrapper = useCallback(
    (val: boolean) => {
      setAllFieldsChecked(val);
      setLastActionToggleSelection({ SELECT_ALL: val });
    },
    [finalSchema]
  );

  // updates the affected fields count
  useEffect(() => {
    if (finalSchema?.length && excludedPaths?.[datasetName]) {
      if (filterRuleTab && searchResults?.length) {
        setAffectedPathCount(
          Object.keys(bareFinalSchema)?.length - searchResults.length
        );
      } else {
        setAffectedPathCount(excludedPaths[datasetName].size);
      }
    }
  }, [
    finalSchema,
    filterRuleTab,
    searchResults,
    excludedPaths,
    datasetName,
    selectedPaths,
  ]);

  return {
    affectedPathCount,
    allFieldsChecked,
    datasetName,
    enabledSelectedPaths,
    excludedPaths,
    expandedPaths,
    filterRuleTab,
    finalSchema,
    finalSchemaKeyByPath,
    includeNestedFields,
    isFilterRuleActive: filterRuleTab,
    isVideo,
    lastAppliedPaths,
    resetExcludedPaths,
    resetSelectedPaths,
    resetTextFilter,
    searchTerm,
    selectedPaths,
    selectedTab,
    setAllFieldsChecked: setAllFieldsCheckedWrapper,
    setExcludedPaths,
    setExpandedPaths,
    setIncludeNestedFields,
    setLastAppliedPaths,
    setSearchTerm,
    setSelectedPaths,
    setSelectedTab,
    setSettingsModal,
    setShowMetadata,
    setShowNestedFields,
    settingModal,
    showMetadata,
    showNestedFields,
    toggleSelection,
    mergedSchema,
    resetAttributeFilters,
  };
}<|MERGE_RESOLUTION|>--- conflicted
+++ resolved
@@ -1,14 +1,8 @@
 import * as foq from "@fiftyone/relay";
 import * as fos from "@fiftyone/state";
-<<<<<<< HEAD
-import { isEmpty, keyBy } from "lodash";
-import { useCallback, useEffect, useMemo } from "react";
-import { useMutation, useRefetchableFragment } from "react-relay";
-=======
 import _, { isEmpty, keyBy } from "lodash";
 import { useCallback, useEffect, useMemo } from "react";
 import { useRefetchableFragment } from "react-relay";
->>>>>>> fceb2504
 import {
   useRecoilState,
   useRecoilValue,
@@ -27,10 +21,6 @@
 export default function useSchemaSettings() {
   const [settingModal, setSettingsModal] = useRecoilState(fos.settingsModal);
   const [showMetadata, setShowMetadata] = useRecoilState(fos.showMetadataState);
-<<<<<<< HEAD
-  const [setView] = useMutation<foq.setViewMutation>(foq.setView);
-=======
->>>>>>> fceb2504
   const dataset = useRecoilValue(fos.dataset);
   const isGroupDataset = dataset?.groupField;
 
@@ -39,23 +29,10 @@
 
   const resetSelectedPaths = useResetRecoilState(fos.selectedPathsState({}));
 
-<<<<<<< HEAD
-  const setSelectedFieldsStage = useRecoilCallback(
-    ({ set }) =>
-      async (value) => {
-        if (!dataset) {
-          return;
-        }
-
-        set(fos.selectedFieldsStageState, value);
-      },
-    [setView, dataset]
-=======
   const [filters, setFilters] = useRecoilState(fos.filters);
   const [modalFilters, setModalFilters] = useRecoilState(fos.modalFilters);
   const [attributeVisibility, setAttributeVisibility] = useRecoilState(
     fos.attributeVisibility
->>>>>>> fceb2504
   );
   const [modalAttributeVisibility, setModalAttributeVisibility] =
     useRecoilState(fos.modalAttributeVisibility);
@@ -151,15 +128,7 @@
   const filterRuleTab = selectedTab === fos.TAB_OPTIONS_MAP.FILTER_RULE;
 
   const selectedPathState = fos.selectedPathsState({});
-<<<<<<< HEAD
-
-  const [selectedPaths, setSelectedPaths] = useRecoilState<{}>(
-    selectedPathState
-  );
-
-=======
   const [selectedPaths, setSelectedPaths] = useRecoilState(selectedPathState);
->>>>>>> fceb2504
   // disabled paths are filtered
   const enabledSelectedPaths = useMemo(() => {
     const datasetSelectedPaths = selectedPaths[datasetName] || new Set();
@@ -316,72 +285,7 @@
     isVideo,
   ]);
 
-<<<<<<< HEAD
-  const [searchSchemaFieldsRaw] = useMutation<foq.searchSelectFieldsMutation>(
-    foq.searchSelectFields
-  );
   const viewPaths = useMemo(() => Object.keys(viewSchema), [viewSchema]);
-  const getPath = useCallback(
-    (path: string) => {
-      isVideo && viewSchema?.[path] ? `frames.${path}` : path;
-
-      return path;
-    },
-    [viewSchema, isVideo]
-  );
-
-  const mergedSchema = useMemo(
-    () => ({ ...viewSchema, ...fieldSchema }),
-    [viewSchema, fieldSchema]
-  );
-
-  const searchSchemaFields = useCallback(
-    (object) => {
-      if (!mergedSchema) {
-        return;
-      }
-      searchSchemaFieldsRaw({
-        variables: { datasetName, metaFilter: object },
-        onCompleted: (data) => {
-          if (data) {
-            const { searchSelectFields = [] } = data;
-            const res = (searchSelectFields as string[])
-              .map((p) => p.replace("._cls", ""))
-              .filter((pp) => !pp.startsWith("_"));
-            setSearchResults(res);
-            setSearchMetaFilter(object);
-
-            const shouldExcludePaths = Object.keys(mergedSchema)
-              .filter((path) => !searchSelectFields?.includes(path))
-              .filter((path) => {
-                const childPathsInSearchResults = searchSelectFields.filter(
-                  (pp) => pp.startsWith(`${path}.`)
-                );
-                return !childPathsInSearchResults.length;
-              });
-            setExcludedPaths({ [datasetName]: shouldExcludePaths });
-
-            const shouldSelectPaths = Object.keys(mergedSchema)
-              .filter((path) => searchSelectFields?.includes(path))
-              .filter((path) => {
-                const childPathsInSearchResults = searchSelectFields.filter(
-                  (pp) => pp.startsWith(`${path}.`)
-                );
-                return !childPathsInSearchResults.length;
-              });
-            setSelectedPaths({ [datasetName]: new Set(shouldSelectPaths) });
-          }
-        },
-        onError: (e) => {
-          console.error("failed to search schema fields", e);
-        },
-      });
-    },
-    [datasetName, mergedSchema]
-  );
-=======
-  const viewPaths = useMemo(() => Object.keys(viewSchema), [viewSchema]);
->>>>>>> fceb2504
 
   const setIncludeNestedFields = useCallback(
     (val: boolean) => {
