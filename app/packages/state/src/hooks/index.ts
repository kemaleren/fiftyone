--- conflicted
+++ resolved
@@ -41,13 +41,5 @@
 export { default as useToPatches } from "./useToPatches";
 export { default as useTooltip } from "./useTooltip";
 export { default as useUpdateSamples } from "./useUpdateSamples";
-<<<<<<< HEAD
 export { default as withSuspense } from "./withSuspense";
-=======
-export { default as useSchemaSettings } from "./useSchemaSettings";
-export { default as useSetShowNestedFields } from "./schema/useSetShowNestedFields";
-export { default as useSetSelectedFieldsStage } from "./schema/useSetSelectedFieldsStage";
-export { default as useSearchSchemaFields } from "./schema/useSearchSchemaFields";
-export { default as withSuspense } from "./withSuspense";
-export { default as useNotification } from "./useNotification";
->>>>>>> e559c3c4
+export { default as useNotification } from "./useNotification";