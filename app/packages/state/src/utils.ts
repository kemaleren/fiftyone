--- conflicted
+++ resolved
@@ -1,4 +1,3 @@
-<<<<<<< HEAD
 import { savedViewsFragment$key } from "@fiftyone/relay";
 import {
   clone,
@@ -9,7 +8,7 @@
   Schema,
   StrictField,
 } from "@fiftyone/utilities";
-import React, { MutableRefObject } from "react";
+import React, { MutableRefObject, useCallback, useRef } from "react";
 import {
   Environment,
   GraphQLResponse,
@@ -25,12 +24,6 @@
   (...args: any[]): void => {
     if (initialized.current) fn(...args);
   };
-=======
-import { clone, Field, Schema, StrictField } from "@fiftyone/utilities";
-import { useCallback, useRef } from "react";
-import { State } from "./recoil";
-
-import { matchPath, RoutingContext } from "./routing";
 
 export const useDeferrer = () => {
   const initialized = useRef(false);
@@ -47,7 +40,6 @@
 
   return { init, deferred };
 };
->>>>>>> fceb2504
 
 export const stringifyObj = (obj) => {
   if (typeof obj !== "object" || Array.isArray(obj)) return obj;
