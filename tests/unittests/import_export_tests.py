--- conflicted
+++ resolved
@@ -33,10 +33,7 @@
 import numpy as np
 import pytest
 
-<<<<<<< HEAD
-=======
 import eta.core.image as etai
->>>>>>> 5603c149
 import eta.core.video as etav
 
 import fiftyone as fo
@@ -49,10 +46,6 @@
 
 
 basedir = None
-<<<<<<< HEAD
-=======
-
->>>>>>> 5603c149
 skipwindows = pytest.mark.skipif(
     os.name == "nt", reason="Windows hangs in workflows, fix me"
 )
@@ -76,14 +69,10 @@
     def tearDown(self):
         self._temp_dir.__exit__()
 
-<<<<<<< HEAD
-    def _new_image(self):
-=======
     def _new_image(self, name=None):
         if name is None:
             name = self._new_name()
 
->>>>>>> 5603c149
         filepath = fos.join(
             self.images_dir,
             name + os.path.splitext(self._ref_image_path)[1],
@@ -2064,13 +2053,9 @@
     def tearDown(self):
         self._temp_dir.__exit__()
 
-<<<<<<< HEAD
-    def _new_video(self):
-=======
     def _new_video(self, filename=None):
         if filename is None:
             filename = self._new_name()
->>>>>>> 5603c149
         filepath = fos.join(
             self.videos_dir,
             filename + os.path.splitext(self._ref_video_path)[1],
@@ -2087,8 +2072,6 @@
 
     def _new_dir(self):
         return fos.join(self._tmp_dir, self._new_name())
-<<<<<<< HEAD
-=======
 
 
 class OpenLABELVideoDatasetTests(VideoDatasetTests):
@@ -2112,7 +2095,6 @@
             dataset.count("frames.segmentations.detections.label"), 5
         )
         self.assertEqual(dataset.count("frames.keypoints.keypoints.label"), 5)
->>>>>>> 5603c149
 
 
 class VideoExportCoersionTests(VideoDatasetTests):
