--- conflicted
+++ resolved
@@ -12,37 +12,5 @@
 }
 
 #root {
-<<<<<<< HEAD
-  height: 100vh;
-=======
   height: 100%;
-}
-
-h2 {
-  margin: 0;
-  font-size: 2.25rem;
-  font-weight: bold;
-  letter-spacing: -0.025em;
-  color: #fff;
-}
-
-p {
-  font-size: 24px;
-}
-
-li {
-  list-style: none;
-}
-
-a {
-  color: white;
-  opacity: 0.75;
-  text-decoration: none;
-}
-
-a:hover {
-  opacity: 1;
-  text-decoration: none;
-  cursor: pointer;
->>>>>>> a35f5e8b
 }