name: Build Teams

on:
  push:
    branches:
      - develop
    tags:
      - docker-build
      - teams-v*
  pull_request:
    types: [opened, synchronize]
    branches:
      - develop

jobs:
  build:
    runs-on: ubuntu-20.04
    steps:
      - name: Clone fiftyone
        uses: actions/checkout@v2
        with:
          submodules: true
      - name: Set up Python 3.8
        uses: actions/setup-python@v2
        with:
          python-version: 3.8
      - name: Install dependencies
        run: |
          pip install --upgrade pip setuptools wheel
      - name: Fetch app dependency cache
        uses: actions/cache@v2
        with:
          path: app/node_modules
          key: npm-${{ hashFiles('app/package.json') }}
          restore-keys: |
            npm-${{ hashFiles('app/package.json') }}
            npm-
      - name: Build app
        run: make app
      - name: Set environment
        env:
          RELEASE_TAG: ${{ github.ref }}
        run: |
          if [[ $RELEASE_TAG =~ ^refs\/tags\/teams-v.*-rc\..*$ ]]; then
             echo "RELEASE_VERSION=$(echo "${{ github.ref }}" | sed "s/^refs\/tags\/teams-v//")" >> $GITHUB_ENV
          fi
      - name: Build python
        run: make python -o app
      - name: Upload dist
        uses: actions/upload-artifact@v2
        with:
          name: dist
          path: dist/
          retention-days: 1

  test:
    runs-on: ${{ matrix.os }}
    needs: [build]
    env:
      FIFTYONE_DO_NOT_TRACK: true
    strategy:
      fail-fast: false
      matrix:
        os:
          - ubuntu-20.04
          - windows-latest
        python:
          - 3.6
          - 3.8
        exclude:
          - os: windows-latest
            python: 3.6
          - os: ubuntu-20.04
            python: 3.6
    defaults:
      run:
        shell: bash
    steps:
      - name: Clone fiftyone
        uses: actions/checkout@v2
      - name: Set up Python ${{ matrix.python }}
        uses: actions/setup-python@v2
        with:
          python-version: ${{ matrix.python }}
      - name: Install pip dependencies
        # use `python -m pip` to work around Windows permission issues when
        # upgrading pip
        run: |
          python -m pip install --upgrade pip setuptools wheel
          mkdir -p pip-cache
          echo "PIP_CACHE_DIR=pip-cache" >> $GITHUB_ENV
      - name: Fetch pip cache
        uses: actions/cache@v2
        with:
          path: pip-cache
          key: pip-${{ runner.os }}-${{ matrix.python }}-${{ hashFiles('setup.py') }}-${{ hashFiles('requirements/*.txt') }}
          restore-keys: |
            pip-${{ runner.os }}-${{ matrix.python }}-${{ hashFiles('setup.py') }}-${{ hashFiles('requirements/*.txt') }}
            pip-${{ runner.os }}-${{ matrix.python }}-${{ hashFiles('setup.py') }}-
            pip-${{ runner.os }}-${{ matrix.python }}-
      - name: Download fiftyone dist
        uses: actions/download-artifact@v2
        with:
          name: dist
          path: downloads
      - name: Fetch DB cache
        uses: actions/cache@v2
        with:
          key: db-${{ runner.os }}-${{ hashFiles('package/db/setup.py') }}
          path: package/db/cache/
      - name: Install fiftyone-db
        working-directory: package/db
        run: |
          python setup.py bdist_wheel
          pip install dist/*.whl
      - name: Install test dependencies (non-Windows)
        if: ${{ !startsWith(matrix.os, 'windows') }}
        run: |
          pip install pytest tensorflow tensorflow-datasets torch torchvision
      - name: Install fiftyone
        run: |
          pip install -r requirements/extras.txt
<<<<<<< HEAD
          pip install --pre --extra-index-url https://test.pypi.org/simple/ fiftyone-brain voxel51-eta["storage"]
=======
>>>>>>> 5d33fa20
          pip install -e .
          pip install -U --pre --extra-index-url https://test.pypi.org/simple/ fiftyone-brain voxel51-eta
      - name: Install ETA from source
        if: ${{ !startsWith(github.ref, 'refs/heads/rel') && !startsWith(github.ref, 'refs/tags/') }}
        run: |
          echo "Installing ETA from source because github.ref = ${{ github.ref }} (not a release)"
          git clone https://github.com/voxel51/eta eta --depth 1 --branch develop
          cd eta
          python setup.py bdist_wheel
          pip install ./dist/*.whl --force-reinstall
      # obtained from "Windows, pip" instructions at
      # https://pytorch.org/get-started/locally/ - unaware of a way to update
      # the version number automatically, but tests on other platforms should
      # hopefully catch any relevant PyTorch incompatibilities even if the
      # PyTorch version used on Windows is not the latest
      - name: Install test dependencies (Windows)
        if: ${{ startsWith(matrix.os, 'windows') }}
        run: |
          pip install pytest tensorflow tensorflow-datasets
          pip install torch==1.7.1+cpu torchvision==0.8.2+cpu -f https://download.pytorch.org/whl/torch_stable.html
      - name: Configure fiftyone for tests
        id: test_config
        run: |
          python tests/utils/setup_config.py
          python tests/utils/github_actions_flags.py
      - name: Setup FFmpeg
        uses: FedericoCarboni/setup-ffmpeg@v1
      # Important: use pytest_wrapper.py instead of pytest directly to ensure
      # that services shut down cleanly and do not conflict with steps later in
      # this workflow
      - name: Run tests
        run: |
          python tests/utils/pytest_wrapper.py tests/ --verbose \
            --ignore tests/benchmarking/ \
            --ignore tests/isolated/ \
            --ignore tests/utils/ \
            --ignore tests/intensive/ \
            --ignore tests/no_wrapper
      - name: Run no wrapper tests
        run: |
          pytest tests/no_wrapper --verbose
      # Intended to run even if the tests above failed (todo: don't run if the
      # tests were skipped due to an earlier step failing?)
      - name: Run isolated tests
        if: success() || failure()
        run: |
          find tests/isolated/ -name '*.py' -print0 | xargs -0 --verbose -n1 python tests/utils/pytest_wrapper.py --verbose
      # these are somewhat slower/more bandwidth-intensive, so only run them if
      # github_actions_flags.py determined that they should be run
      - name: Test quickstarts
        if: ${{ steps.test_config.outputs.run_integration == 'true' }}
        env:
          FIFTYONE_EXIT: 1
        run: |
          fiftyone quickstart --remote
          fiftyone quickstart --remote --video

  all-tests:
    needs: test
    if: always()
    runs-on: ubuntu-latest
    steps:
      - run: sh -c ${{ needs.test.result == 'success' }}

  publish:
    needs: [build, test]
    if: startsWith(github.ref, 'refs/tags/teams-v')
    runs-on: ubuntu-20.04
    steps:
      - name: Download dist
        uses: actions/download-artifact@v2
        with:
          name: dist
          path: dist
      - name: Install dependencies
        run: |
          pip3 install twine
      - name: Upload to pypi
        env:
          TWINE_USERNAME: teams-ci
          TWINE_PASSWORD: ${{ secrets.FIFTYONE_TEAMS_PYPI_PASSWORD }}
          TWINE_NON_INTERACTIVE: 1
        run: |
          python3 -m twine upload --repository-url https://pypi.fiftyone.ai dist/*

  build-image:
    needs: [build, test]
    if: startsWith(github.ref, 'refs/tags/v') || github.ref == 'refs/tags/docker-build'
    runs-on: ubuntu-20.04
    steps:
      - name: Clone fiftyone
        uses: actions/checkout@v2
      - name: Download dist
        uses: actions/download-artifact@v2
        with:
          name: dist
          path: dist
      - name: docker
        run: make docker-export -o python
      - name: Upload image
        uses: actions/upload-artifact@v2
        with:
          name: docker-image
          path: fiftyone-teams.tar.gz<|MERGE_RESOLUTION|>--- conflicted
+++ resolved
@@ -120,12 +120,8 @@
       - name: Install fiftyone
         run: |
           pip install -r requirements/extras.txt
-<<<<<<< HEAD
-          pip install --pre --extra-index-url https://test.pypi.org/simple/ fiftyone-brain voxel51-eta["storage"]
-=======
->>>>>>> 5d33fa20
+          pip install -U --pre --extra-index-url https://test.pypi.org/simple/ fiftyone-brain voxel51-eta["storage"]
           pip install -e .
-          pip install -U --pre --extra-index-url https://test.pypi.org/simple/ fiftyone-brain voxel51-eta
       - name: Install ETA from source
         if: ${{ !startsWith(github.ref, 'refs/heads/rel') && !startsWith(github.ref, 'refs/tags/') }}
         run: |
