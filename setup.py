#!/usr/bin/env python
"""
Installs FiftyOne.

| Copyright 2017-2022, Voxel51, Inc.
| `voxel51.com <https://voxel51.com/>`_
|
"""
import os
from pkg_resources import DistributionNotFound, get_distribution
import re
from setuptools import setup, find_packages


<<<<<<< HEAD
VERSION = "0.15.2"
=======
VERSION = "0.16.5"
>>>>>>> 8a2ef7c2


def get_version():
    if "RELEASE_VERSION" in os.environ:
        version = os.environ["RELEASE_VERSION"]
        if not version.startswith(VERSION):
            raise ValueError(
                "Release version does not match version: %s and %s"
                % (version, VERSION)
            )
        return version

    return VERSION


INSTALL_REQUIRES = [
    # third-party packages
    "aiofiles",
    "argcomplete",
    "boto3",
    "dacite>=1.6.0",
    "Deprecated",
    "eventlet",
    "future",
    "hypercorn>=0.13.2",
    "Jinja2>=3",
    "kaleido",
    "matplotlib",
    "mongoengine==0.20.0",
    "motor>=2.3,<3",
    "ndjson",
    "numpy",
    "packaging",
    "pandas",
    "Pillow>=6.2",
    "plotly>=4.14,<5",
    "pprintpp",
    "psutil",
    "pymongo>=3.11,<4",
    "pytz",
    "PyYAML",
    "retrying",
    "scikit-learn",
    "scikit-image",
    "setuptools",
    "sseclient-py>=1.7.2,<2",
    "sse-starlette>=0.10.3,<1",
    "starlette==0.16.0",
    "strawberry-graphql==0.96.0",
    "tabulate",
    "xmltodict",
    "universal-analytics-python3>=1.0.1,<2",
    # internal packages
    "fiftyone-brain>=0.8,<0.9",
    "fiftyone-db>=0.3,<0.4",
    "voxel51-eta>=0.7.1,<0.8",
]


CHOOSE_INSTALL_REQUIRES = [
    (
        (
            "opencv-python",
            "opencv-contrib-python",
            "opencv-contrib-python-headless",
        ),
        "opencv-python-headless",
    )
]


def choose_requirement(mains, secondary):
    chosen = secondary
    for main in mains:
        try:
            name = re.split(r"[!<>=]", main)[0]
            get_distribution(name)
            chosen = main
            break
        except DistributionNotFound:
            pass

    return str(chosen)


def get_install_requirements(install_requires, choose_install_requires):
    for mains, secondary in choose_install_requires:
        install_requires.append(choose_requirement(mains, secondary))

    return install_requires


EXTRAS_REQUIREMENTS = {"desktop": ["fiftyone-desktop>=0.22.1,<0.23"]}


with open("README.md", "r") as fh:
    long_description = fh.read()


setup(
    name="fiftyone",
    version=get_version(),
    description=(
        "FiftyOne: the open-source tool for building high-quality datasets "
        "and computer vision models"
    ),
    author="Voxel51, Inc.",
    author_email="info@voxel51.com",
    url="https://github.com/voxel51/fiftyone",
    extras_require=EXTRAS_REQUIREMENTS,
    license="Apache",
    long_description=long_description,
    long_description_content_type="text/markdown",
    packages=find_packages(
        exclude=["app", "eta", "package", "requirements", "tests", "tools"]
    )
    + ["fiftyone.recipes", "fiftyone.tutorials"],
    package_dir={
        "fiftyone.recipes": "docs/source/recipes",
        "fiftyone.tutorials": "docs/source/tutorials",
    },
    install_requires=get_install_requirements(
        INSTALL_REQUIRES, CHOOSE_INSTALL_REQUIRES
    ),
    include_package_data=True,
    classifiers=[
        "Development Status :: 4 - Beta",
        "Intended Audience :: Developers",
        "Intended Audience :: Science/Research",
        "License :: OSI Approved :: Apache Software License",
        "Topic :: Scientific/Engineering :: Artificial Intelligence",
        "Topic :: Scientific/Engineering :: Image Processing",
        "Topic :: Scientific/Engineering :: Image Recognition",
        "Topic :: Scientific/Engineering :: Information Analysis",
        "Topic :: Scientific/Engineering :: Visualization",
        "Operating System :: MacOS :: MacOS X",
        "Operating System :: POSIX :: Linux",
        "Operating System :: Microsoft :: Windows",
        "Programming Language :: Python :: 3",
        "Programming Language :: Python :: 3.7",
        "Programming Language :: Python :: 3.8",
        "Programming Language :: Python :: 3.9",
        "Programming Language :: Python :: 3.10",
    ],
    entry_points={"console_scripts": ["fiftyone=fiftyone.core.cli:main"]},
    python_requires=">=3.7",
)<|MERGE_RESOLUTION|>--- conflicted
+++ resolved
@@ -12,11 +12,7 @@
 from setuptools import setup, find_packages
 
 
-<<<<<<< HEAD
-VERSION = "0.15.2"
-=======
-VERSION = "0.16.5"
->>>>>>> 8a2ef7c2
+VERSION = "0.16.6"
 
 
 def get_version():
