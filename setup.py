--- conflicted
+++ resolved
@@ -12,11 +12,7 @@
 from setuptools import setup, find_packages
 
 
-<<<<<<< HEAD
-VERSION = "0.8.3"
-=======
-VERSION = "0.16.1"
->>>>>>> 41e76d0d
+VERSION = "0.8.4"
 
 
 def get_version():
