--- conflicted
+++ resolved
@@ -33,11 +33,7 @@
     "aiofiles",
     "argcomplete",
     "boto3",
-<<<<<<< HEAD
-=======
     "cachetools",
-    "dacite>=1.6.0",
->>>>>>> e816986f
     "dacite>=1.6.0,<1.8.0",
     "Deprecated",
     "eventlet",
