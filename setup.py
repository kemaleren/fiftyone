--- conflicted
+++ resolved
@@ -22,7 +22,7 @@
         ]
 
 
-VERSION = "0.6.4"
+VERSION = "0.6.5"
 
 
 def get_version():
@@ -38,7 +38,7 @@
     return VERSION
 
 
-EXTRAS_REQUIREMENTS = {"desktop": ["fiftyone-desktop>=0.9,<0.10"]}
+EXTRAS_REQUIREMENTS = {"desktop": ["fiftyone-desktop>=0.10,<0.11"]}
 
 
 with open("README.md", "r") as fh:
@@ -66,10 +66,7 @@
     install_requires=[
         # third-party packages
         "aiofiles",
-<<<<<<< HEAD
         "aiohttp",
-=======
->>>>>>> 24225228
         "argcomplete",
         "boto3",
         "Deprecated",
